--- conflicted
+++ resolved
@@ -8,14 +8,13 @@
 pub fn cmd(_argument: String) {}
 
 #[command]
-<<<<<<< HEAD
+pub fn invoke(_argument: String) {}
+
+#[command]
 pub fn message(_argument: String) {}
 
 #[command]
 pub fn resolver(_argument: String) {}
-=======
-pub fn invoke(_argument: String) {}
->>>>>>> 7862ec56
 
 #[command]
 pub fn simple_command(argument: String) {
