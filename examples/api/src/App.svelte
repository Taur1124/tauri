--- conflicted
+++ resolved
@@ -1,26 +1,10 @@
 <script>
   import { onMount } from 'svelte'
   import { writable } from 'svelte/store'
-<<<<<<< HEAD
-  import { appWindow, getCurrent } from '@tauri-apps/api/window'
-  import { listen } from '@tauri-apps/api/event'
-=======
->>>>>>> 9a79dc08
 
   import Welcome from './views/Welcome.svelte'
   import Communication from './views/Communication.svelte'
-<<<<<<< HEAD
-  import Window from './views/Window.svelte'
   import WebRTC from './views/WebRTC.svelte'
-
-  appWindow.onFileDropEvent((event) => {
-    onMessage(`File drop: ${JSON.stringify(event.payload)}`)
-  })
-=======
-  import WebRTC from './views/WebRTC.svelte'
-
-  import { onMount } from 'svelte'
->>>>>>> 9a79dc08
 
   const userAgent = navigator.userAgent.toLowerCase()
   const isMobile = userAgent.includes('android') || userAgent.includes('iphone')
@@ -36,19 +20,6 @@
       component: Communication,
       icon: 'i-codicon-radio-tower'
     },
-<<<<<<< HEAD
-    !isMobile && {
-      label: 'CLI',
-      component: Cli,
-      icon: 'i-codicon-terminal'
-    },
-    !isMobile && {
-      label: 'Window',
-      component: Window,
-      icon: 'i-codicon-window'
-    },
-=======
->>>>>>> 9a79dc08
     {
       label: 'WebRTC',
       component: WebRTC,
@@ -61,32 +32,6 @@
     selected = view
   }
 
-<<<<<<< HEAD
-  // Window controls
-  let isWindowMaximized
-  onMount(async () => {
-    const window = getCurrent()
-    isWindowMaximized = await window.isMaximized()
-    listen('tauri://resize', async () => {
-      isWindowMaximized = await window.isMaximized()
-    })
-  })
-
-  function minimize() {
-    getCurrent().minimize()
-  }
-
-  async function toggleMaximize() {
-    const window = getCurrent()
-    ;(await window.isMaximized()) ? window.unmaximize() : window.maximize()
-  }
-
-  function close() {
-    getCurrent().close()
-  }
-
-=======
->>>>>>> 9a79dc08
   // dark/light
   let isDark
   onMount(() => {
@@ -226,62 +171,6 @@
   }
 </script>
 
-<<<<<<< HEAD
-<!-- custom titlebar for Windows -->
-{#if isWindows}
-  <div
-    class="w-screen select-none h-8 pl-2 flex justify-between items-center absolute text-primaryText dark:text-darkPrimaryText"
-    data-tauri-drag-region
-  >
-    <span class="lt-sm:pl-10 text-darkPrimaryText">Tauri API Validation</span>
-    <span
-      class="
-      h-100%
-      children:h-100% children:w-12 children:inline-flex
-      children:items-center children:justify-center"
-    >
-      <span
-        title={isDark ? 'Switch to Light mode' : 'Switch to Dark mode'}
-        class="hover:bg-hoverOverlay active:bg-hoverOverlayDarker dark:hover:bg-darkHoverOverlay dark:active:bg-darkHoverOverlayDarker"
-        on:click={toggleDark}
-      >
-        {#if isDark}
-          <div class="i-ph-sun" />
-        {:else}
-          <div class="i-ph-moon" />
-        {/if}
-      </span>
-      <span
-        title="Minimize"
-        class="hover:bg-hoverOverlay active:bg-hoverOverlayDarker dark:hover:bg-darkHoverOverlay dark:active:bg-darkHoverOverlayDarker"
-        on:click={minimize}
-      >
-        <div class="i-codicon-chrome-minimize" />
-      </span>
-      <span
-        title={isWindowMaximized ? 'Restore' : 'Maximize'}
-        class="hover:bg-hoverOverlay active:bg-hoverOverlayDarker dark:hover:bg-darkHoverOverlay dark:active:bg-darkHoverOverlayDarker"
-        on:click={toggleMaximize}
-      >
-        {#if isWindowMaximized}
-          <div class="i-codicon-chrome-restore" />
-        {:else}
-          <div class="i-codicon-chrome-maximize" />
-        {/if}
-      </span>
-       <span
-        title="Close"
-        class="hover:bg-red-500 active:bg-red-500 hover:text-white active:text-white dark:hover:bg-red-500 dark:active:bg-red-500"
-        on:click={close}
-      >
-        <div class="i-codicon-chrome-close" />
-      </span>
-    </span>
-  </div>
-{/if}
-
-=======
->>>>>>> 9a79dc08
 <!-- Sidebar toggle, only visible on small screens -->
 <div
   id="sidebarToggle"
@@ -303,57 +192,6 @@
     class="lt-sm:h-screen lt-sm:shadow-lg lt-sm:shadow lt-sm:transition-transform lt-sm:absolute lt-sm:z-1999
       bg-darkPrimaryLighter transition-colors-250 overflow-hidden grid grid-rows-[min-content_auto] select-none px-2"
   >
-<<<<<<< HEAD
-    <div>
-      <img
-        class="self-center p-7 cursor-pointer"
-        src="tauri_logo.png"
-        alt="Tauri logo"
-      />
-      {#if !isWindows}
-        <a href="##" class="nv h-10 justify-between h-8" on:click={toggleDark}>
-          {#if isDark}
-            Switch to Light mode
-            <div class="i-ph-sun" />
-          {:else}
-            Switch to Dark mode
-            <div class="i-ph-moon" />
-          {/if}
-        </a>
-        <br />
-        <div class="bg-white/5 h-2px" />
-        <br />
-      {/if}
-
-      <a
-        class="nv h-10 justify-between h-8"
-        target="_blank"
-        href="https://tauri.app/v1/guides/"
-      >
-        Documentation
-        <span class="i-codicon-link-external" />
-      </a>
-      <a
-        class="nv h-10 justify-between h-8"
-        target="_blank"
-        href="https://github.com/tauri-apps/tauri"
-      >
-        GitHub
-        <span class="i-codicon-link-external" />
-      </a>
-      <a
-        class="nv h-10 justify-between h-8"
-        target="_blank"
-        href="https://github.com/tauri-apps/tauri/tree/dev/examples/api"
-      >
-        Source
-        <span class="i-codicon-link-external" />
-      </a>
-      <br />
-      <div class="bg-white/5 h-2px" />
-      <br />
-    </div>
-=======
     <img
       class="self-center p-7 cursor-pointer"
       src="tauri_logo.png"
@@ -399,7 +237,6 @@
     <br />
     <div class="bg-white/5 h-2px" />
     <br />
->>>>>>> 9a79dc08
     <div
       class="flex flex-col overflow-y-auto children-h-10 children-flex-none gap-1"
     >
