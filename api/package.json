--- conflicted
+++ resolved
@@ -61,17 +61,10 @@
     "@rollup/plugin-node-resolve": "11.2.0",
     "@rollup/plugin-sucrase": "3.1.0",
     "@rollup/plugin-typescript": "8.2.0",
-<<<<<<< HEAD
-    "@typescript-eslint/eslint-plugin": "4.15.2",
-    "@typescript-eslint/parser": "4.15.2",
-    "eslint": "7.20.0",
-    "eslint-config-prettier": "8.1.0",
-=======
     "@typescript-eslint/eslint-plugin": "4.16.1",
     "@typescript-eslint/parser": "4.16.1",
     "eslint": "7.21.0",
-    "eslint-config-prettier": "7.2.0",
->>>>>>> 8e9752bb
+    "eslint-config-prettier": "8.1.0",
     "eslint-config-standard-with-typescript": "20.0.0",
     "eslint-plugin-import": "2.22.1",
     "eslint-plugin-lodash-template": "0.19.0",
