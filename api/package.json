--- conflicted
+++ resolved
@@ -76,12 +76,7 @@
     "rimraf": "3.0.2",
     "rollup": "2.38.5",
     "rollup-plugin-terser": "7.0.2",
-<<<<<<< HEAD
-    "typescript": "4.1.3"
-=======
-    "rollup-plugin-typescript2": "0.29.0",
     "typescript": "4.1.5"
->>>>>>> cf94cd47
   },
   "resolutions": {
     "**/lodash": ">=4.17.19"
