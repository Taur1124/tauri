--- conflicted
+++ resolved
@@ -4,13 +4,6 @@
   autoInstallPeers: true
   excludeLinksFromLockfile: false
 
-<<<<<<< HEAD
-=======
-overrides:
-  micromatch@<4.0.8: '>=4.0.8'
-  svelte@<4.2.19: '>=4.2.19'
-
->>>>>>> 65661822
 importers:
 
   .:
@@ -47,11 +40,7 @@
         specifier: ^0.61.0
         version: 0.61.9
       svelte:
-<<<<<<< HEAD
         specifier: ^4.2.19
-=======
-        specifier: '>=4.2.19'
->>>>>>> 65661822
         version: 4.2.19
       unocss:
         specifier: ^0.61.0
