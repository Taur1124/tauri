use tauri_bundler::bundle::{bundle_project, PackageType, SettingsBuilder};

use crate::helpers::{
  app_paths::{app_dir, tauri_dir},
  config::get as get_config,
  execute_with_output,
  manifest::rewrite_manifest,
  Logger, TauriScript,
};

use std::{env::set_current_dir, fs::File, io::Write, path::PathBuf, process::Command};

mod rust;

#[derive(Default)]
pub struct Build {
  debug: bool,
  verbose: bool,
  targets: Option<Vec<String>>,
  config: Option<String>,
}

impl Build {
  pub fn new() -> Self {
    Default::default()
  }

  pub fn debug(mut self) -> Self {
    self.debug = true;
    self
  }

  pub fn verbose(mut self) -> Self {
    self.verbose = true;
    self
  }

  pub fn targets(mut self, targets: Vec<String>) -> Self {
    self.targets = Some(targets);
    self
  }

  pub fn config(mut self, config: String) -> Self {
    self.config.replace(config);
    self
  }

  pub fn run(self) -> crate::Result<()> {
    let logger = Logger::new("tauri:build");
    let config = get_config(self.config.as_deref())?;
<<<<<<< HEAD
    let config_guard = config.lock().unwrap();
    let config_ = config_guard.as_ref().unwrap();

    let mut settings_builder = SettingsBuilder::new().features(vec!["embedded-server".to_string()]);
    if !self.debug {
      settings_builder = settings_builder.release();
    }
    if self.verbose {
      settings_builder = settings_builder.verbose();
    }
    if let Some(names) = self
      .targets
      .or_else(|| config_.tauri.bundle.targets.clone())
    {
      let mut types = vec![];
      for name in names {
        if name == "none" {
          break;
        }
        match PackageType::from_short_name(&name) {
          Some(package_type) => {
            if package_type.is_supported() {
              types.push(package_type);
            }
          }
          None => {
            return Err(anyhow::anyhow!(format!(
              "Unsupported bundle format: {}",
              name
            )));
          }
        }
      }
      settings_builder = settings_builder.package_types(types);
    }
=======
>>>>>>> 0c691f40

    let tauri_path = tauri_dir();
    set_current_dir(&tauri_path)?;

    rewrite_manifest(config.clone())?;

    let config_guard = config.lock().unwrap();
    let config_ = config_guard.as_ref().unwrap();

    // __tauri.js
    let tauri_script = TauriScript::new()
      .global_tauri(config_.build.with_global_tauri)
      .get();
    let tauri_script_path = PathBuf::from(&config_.build.dist_dir).join("__tauri.js");
    let mut tauri_script_file = File::create(tauri_script_path)?;
    tauri_script_file.write_all(tauri_script.as_bytes())?;

    if let Some(before_build) = &config_.build.before_build_command {
      let mut cmd: Option<&str> = None;
      let mut args: Vec<&str> = vec![];
      for token in before_build.split(' ') {
        if cmd.is_none() && !token.is_empty() {
          cmd = Some(token);
        } else {
          args.push(token)
        }
      }

      if let Some(cmd) = cmd {
        logger.log(format!("Running `{}`", before_build));
        #[cfg(target_os = "windows")]
        let mut command = Command::new(
          which::which(&cmd).expect(&format!("failed to find `{}` in your $PATH", cmd)),
        );
        #[cfg(not(target_os = "windows"))]
        let mut command = Command::new(cmd);
        command.args(args).current_dir(app_dir());
        execute_with_output(&mut command)?;
      }
    }

    rust::build_project(self.debug)?;

    if config_.tauri.bundle.active {
      let bundler_settings = rust::get_bundler_settings(&config_, self.debug)?;
      let mut settings_builder = SettingsBuilder::new()
        .package_settings(bundler_settings.package_settings)
        .bundle_settings(bundler_settings.bundle_settings)
        .binaries(bundler_settings.binaries)
        .project_out_directory(bundler_settings.out_dir);

      if self.verbose {
        settings_builder = settings_builder.verbose();
      }
      if let Some(names) = self.targets {
        let mut types = vec![];
        for name in names {
          if name == "none" {
            break;
          }
          match PackageType::from_short_name(&name) {
            Some(package_type) => {
              types.push(package_type);
            }
            None => {
              return Err(anyhow::anyhow!(format!(
                "Unsupported bundle format: {}",
                name
              )));
            }
          }
        }
        settings_builder = settings_builder.package_types(types);
      }
      let settings = settings_builder.build()?;
      bundle_project(settings)?;
    }

    Ok(())
  }
}<|MERGE_RESOLUTION|>--- conflicted
+++ resolved
@@ -48,44 +48,6 @@
   pub fn run(self) -> crate::Result<()> {
     let logger = Logger::new("tauri:build");
     let config = get_config(self.config.as_deref())?;
-<<<<<<< HEAD
-    let config_guard = config.lock().unwrap();
-    let config_ = config_guard.as_ref().unwrap();
-
-    let mut settings_builder = SettingsBuilder::new().features(vec!["embedded-server".to_string()]);
-    if !self.debug {
-      settings_builder = settings_builder.release();
-    }
-    if self.verbose {
-      settings_builder = settings_builder.verbose();
-    }
-    if let Some(names) = self
-      .targets
-      .or_else(|| config_.tauri.bundle.targets.clone())
-    {
-      let mut types = vec![];
-      for name in names {
-        if name == "none" {
-          break;
-        }
-        match PackageType::from_short_name(&name) {
-          Some(package_type) => {
-            if package_type.is_supported() {
-              types.push(package_type);
-            }
-          }
-          None => {
-            return Err(anyhow::anyhow!(format!(
-              "Unsupported bundle format: {}",
-              name
-            )));
-          }
-        }
-      }
-      settings_builder = settings_builder.package_types(types);
-    }
-=======
->>>>>>> 0c691f40
 
     let tauri_path = tauri_dir();
     set_current_dir(&tauri_path)?;
