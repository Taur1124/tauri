--- conflicted
+++ resolved
@@ -3,17 +3,10 @@
 const path = require('path')
 
 module.exports.generate = (outDir, cfg) => {
-<<<<<<< HEAD
   // this MUST be from the templates repo
   const apiTemplate = readFileSync(path.resolve(__dirname, './templates/tauri.js'), 'utf-8')
   const apiContent = compileTemplate(apiTemplate)(cfg)
-=======
-  const apiTemplate = readFileSync(path.resolve(__dirname, './templates/tauri.js'), 'utf-8')
-  const apiContent = compileTemplate(apiTemplate)({
-    ...cfg,
-    confName: 'tauri.conf.js'
-  })
->>>>>>> 4510f638
+
   ensureDir(outDir).then(() => {
     writeFileSync(path.join(outDir, 'tauri.js'), apiContent, 'utf-8')
   })
