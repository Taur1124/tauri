--- conflicted
+++ resolved
@@ -9,17 +9,10 @@
 struct Config;
 
 fn main() {
-<<<<<<< HEAD
-  tauri::AppBuilder::<Config>::new()
-    .invoke_handler(|_webview, arg| {
-      use cmd::Cmd::*;
-      match serde_json::from_str(arg) {
-=======
-  tauri::AppBuilder::<tauri::flavors::Wry>::new()
+  tauri::AppBuilder::<tauri::flavors::Wry, Config>::new()
     .invoke_handler(|_webview, arg| async move {
       use cmd::Cmd::*;
       match serde_json::from_str(&arg) {
->>>>>>> 99ecf7bb
         Err(e) => Err(e.to_string()),
         Ok(command) => {
           match command {
