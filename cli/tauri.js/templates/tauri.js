--- conflicted
+++ resolved
@@ -37,74 +37,9 @@
       .substring(1)
   }
 
-<<<<<<< HEAD
-function s4() {
-  return Math.floor((1 + Math.random()) * 0x10000)
-    .toString(16)
-    .substring(1)
-}
-
-var uid = function () {
-  return s4() + s4() + '-' + s4() + '-' + s4() + '-' +
-    s4() + '-' + s4() + s4() + s4()
-}
-
-function ownKeys(object, enumerableOnly) { var keys = Object.keys(object); if (Object.getOwnPropertySymbols) { var symbols = Object.getOwnPropertySymbols(object); if (enumerableOnly) symbols = symbols.filter(function (sym) { return Object.getOwnPropertyDescriptor(object, sym).enumerable; }); keys.push.apply(keys, symbols); } return keys; }
-
-function _objectSpread(target) { for (var i = 1; i < arguments.length; i++) { var source = arguments[i] != null ? arguments[i] : {}; if (i % 2) { ownKeys(source, true).forEach(function (key) { _defineProperty(target, key, source[key]); }); } else if (Object.getOwnPropertyDescriptors) { Object.defineProperties(target, Object.getOwnPropertyDescriptors(source)); } else { ownKeys(source).forEach(function (key) { Object.defineProperty(target, key, Object.getOwnPropertyDescriptor(source, key)); }); } } return target; }
-
-function _defineProperty(obj, key, value) { if (key in obj) { Object.defineProperty(obj, key, { value: value, enumerable: true, configurable: true, writable: true }); } else { obj[key] = value; } return obj; }
-
-
-function _typeof(obj) { if (typeof Symbol === "function" && typeof Symbol.iterator === "symbol") { _typeof = function _typeof(obj) { return typeof obj; }; } else { _typeof = function _typeof(obj) { return obj && typeof Symbol === "function" && obj.constructor === Symbol && obj !== Symbol.prototype ? "symbol" : typeof obj; }; } return _typeof(obj); }
-
-/**
- * @typedef {number} BaseDirectory
- */
-/**
- * @enum {BaseDirectory}
- */
-var Dir = {
-  Audio: 1,
-  Cache: 2,
-  Config: 3, 
-  Data: 4,
-  LocalData: 5,
-  Desktop: 6,
-  Document: 7,
-  Download: 8,
-  Executable: 9,
-  Font: 10,
-  Home: 11,
-  Picture: 12,
-  Public: 13,
-  Runtime: 14,
-  Template: 15,
-  Video: 16,
-  Resource: 17,
-  App: 18
-}
-
-<% if (ctx.dev) { %>
-function camelToKebab (string) {
-  return string.replace(/([a-z0-9]|(?=[A-Z]))([A-Z])/g, '$1-$2').toLowerCase()
-}
-/**
- * @name return __whitelistWarning
- * @description Present a stylish warning to the developer that their API
- * call has not been whitelisted in tauri.conf.json
- * @param {String} func - function name to warn
- * @param {String} [whitelistName] - key inside whitelist object that the dev must add
- * @private
- */
-var __whitelistWarning = function (func, whitelistName) {
-    console.warn('%c[Tauri] Danger \ntauri.' + func + ' not whitelisted 💣\n%c\nAdd to tauri.conf.json: \n\ntauri: \n  whitelist: { \n    ' + (whitelistName || camelToKebab(func)) + ': true \n\nReference: https://github.com/tauri-apps/tauri/wiki' + func, 'background: red; color: white; font-weight: 800; padding: 2px; font-size:1.5em', ' ')
-    return __reject()
-=======
   var uid = function () {
     return s4() + s4() + '-' + s4() + '-' + s4() + '-' +
       s4() + '-' + s4() + s4() + s4()
->>>>>>> 0d6235e4
   }
 
   function ownKeys(object, enumerableOnly) {
@@ -184,34 +119,7 @@
     })
   }
 
-<<<<<<< HEAD
-  addShortcuts: function addShortcuts(shortcutHandlers) {
-    <% if (tauri.whitelist.shortcuts === true || tauri.whitelist.all === true) { %>
-      if (!Array.isArray(shortcutHandlers)) {
-        throw new Error('shortcuts must be an Array')
-      }
-      window.tauri.invoke({
-        cmd: 'addShortcuts',
-        shortcutHandlers: shortcutHandlers.map(handler => {
-          return {
-            shortcut: handler.shortcut,
-            callback: this.transformCallback(handler.handler),
-            error: handler.onError ? this.transformCallback(handler.onError) : null
-          }
-        })
-      })
-    <% } else { %>
-      <% if (ctx.dev) { %>
-          return __whitelistWarning('addShortcuts', 'shortcuts')
-          <% } %>
-        return __reject()
-        <% } %>
-  },
-
-  loadAsset: function loadAsset(assetName, assetType) {
-=======
   window.__TAURI__.loadAsset = function loadAsset(assetName, assetType) {
->>>>>>> 0d6235e4
     return this.promisified({
       cmd: 'loadAsset',
       asset: assetName,
