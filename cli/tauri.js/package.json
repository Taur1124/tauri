--- conflicted
+++ resolved
@@ -51,11 +51,7 @@
     "cross-spawn": "7.0.3",
     "fast-glob": "3.2.2",
     "fs-extra": "9.0.0",
-<<<<<<< HEAD
     "http-proxy": "1.18.1",
-=======
-    "http-proxy": "1.18.0",
->>>>>>> 5fc6ea79
     "imagemin": "7.0.1",
     "imagemin-optipng": "8.0.0",
     "imagemin-pngquant": "8.0.0",
@@ -73,21 +69,12 @@
     "webpack-shell-plugin": "0.5.0"
   },
   "devDependencies": {
-<<<<<<< HEAD
     "@babel/core": "7.10.1",
     "@babel/preset-env": "7.10.1",
     "@babel/preset-typescript": "7.10.1",
     "@types/cross-spawn": "6.0.2",
-    "@types/fs-extra": "8.1.1",
-    "@types/http-proxy": "^1.17.4",
-=======
-    "@babel/core": "7.9.6",
-    "@babel/preset-env": "7.9.6",
-    "@babel/preset-typescript": "7.9.0",
-    "@types/cross-spawn": "6.0.1",
     "@types/fs-extra": "9.0.1",
     "@types/http-proxy": "1.17.4",
->>>>>>> 5fc6ea79
     "@types/imagemin": "7.0.0",
     "@types/imagemin-optipng": "5.2.0",
     "@types/jsdom": "16.2.3",
@@ -95,13 +82,8 @@
     "@types/ms": "0.7.31",
     "@types/sharp": "0.25.0",
     "@types/webpack-merge": "4.1.5",
-<<<<<<< HEAD
-    "@typescript-eslint/eslint-plugin": "2.34.0",
-    "@typescript-eslint/parser": "2.34.0",
-=======
     "@typescript-eslint/eslint-plugin": "3.0.2",
     "@typescript-eslint/parser": "3.0.2",
->>>>>>> 5fc6ea79
     "babel-jest": "26.0.1",
     "dotenv": "8.2.0",
     "eslint": "7.1.0",
