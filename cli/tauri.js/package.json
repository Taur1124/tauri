{
  "name": "tauri",
  "version": "0.8.0",
  "description": "Multi-binding collection of libraries and templates for building Tauri apps",
  "bin": {
    "tauri": "./bin/tauri.js"
  },
  "funding": {
    "type": "opencollective",
    "url": "https://opencollective.com/tauri"
  },
  "scripts": {
    "build": "yarn build:api && yarn build:typedefs && yarn build:webpack",
<<<<<<< HEAD
    "build:webpack": "yarn build:typevalidators && webpack --progress",
    "build:typevalidators": "node ./build/type-validators",
    "build:api": "rollup -c --silent && yarn build:typedefs",
=======
    "build:webpack": "rimraf ./dist && webpack --progress",
    "build:api": "rimraf ./api && rollup -c --silent && yarn build:typedefs",
>>>>>>> 6301df66
    "build:typedefs": "yarn tsc ./api-src/index.ts --declaration --emitDeclarationOnly --outDir api",
    "build-release": "yarn build --display none --progress false",
    "test": "jest --runInBand --no-cache --testPathIgnorePatterns=\"(build|dev)\"",
    "pretest": "yarn build",
    "prepublishOnly": "yarn build-release",
    "test:local": "jest --runInBand",
    "lint": "eslint --ext ts ./src/**/*.ts ./api-src/**/*.ts",
    "lint-fix": "eslint --fix --ext ts ./src/**/*.ts",
    "lint:lockfile": "lockfile-lint --path yarn.lock --type yarn --validate-https --allowed-hosts npm yarn",
    "build:tauri[rust]": "cd ../tauri && TAURI_DIST_DIR=../../test/fixture/dist TAURI_DIR=../test/fixture cargo publish --dry-run --allow-dirty"
  },
  "repository": {
    "type": "git",
    "url": "git+https://github.com/tauri-apps/tauri.git"
  },
  "contributors": [
    "Tauri Team <team@tauri-apps.org> (https://tauri.studio)",
    "Daniel Thompson-Yvetot <denjell@sfosc.org>",
    "Lucas Fernandes Gonçalves Nogueira <lucas@tauri.studio>"
  ],
  "license": "MIT",
  "bugs": {
    "url": "https://github.com/tauri-apps/tauri/issues"
  },
  "homepage": "https://github.com/tauri-apps/tauri#readme",
  "publishConfig": {
    "access": "public"
  },
  "engines": {
    "node": ">= 10.17.0",
    "npm": ">= 6.6.0",
    "yarn": ">= 1.19.1"
  },
  "dependencies": {
    "@tauri-apps/tauri-inliner": "1.14.1",
    "@tauri-apps/toml": "2.2.4",
    "chalk": "4.1.0",
    "chokidar": "3.4.0",
    "cross-spawn": "7.0.3",
    "fast-glob": "3.2.4",
    "fs-extra": "9.0.1",
    "http-proxy": "1.18.1",
    "imagemin": "7.0.1",
    "imagemin-optipng": "8.0.0",
    "imagemin-pngquant": "9.0.0",
    "imagemin-zopfli": "7.0.0",
    "is-png": "2.0.0",
    "isbinaryfile": "4.0.6",
    "jsdom": "16.2.2",
    "lodash": "4.17.15",
    "minimist": "1.2.5",
    "ms": "2.1.2",
    "png2icons": "2.0.1",
    "read-chunk": "3.2.0",
    "sharp": "0.25.4",
    "webpack-merge": "4.2.2",
    "webpack-shell-plugin": "0.5.0"
  },
  "devDependencies": {
    "@babel/core": "7.10.4",
    "@babel/preset-env": "7.10.4",
    "@babel/preset-typescript": "7.10.4",
    "@rollup/plugin-babel": "5.0.4",
    "@rollup/plugin-commonjs": "13.0.0",
    "@rollup/plugin-json": "4.1.0",
    "@rollup/plugin-node-resolve": "8.1.0",
    "@rollup/plugin-sucrase": "3.1.0",
    "@rollup/plugin-typescript": "5.0.1",
    "@types/cross-spawn": "6.0.2",
    "@types/fs-extra": "9.0.1",
    "@types/http-proxy": "1.17.4",
    "@types/imagemin": "7.0.0",
    "@types/imagemin-optipng": "5.2.0",
    "@types/jsdom": "16.2.3",
    "@types/lodash": "4.14.157",
    "@types/ms": "0.7.31",
    "@types/sharp": "0.25.0",
    "@types/webpack-merge": "4.1.5",
    "@typescript-eslint/eslint-plugin": "3.5.0",
    "@typescript-eslint/parser": "3.5.0",
    "babel-jest": "26.1.0",
    "copy-webpack-plugin": "^6.0.3",
    "dotenv": "8.2.0",
    "eslint": "7.3.1",
    "eslint-config-standard-with-typescript": "18.0.2",
    "eslint-plugin-import": "2.22.0",
    "eslint-plugin-lodash-template": "0.19.0",
    "eslint-plugin-node": "11.1.0",
    "eslint-plugin-promise": "4.2.1",
    "eslint-plugin-security": "1.4.0",
    "eslint-plugin-standard": "4.0.1",
    "husky": "4.2.5",
    "is-running": "2.1.0",
    "jest": "26.1.0",
    "jest-mock-process": "1.4.0",
    "lint-staged": "10.2.11",
    "lockfile-lint": "4.3.7",
    "promise": "8.1.0",
    "raw-loader": "4.0.1",
    "rimraf": "^3.0.2",
    "rollup": "2.18.2",
    "rollup-plugin-terser": "6.1.0",
    "rollup-plugin-typescript2": "0.27.1",
    "toml-loader": "1.0.0",
    "ts-loader": "7.0.5",
    "tslib": "2.0.0",
    "typescript": "^3.9.6",
    "typescript-json-validator": "^2.4.2",
    "webpack": "4.43.0",
    "webpack-cli": "3.3.12",
    "webpack-node-externals": "1.7.2"
  },
  "husky": {
    "hooks": {
      "pre-commit": "lint-staged"
    }
  },
  "lint-staged": [
    "eslint --fix"
  ]
}<|MERGE_RESOLUTION|>--- conflicted
+++ resolved
@@ -11,14 +11,9 @@
   },
   "scripts": {
     "build": "yarn build:api && yarn build:typedefs && yarn build:webpack",
-<<<<<<< HEAD
-    "build:webpack": "yarn build:typevalidators && webpack --progress",
+    "build:webpack": "rimraf ./dist && yarn build:typevalidators && webpack --progress",
     "build:typevalidators": "node ./build/type-validators",
-    "build:api": "rollup -c --silent && yarn build:typedefs",
-=======
-    "build:webpack": "rimraf ./dist && webpack --progress",
     "build:api": "rimraf ./api && rollup -c --silent && yarn build:typedefs",
->>>>>>> 6301df66
     "build:typedefs": "yarn tsc ./api-src/index.ts --declaration --emitDeclarationOnly --outDir api",
     "build-release": "yarn build --display none --progress false",
     "test": "jest --runInBand --no-cache --testPathIgnorePatterns=\"(build|dev)\"",
