{
  "name": "tauri",
  "version": "0.13.0",
  "description": "Multi-binding collection of libraries and templates for building Tauri apps",
  "bin": {
    "tauri": "./bin/tauri.js"
  },
  "funding": {
    "type": "opencollective",
    "url": "https://opencollective.com/tauri"
  },
  "scripts": {
    "build": "yarn build:api && yarn build:webpack",
    "build:webpack": "rimraf ./dist && yarn build:typevalidators && webpack --progress",
    "build:typevalidators": "node ./build/type-validators",
    "build:api": "rimraf ./api && rollup -c --silent",
    "build-release": "yarn build:api && rimraf ./dist && yarn build:typevalidators && webpack",
    "test": "jest --runInBand --no-cache --testPathIgnorePatterns=\"(build|dev)\"",
    "pretest": "yarn build",
    "prepublishOnly": "yarn build-release",
    "test:local": "jest --runInBand",
    "lint": "eslint --ext ts \"./src/**/*.ts\" \"./api-src/**/*.ts\"",
    "lint-fix": "eslint --fix --ext ts \"./src/**/*.ts\" \"./api-src/**/*.ts\"",
    "lint:lockfile": "lockfile-lint --path yarn.lock --type yarn --validate-https --allowed-hosts npm yarn",
    "format": "prettier --write --end-of-line=auto !./**/mutation-observer.js !./**/config.validator.js \"./**/*.{js,jsx,ts,tsx,html,css,json}\" --ignore-path .gitignore",
    "format:check": "prettier --check --end-of-line=auto !./**/mutation-observer.js \"./**/*.{js,jsx,ts,tsx,html,css,json}\" --ignore-path .gitignore",
    "build:tauri[rust]": "cd ../tauri && TAURI_DIST_DIR=../../test/fixture/dist TAURI_DIR=../test/fixture cargo publish --dry-run --allow-dirty"
  },
  "repository": {
    "type": "git",
    "url": "git+https://github.com/tauri-apps/tauri.git"
  },
  "contributors": [
    "Tauri Team <team@tauri-apps.org> (https://tauri.studio)",
    "Daniel Thompson-Yvetot <denjell@sfosc.org>",
    "Lucas Fernandes Gonçalves Nogueira <lucas@tauri.studio>"
  ],
  "license": "MIT",
  "bugs": {
    "url": "https://github.com/tauri-apps/tauri/issues"
  },
  "homepage": "https://github.com/tauri-apps/tauri#readme",
  "publishConfig": {
    "access": "public"
  },
  "engines": {
    "node": ">= 10.17.0",
    "npm": ">= 6.6.0",
    "yarn": ">= 1.19.1"
  },
  "dependencies": {
    "@tauri-apps/tauri-inliner": "1.14.1",
    "@tauri-apps/toml": "2.2.4",
    "chalk": "4.1.0",
    "chokidar": "3.4.3",
    "cross-spawn": "7.0.3",
    "fast-glob": "3.2.4",
    "fs-extra": "9.0.1",
    "http-proxy": "1.18.1",
    "imagemin": "7.0.1",
    "imagemin-optipng": "8.0.0",
    "imagemin-pngquant": "9.0.1",
    "imagemin-zopfli": "7.0.0",
    "inquirer": "7.3.3",
    "is-png": "2.0.0",
    "is-reachable": "5.0.0",
    "isbinaryfile": "4.0.6",
    "jsdom": "16.4.0",
    "lodash": "4.17.20",
    "minimist": "1.2.5",
    "ms": "2.1.3",
    "png2icons": "2.0.1",
    "read-chunk": "3.2.0",
    "semver": "7.3.4",
    "sharp": "0.26.3",
    "webpack-merge": "5.7.0",
    "webpack-shell-plugin": "0.5.0"
  },
  "devDependencies": {
    "@babel/core": "7.12.10",
    "@babel/preset-env": "7.12.10",
    "@babel/preset-typescript": "7.12.7",
    "@rollup/plugin-babel": "5.2.2",
    "@rollup/plugin-commonjs": "17.0.0",
    "@rollup/plugin-json": "4.1.0",
    "@rollup/plugin-node-resolve": "11.0.0",
    "@rollup/plugin-sucrase": "3.1.0",
    "@rollup/plugin-typescript": "8.0.0",
    "@types/cross-spawn": "6.0.2",
    "@types/fs-extra": "9.0.5",
    "@types/http-proxy": "1.17.4",
    "@types/imagemin": "7.0.0",
    "@types/imagemin-optipng": "5.2.0",
    "@types/inquirer": "7.3.1",
    "@types/jsdom": "16.2.5",
    "@types/lodash": "4.14.165",
    "@types/ms": "0.7.31",
    "@types/semver": "7.3.4",
    "@types/sharp": "0.26.1",
    "@typescript-eslint/eslint-plugin": "4.9.1",
    "@typescript-eslint/parser": "4.9.1",
    "babel-jest": "26.6.3",
<<<<<<< HEAD
    "copy-webpack-plugin": "7.0.0",
    "dotenv": "8.2.0",
    "eslint": "7.14.0",
    "eslint-config-prettier": "7.0.0",
=======
    "copy-webpack-plugin": "6.4.0",
    "dotenv": "8.2.0",
    "eslint": "7.15.0",
    "eslint-config-prettier": "6.15.0",
>>>>>>> 31ec6ed3
    "eslint-config-standard-with-typescript": "19.0.1",
    "eslint-plugin-import": "2.22.1",
    "eslint-plugin-lodash-template": "0.19.0",
    "eslint-plugin-node": "11.1.0",
    "eslint-plugin-promise": "4.2.1",
    "eslint-plugin-security": "1.4.0",
    "eslint-plugin-standard": "4.1.0",
    "husky": "4.3.5",
    "is-running": "2.1.0",
    "jest": "26.6.3",
    "jest-mock-process": "1.4.0",
    "lint-staged": "10.5.3",
    "lockfile-lint": "4.3.7",
    "prettier": "2.2.1",
    "promise": "8.1.0",
    "raw-loader": "4.0.2",
    "rimraf": "3.0.2",
    "rollup": "2.34.2",
    "rollup-plugin-terser": "7.0.2",
    "rollup-plugin-typescript2": "0.29.0",
    "toml-loader": "1.0.0",
    "ts-loader": "8.0.12",
    "tslib": "2.0.3",
    "typescript": "4.1.3",
    "typescript-json-validator": "2.4.2",
    "webpack": "5.10.1",
    "webpack-cli": "4.2.0",
    "webpack-node-externals": "2.5.2"
  },
  "resolutions": {
    "**/lodash": ">=4.17.19"
  },
  "husky": {
    "hooks": {
      "pre-commit": "lint-staged"
    }
  },
  "lint-staged": {
    "*.{js,jsx,ts,tsx,md,html,css,json}": "prettier --write --end-of-line=auto !./**/mutation-observer.js !./**/config.validator.js \"./**/*.{js,jsx,ts,tsx,html,css,json}\" --ignore-path .gitignore",
    "*.{ts,tsx}": "eslint --fix --ext ts ./src/**/*.ts ./api-src/**/*.ts"
  }
}<|MERGE_RESOLUTION|>--- conflicted
+++ resolved
@@ -100,17 +100,10 @@
     "@typescript-eslint/eslint-plugin": "4.9.1",
     "@typescript-eslint/parser": "4.9.1",
     "babel-jest": "26.6.3",
-<<<<<<< HEAD
     "copy-webpack-plugin": "7.0.0",
     "dotenv": "8.2.0",
-    "eslint": "7.14.0",
+    "eslint": "7.15.0",
     "eslint-config-prettier": "7.0.0",
-=======
-    "copy-webpack-plugin": "6.4.0",
-    "dotenv": "8.2.0",
-    "eslint": "7.15.0",
-    "eslint-config-prettier": "6.15.0",
->>>>>>> 31ec6ed3
     "eslint-config-standard-with-typescript": "19.0.1",
     "eslint-plugin-import": "2.22.1",
     "eslint-plugin-lodash-template": "0.19.0",
