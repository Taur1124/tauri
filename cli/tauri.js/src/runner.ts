--- conflicted
+++ resolved
@@ -466,13 +466,9 @@
 
   __rewriteManifest(cargoManifest: JsonMap): void {
     const tomlPath = this.__getManifestPath()
-<<<<<<< HEAD
     const output = toml.stringify(cargoManifest)
-=======
-    const output = toml.stringify(tomlContents)
-
+    
     this.rewritingToml = true
->>>>>>> 0f55a8f4
     writeFileSync(tomlPath, output)
     setTimeout(() => {
       this.rewritingToml = false
