--- conflicted
+++ resolved
@@ -2,9 +2,9 @@
 const tauriCreate = require('./tauri-create')
 
 /**
- * init is an alias for create -r none, same as 
+ * init is an alias for create -r none, same as
  * creating a fresh tauri project with no UI recipe applied.
- * 
+ *
  * @type {object}
  * @property {boolean} h
  * @property {boolean} help
@@ -18,7 +18,7 @@
 function main(cliArgs) {
   const argv = parseArgs(cliArgs, {
     alias: {
-      h: 'help',
+      h: 'help'
     },
     boolean: ['h']
   })
@@ -31,7 +31,6 @@
   // delegate actual work to create command
   tauriCreate([...cliArgs, '-r', 'none'])
 }
-
 
 function printUsage() {
   console.log(`
@@ -52,100 +51,6 @@
     --dist-dir, -D       Web assets location, relative to <project-dir>/src-tauri
     --dev-path, -P       Url of your dev server
     `)
-<<<<<<< HEAD
-  process.exit(0)
 }
 
-let appName = argv.A
-if (!appName) {
-  try {
-    const packageJson = JSON.parse(
-      readFileSync(resolve(process.cwd(), 'package.json')).toString()
-    )
-    appName = packageJson.displayName || packageJson.name
-  } catch {}
-}
-
-if (argv.ci) {
-  runInit()
-} else {
-  inquirer
-    .prompt([
-      {
-        type: 'input',
-        name: 'appName',
-        message: 'What is your app name?',
-        default: appName
-      },
-      {
-        type: 'input',
-        name: 'tauri.window.title',
-        message: 'What should the window title be?',
-        default: 'Tauri App',
-        when: () => !argv.W
-      },
-      {
-        type: 'input',
-        name: 'build.distDir',
-        message:
-          'Where are your web assets (HTML/CSS/JS) located, relative to the "<current dir>/src-tauri" folder that will be created?',
-        default: '../dist',
-        when: () => !argv.D
-      },
-      {
-        type: 'input',
-        name: 'build.devPath',
-        message: 'What is the url of your dev server?',
-        default: 'http://localhost:4000',
-        when: () => !argv.P
-      }
-    ])
-    .then((answers) => {
-      runInit(answers)
-    })
-    .catch((error) => {
-      if (error.isTtyError) {
-        // Prompt couldn't be rendered in the current environment
-        console.log(
-          'It appears your terminal does not support interactive prompts. Using default values.'
-        )
-        runInit()
-      } else {
-        // Something else when wrong
-        console.error('An unknown error occurred:', error)
-      }
-    })
-}
-
-async function runInit(config = {}) {
-  const { appName, ...configOptions } = config
-  const init = require('../dist/api/init')
-
-  const directory = argv.d || process.cwd()
-  init({
-    directory,
-    force: argv.f || null,
-    logging: argv.l || null,
-    tauriPath: argv.t || null,
-    appName: appName || argv.A || null,
-    customConfig: merge(configOptions, {
-      build: {
-        distDir: argv.D,
-        devPath: argv.P
-      },
-      tauri: {
-        window: {
-          title: argv.W
-        }
-      }
-    })
-  })
-
-  const { installDependencies } = require('../dist/api/dependency-manager')
-  await installDependencies()
-}
-=======
-}
-
-module.exports = main
->>>>>>> 43a8c4d2
+module.exports = main