use super::{common, macos_bundle};
use crate::{bundle::Bundle, PackageType::MacOSBundle, Settings};

use anyhow::Context;

use std::{
  env,
  fs::{self, write},
  path::PathBuf,
  process::{Command, Stdio},
};

/// Bundles the project.
/// Returns a vector of PathBuf that shows where the DMG was created.
pub fn bundle_project(settings: &Settings, bundles: &[Bundle]) -> crate::Result<Vec<PathBuf>> {
  // generate the .app bundle if needed
  if bundles
    .iter()
    .filter(|bundle| bundle.package_type == MacOSBundle)
    .count()
    == 0
  {
    macos_bundle::bundle_project(settings)?;
  }

  // get the target path
  let output_path = settings.project_out_directory().join("bundle/dmg");
  let package_base_name = format!(
    "{}_{}_{}",
    settings.main_binary_name(),
    settings.version_string(),
    match settings.binary_arch() {
      "x86_64" => "x64",
      other => other,
    }
  );
  let dmg_name = format!("{}.dmg", &package_base_name);
  let dmg_path = output_path.join(&dmg_name);

  let product_name = &format!("{}.app", &package_base_name);
  let bundle_dir = settings.project_out_directory().join("bundle/macos");

  let support_directory_path = output_path.join("support");
  if output_path.exists() {
    fs::remove_dir_all(&output_path)
      .with_context(|| format!("Failed to remove old {}", dmg_name))?;
  }
  fs::create_dir_all(&support_directory_path).with_context(|| {
    format!(
      "Failed to create output directory at {:?}",
      support_directory_path
    )
  })?;

  // create paths for script
  let bundle_script_path = output_path.join("bundle_dmg.sh");
  let license_script_path = support_directory_path.join("dmg-license.py");

  common::print_bundling(format!("{:?}", &dmg_path).as_str())?;

  // write the scripts
  write(
    &bundle_script_path,
    include_str!("templates/dmg/bundle_dmg"),
  )?;
  write(
    support_directory_path.join("template.applescript"),
    include_str!("templates/dmg/template.applescript"),
  )?;
  write(
    &license_script_path,
    include_str!("templates/dmg/dmg-license.py"),
  )?;

  // chmod script for execution
  Command::new("chmod")
    .arg("777")
    .arg(&bundle_script_path)
    .arg(&license_script_path)
    .current_dir(output_path)
    .stdout(Stdio::piped())
    .stderr(Stdio::piped())
    .output()
    .expect("Failed to chmod script");

  let mut args = vec![
    "--volname",
    &package_base_name,
    // todo: volume icon
    // make sure this is a valid path?

    //"--volicon",
    //"../../../../icons/icon.icns",
    "--icon",
    &product_name,
    "180",
    "170",
    "--app-drop-link",
    "480",
    "170",
    "--window-size",
    "660",
    "400",
    "--hide-extension",
    &product_name,
  ];

  if let Some(license_path) = &settings.macos().license {
    args.push("--eula");
    args.push(license_path);
  }

  // Issue #592 - Building MacOS dmg files on CI
  // https://github.com/tauri-apps/tauri/issues/592
  if let Some(value) = env::var_os("CI") {
    if value == "true" {
      args.push("--skip-jenkins");
    }
  }

  // execute the bundle script
  let mut cmd = Command::new(&bundle_script_path);
  cmd
    .current_dir(bundle_dir.clone())
    .args(args)
    .args(vec![dmg_name.as_str(), product_name.as_str()]);

  common::print_info("running bundle_dmg.sh")?;
  common::execute_with_verbosity(&mut cmd, &settings).map_err(|_| {
    crate::Error::ShellScriptError(format!(
      "error running bundle_dmg.sh{}",
      if settings.is_verbose() {
        ""
      } else {
        ", try running with --verbose to see command output"
      }
    ))
  })?;

  fs::rename(bundle_dir.join(dmg_name), dmg_path.clone())?;
<<<<<<< HEAD
  Ok(vec![dmg_path])
=======

  // Sign DMG if needed
  if let Some(identity) = &settings.macos().signing_identity {
    crate::bundle::macos_bundle::sign(dmg_path.clone(), identity, &settings, false)?;
  }
  Ok(vec![bundle_path, dmg_path])
>>>>>>> 32eb0d56
}<|MERGE_RESOLUTION|>--- conflicted
+++ resolved
@@ -138,14 +138,10 @@
   })?;
 
   fs::rename(bundle_dir.join(dmg_name), dmg_path.clone())?;
-<<<<<<< HEAD
-  Ok(vec![dmg_path])
-=======
 
   // Sign DMG if needed
   if let Some(identity) = &settings.macos().signing_identity {
     crate::bundle::macos_bundle::sign(dmg_path.clone(), identity, &settings, false)?;
   }
-  Ok(vec![bundle_path, dmg_path])
->>>>>>> 32eb0d56
+  Ok(vec![dmg_path])
 }