--- conflicted
+++ resolved
@@ -366,8 +366,6 @@
   ///
   /// Fails if the host/target's native package type is not supported.
   pub fn package_types(&self) -> crate::Result<Vec<PackageType>> {
-<<<<<<< HEAD
-=======
     let target_os = std::env::consts::OS;
     let platform_types = match target_os {
       "macos" => vec![PackageType::OsxBundle, PackageType::Dmg],
@@ -382,7 +380,6 @@
         )))
       }
     };
->>>>>>> 0c691f40
     if let Some(package_types) = &self.package_types {
       Ok(package_types.to_vec())
     } else {
