[package]
name = "tauri-runtime-wry"
version = "2.0.0-rc.13"
description = "Wry bindings to the Tauri runtime"
exclude = ["CHANGELOG.md", "/target"]
readme = "README.md"
authors.workspace = true
homepage.workspace = true
repository.workspace = true
categories.workspace = true
license.workspace = true
edition.workspace = true
rust-version.workspace = true

[package.metadata.docs.rs]
rustc-args = ["--cfg", "docsrs"]
rustdoc-args = ["--cfg", "docsrs"]

[dependencies]
<<<<<<< HEAD
wry = { version = "0.44", default-features = false, features = [
=======
wry = { version = "0.44.0", default-features = false, features = [
>>>>>>> 40a45b56
  "drag-drop",
  "protocol",
  "os-webview",
  "linux-body",
] }
tao = { version = "0.30", default-features = false, features = ["rwh_06"] }
tauri-runtime = { version = "2.0.0-rc.12", path = "../tauri-runtime" }
tauri-utils = { version = "2.0.0-rc.12", path = "../tauri-utils" }
raw-window-handle = "0.6"
http = "1.1"
url = "2"
tracing = { version = "0.1", optional = true }
log = "0.4"

[target."cfg(windows)".dependencies]
webview2-com = "0.33"
softbuffer = { version = "0.4", default-features = false }

[target."cfg(windows)".dependencies.windows]
version = "0.58"
features = ["Win32_Foundation", "Win32_Graphics_Dwm"]

[target."cfg(any(target_os = \"linux\", target_os = \"dragonfly\", target_os = \"freebsd\", target_os = \"openbsd\", target_os = \"netbsd\"))".dependencies]
gtk = { version = "0.18", features = ["v3_24"] }
webkit2gtk = { version = "=2.0", features = ["v2_40"] }
percent-encoding = "2.1"

[target.'cfg(target_os = "macos")'.dependencies]
objc2 = "0.5.2"
objc2-foundation = { version = "0.2.2", features = [] }
objc2-app-kit = { version = "0.2.2", features = [
  "NSResponder",
  "NSView",
  "NSWindow",
] }

[target."cfg(target_os = \"android\")".dependencies]
jni = "0.21"

[features]
devtools = ["wry/devtools", "tauri-runtime/devtools"]
macos-private-api = [
  "wry/fullscreen",
  "wry/transparent",
  "tauri-runtime/macos-private-api",
]
objc-exception = ["wry/objc-exception"]
tracing = ["dep:tracing", "wry/tracing"]
macos-proxy = ["wry/mac-proxy"]
unstable = []<|MERGE_RESOLUTION|>--- conflicted
+++ resolved
@@ -17,11 +17,7 @@
 rustdoc-args = ["--cfg", "docsrs"]
 
 [dependencies]
-<<<<<<< HEAD
-wry = { version = "0.44", default-features = false, features = [
-=======
 wry = { version = "0.44.0", default-features = false, features = [
->>>>>>> 40a45b56
   "drag-drop",
   "protocol",
   "os-webview",
