// Copyright 2019-2024 Tauri Programme within The Commons Conservancy
// SPDX-License-Identifier: Apache-2.0
// SPDX-License-Identifier: MIT

use crate::{
  image::Image,
  ipc::{
    channel::ChannelDataIpcQueue, CommandArg, CommandItem, Invoke, InvokeError, InvokeHandler,
  },
  manager::{webview::UriSchemeProtocol, AppManager, Asset},
  plugin::{Plugin, PluginStore},
  resources::ResourceTable,
  runtime::{
    window::{WebviewEvent as RuntimeWebviewEvent, WindowEvent as RuntimeWindowEvent},
    ExitRequestedEventAction, RunEvent as RuntimeRunEvent,
  },
  sealed::{ManagerBase, RuntimeOrDispatch},
  utils::config::Config,
  utils::Env,
  webview::PageLoadPayload,
  Context, DeviceEventFilter, Emitter, EventLoopMessage, Listener, Manager, Monitor, Result,
  Runtime, Scopes, StateManager, Theme, Webview, WebviewWindowBuilder, Window,
};

#[cfg(desktop)]
use crate::menu::{Menu, MenuEvent};
#[cfg(all(desktop, feature = "tray-icon"))]
use crate::tray::{TrayIcon, TrayIconBuilder, TrayIconEvent, TrayIconId};
use raw_window_handle::HasDisplayHandle;
use serialize_to_javascript::{default_template, DefaultTemplate, Template};
use tauri_macros::default_runtime;
#[cfg(desktop)]
use tauri_runtime::EventLoopProxy;
use tauri_runtime::{
  dpi::{PhysicalPosition, PhysicalSize},
  window::DragDropEvent,
  RuntimeInitArgs,
};
use tauri_utils::{assets::AssetsIter, PackageInfo};

use serde::Serialize;
use std::{
  borrow::Cow,
  collections::HashMap,
  fmt,
  sync::{mpsc::Sender, Arc, MutexGuard},
};

use crate::{event::EventId, runtime::RuntimeHandle, Event, EventTarget};

#[cfg(target_os = "macos")]
use crate::ActivationPolicy;

pub(crate) mod plugin;

#[cfg(desktop)]
pub(crate) type GlobalMenuEventListener<T> = Box<dyn Fn(&T, crate::menu::MenuEvent) + Send + Sync>;
#[cfg(all(desktop, feature = "tray-icon"))]
pub(crate) type GlobalTrayIconEventListener<T> =
  Box<dyn Fn(&T, crate::tray::TrayIconEvent) + Send + Sync>;
pub(crate) type GlobalWindowEventListener<R> = Box<dyn Fn(&Window<R>, &WindowEvent) + Send + Sync>;
pub(crate) type GlobalWebviewEventListener<R> =
  Box<dyn Fn(&Webview<R>, &WebviewEvent) + Send + Sync>;
/// A closure that is run when the Tauri application is setting up.
pub type SetupHook<R> =
  Box<dyn FnOnce(&mut App<R>) -> std::result::Result<(), Box<dyn std::error::Error>> + Send>;
/// A closure that is run every time a page starts or finishes loading.
pub type OnPageLoad<R> = dyn Fn(&Webview<R>, &PageLoadPayload<'_>) + Send + Sync + 'static;

/// The exit code on [`RunEvent::ExitRequested`] when [`AppHandle#method.restart`] is called.
pub const RESTART_EXIT_CODE: i32 = i32::MAX;

/// Api exposed on the `ExitRequested` event.
#[derive(Debug)]
pub struct ExitRequestApi(Sender<ExitRequestedEventAction>);

impl ExitRequestApi {
  /// Prevents the app from exiting.
  ///
  /// **Note:** This is ignored when using [`AppHandle#method.restart`].
  pub fn prevent_exit(&self) {
    self.0.send(ExitRequestedEventAction::Prevent).unwrap();
  }
}

/// Api exposed on the `CloseRequested` event.
#[derive(Debug, Clone)]
pub struct CloseRequestApi(Sender<bool>);

impl CloseRequestApi {
  /// Prevents the window from being closed.
  pub fn prevent_close(&self) {
    self.0.send(true).unwrap();
  }
}

/// An event from a window.
#[derive(Debug, Clone)]
#[non_exhaustive]
pub enum WindowEvent {
  /// The size of the window has changed. Contains the client area's new dimensions.
  Resized(PhysicalSize<u32>),
  /// The position of the window has changed. Contains the window's new position.
  Moved(PhysicalPosition<i32>),
  /// The window has been requested to close.
  #[non_exhaustive]
  CloseRequested {
    /// An API modify the behavior of the close requested event.
    api: CloseRequestApi,
  },
  /// The window has been destroyed.
  Destroyed,
  /// The window gained or lost focus.
  ///
  /// The parameter is true if the window has gained focus, and false if it has lost focus.
  Focused(bool),
  /// The window's scale factor has changed.
  ///
  /// The following user actions can cause DPI changes:
  ///
  /// - Changing the display's resolution.
  /// - Changing the display's scale factor (e.g. in Control Panel on Windows).
  /// - Moving the window to a display with a different scale factor.
  #[non_exhaustive]
  ScaleFactorChanged {
    /// The new scale factor.
    scale_factor: f64,
    /// The window inner size.
    new_inner_size: PhysicalSize<u32>,
  },
  /// An event associated with the drag and drop action.
  DragDrop(DragDropEvent),
  /// The system window theme has changed. Only delivered if the window [`theme`](`crate::window::WindowBuilder#method.theme`) is `None`.
  ///
  /// Applications might wish to react to this to change the theme of the content of the window when the system changes the window theme.
  ///
  /// ## Platform-specific
  ///
  /// - **Linux**: Not supported.
  ThemeChanged(Theme),
}

impl From<RuntimeWindowEvent> for WindowEvent {
  fn from(event: RuntimeWindowEvent) -> Self {
    match event {
      RuntimeWindowEvent::Resized(size) => Self::Resized(size),
      RuntimeWindowEvent::Moved(position) => Self::Moved(position),
      RuntimeWindowEvent::CloseRequested { signal_tx } => Self::CloseRequested {
        api: CloseRequestApi(signal_tx),
      },
      RuntimeWindowEvent::Destroyed => Self::Destroyed,
      RuntimeWindowEvent::Focused(flag) => Self::Focused(flag),
      RuntimeWindowEvent::ScaleFactorChanged {
        scale_factor,
        new_inner_size,
      } => Self::ScaleFactorChanged {
        scale_factor,
        new_inner_size,
      },
      RuntimeWindowEvent::DragDrop(event) => Self::DragDrop(event),
      RuntimeWindowEvent::ThemeChanged(theme) => Self::ThemeChanged(theme),
    }
  }
}

/// An event from a window.
#[derive(Debug, Clone)]
#[non_exhaustive]
pub enum WebviewEvent {
  /// An event associated with the drag and drop action.
  DragDrop(DragDropEvent),
}

impl From<RuntimeWebviewEvent> for WebviewEvent {
  fn from(event: RuntimeWebviewEvent) -> Self {
    match event {
      RuntimeWebviewEvent::DragDrop(e) => Self::DragDrop(e),
    }
  }
}

/// An application event, triggered from the event loop.
///
/// See [`App::run`](crate::App#method.run) for usage examples.
#[derive(Debug)]
#[non_exhaustive]
pub enum RunEvent {
  /// Event loop is exiting.
  Exit,
  /// The app is about to exit
  #[non_exhaustive]
  ExitRequested {
    /// Exit code.
    /// [`Option::None`] when the exit is requested by user interaction,
    /// [`Option::Some`] when requested programmatically via [`AppHandle#method.exit`] and [`AppHandle#method.restart`].
    code: Option<i32>,
    /// Event API
    api: ExitRequestApi,
  },
  /// An event associated with a window.
  #[non_exhaustive]
  WindowEvent {
    /// The window label.
    label: String,
    /// The detailed event.
    event: WindowEvent,
  },
  /// An event associated with a webview.
  #[non_exhaustive]
  WebviewEvent {
    /// The window label.
    label: String,
    /// The detailed event.
    event: WebviewEvent,
  },
  /// Application ready.
  Ready,
  /// Sent if the event loop is being resumed.
  Resumed,
  /// Emitted when all of the event loop's input events have been processed and redraw processing is about to begin.
  ///
  /// This event is useful as a place to put your code that should be run after all state-changing events have been handled and you want to do stuff (updating state, performing calculations, etc) that happens as the “main body” of your event loop.
  MainEventsCleared,
  /// Emitted when the user wants to open the specified resource with the app.
  #[cfg(any(target_os = "macos", target_os = "ios"))]
  #[cfg_attr(docsrs, doc(cfg(any(target_os = "macos", feature = "ios"))))]
  Opened {
    /// The URL of the resources that is being open.
    urls: Vec<url::Url>,
  },
  /// An event from a menu item, could be on the window menu bar, application menu bar (on macOS) or tray icon menu.
  #[cfg(desktop)]
  #[cfg_attr(docsrs, doc(cfg(desktop)))]
  MenuEvent(crate::menu::MenuEvent),
  /// An event from a tray icon.
  #[cfg(all(desktop, feature = "tray-icon"))]
  #[cfg_attr(docsrs, doc(cfg(all(desktop, feature = "tray-icon"))))]
  TrayIconEvent(crate::tray::TrayIconEvent),
  /// Emitted when the NSApplicationDelegate's applicationShouldHandleReopen gets called
  #[non_exhaustive]
  #[cfg(target_os = "macos")]
  #[cfg_attr(docsrs, doc(cfg(target_os = "macos")))]
  Reopen {
    /// Indicates whether the NSApplication object found any visible windows in your application.
    has_visible_windows: bool,
  },
}

impl From<EventLoopMessage> for RunEvent {
  fn from(event: EventLoopMessage) -> Self {
    match event {
      #[cfg(desktop)]
      EventLoopMessage::MenuEvent(e) => Self::MenuEvent(e),
      #[cfg(all(desktop, feature = "tray-icon"))]
      EventLoopMessage::TrayIconEvent(e) => Self::TrayIconEvent(e),
    }
  }
}

/// The asset resolver is a helper to access the [`tauri_utils::assets::Assets`] interface.
#[derive(Debug, Clone)]
pub struct AssetResolver<R: Runtime> {
  manager: Arc<AppManager<R>>,
}

impl<R: Runtime> AssetResolver<R> {
  /// Gets the app asset associated with the given path.
  ///
  /// Resolves to the embedded asset that is part of the app
  /// in dev when [`devPath`](https://tauri.app/v1/api/config/#buildconfig.devpath) points to a folder in your filesystem
  /// or in production when [`distDir`](https://tauri.app/v1/api/config/#buildconfig.distdir)
  /// points to your frontend assets.
  ///
  /// Fallbacks to reading the asset from the [distDir] folder so the behavior is consistent in development.
  /// Note that the dist directory must exist so you might need to build your frontend assets first.
  pub fn get(&self, path: String) -> Option<Asset> {
    #[cfg(dev)]
    {
      // on dev if the devPath is a path to a directory we have the embedded assets
      // so we can use get_asset() directly
      // we only fallback to reading from distDir directly if we're using an external URL (which is likely)
      if let (Some(_), Some(crate::utils::config::FrontendDist::Directory(dist_path))) = (
        &self.manager.config().build.dev_url,
        &self.manager.config().build.frontend_dist,
      ) {
        let asset_path = std::path::PathBuf::from(&path)
          .components()
          .filter(|c| !matches!(c, std::path::Component::RootDir))
          .collect::<std::path::PathBuf>();

        let asset_path = self
          .manager
          .config_parent()
          .map(|p| p.join(dist_path).join(&asset_path))
          .unwrap_or_else(|| dist_path.join(&asset_path));
        return std::fs::read(asset_path).ok().map(|bytes| {
          let mime_type = crate::utils::mime_type::MimeType::parse(&bytes, &path);
          Asset {
            bytes,
            mime_type,
            csp_header: None,
          }
        });
      }
    }

    self.manager.get_asset(path).ok()
  }

  /// Iterate on all assets.
  pub fn iter(&self) -> Box<AssetsIter<'_>> {
    self.manager.assets.iter()
  }
}

/// A handle to the currently running application.
///
/// This type implements [`Manager`] which allows for manipulation of global application items.
#[default_runtime(crate::Wry, wry)]
#[derive(Debug)]
pub struct AppHandle<R: Runtime> {
  pub(crate) runtime_handle: R::Handle,
  pub(crate) manager: Arc<AppManager<R>>,
}

/// APIs specific to the wry runtime.
#[cfg(feature = "wry")]
impl AppHandle<crate::Wry> {
  /// Create a new tao window using a callback. The event loop must be running at this point.
  pub fn create_tao_window<
    F: FnOnce() -> (String, tauri_runtime_wry::TaoWindowBuilder) + Send + 'static,
  >(
    &self,
    f: F,
  ) -> crate::Result<std::sync::Weak<tauri_runtime_wry::Window>> {
    self.runtime_handle.create_tao_window(f).map_err(Into::into)
  }

  /// Sends a window message to the event loop.
  pub fn send_tao_window_event(
    &self,
    window_id: tauri_runtime_wry::TaoWindowId,
    message: tauri_runtime_wry::WindowMessage,
  ) -> crate::Result<()> {
    self
      .runtime_handle
      .send_event(tauri_runtime_wry::Message::Window(
        self.runtime_handle.window_id(window_id),
        message,
      ))
      .map_err(Into::into)
  }
}

impl<R: Runtime> Clone for AppHandle<R> {
  fn clone(&self) -> Self {
    Self {
      runtime_handle: self.runtime_handle.clone(),
      manager: self.manager.clone(),
    }
  }
}

impl<'de, R: Runtime> CommandArg<'de, R> for AppHandle<R> {
  /// Grabs the [`Window`] from the [`CommandItem`] and returns the associated [`AppHandle`]. This will never fail.
  fn from_command(command: CommandItem<'de, R>) -> std::result::Result<Self, InvokeError> {
    Ok(command.message.webview().window().app_handle)
  }
}

impl<R: Runtime> AppHandle<R> {
  /// Runs the given closure on the main thread.
  pub fn run_on_main_thread<F: FnOnce() + Send + 'static>(&self, f: F) -> crate::Result<()> {
    self
      .runtime_handle
      .run_on_main_thread(f)
      .map_err(Into::into)
  }

  /// Adds a Tauri application plugin.
  /// This function can be used to register a plugin that is loaded dynamically e.g. after login.
  /// For plugins that are created when the app is started, prefer [`Builder::plugin`].
  ///
  /// See [`Builder::plugin`] for more information.
  ///
  /// # Examples
  ///
  /// ```
  /// use tauri::{plugin::{Builder as PluginBuilder, TauriPlugin}, Runtime};
  ///
  /// fn init_plugin<R: Runtime>() -> TauriPlugin<R> {
  ///   PluginBuilder::new("dummy").build()
  /// }
  ///
  /// tauri::Builder::default()
  ///   .setup(move |app| {
  ///     let handle = app.handle().clone();
  ///     std::thread::spawn(move || {
  ///       handle.plugin(init_plugin());
  ///     });
  ///
  ///     Ok(())
  ///   });
  /// ```
  #[cfg_attr(feature = "tracing", tracing::instrument(name = "app::plugin::register", skip(plugin), fields(name = plugin.name())))]
  pub fn plugin<P: Plugin<R> + 'static>(&self, plugin: P) -> crate::Result<()> {
    let mut plugin = Box::new(plugin) as Box<dyn Plugin<R>>;

    let mut store = self.manager().plugins.lock().unwrap();
    store.initialize(&mut plugin, self, &self.config().plugins)?;
    store.register(plugin);

    Ok(())
  }

  /// Removes the plugin with the given name.
  ///
  /// # Examples
  ///
  /// ```
  /// use tauri::{plugin::{Builder as PluginBuilder, TauriPlugin, Plugin}, Runtime};
  ///
  /// fn init_plugin<R: Runtime>() -> TauriPlugin<R> {
  ///   PluginBuilder::new("dummy").build()
  /// }
  ///
  /// let plugin = init_plugin();
  /// // `.name()` requires the `PLugin` trait import
  /// let plugin_name = plugin.name();
  /// tauri::Builder::default()
  ///   .plugin(plugin)
  ///   .setup(move |app| {
  ///     let handle = app.handle().clone();
  ///     std::thread::spawn(move || {
  ///       handle.remove_plugin(plugin_name);
  ///     });
  ///
  ///     Ok(())
  ///   });
  /// ```
  pub fn remove_plugin(&self, plugin: &'static str) -> bool {
    self.manager().plugins.lock().unwrap().unregister(plugin)
  }

  /// Exits the app by triggering [`RunEvent::ExitRequested`] and [`RunEvent::Exit`].
  pub fn exit(&self, exit_code: i32) {
    if let Err(e) = self.runtime_handle.request_exit(exit_code) {
      log::error!("failed to exit: {}", e);
      self.cleanup_before_exit();
      std::process::exit(exit_code);
    }
  }

  /// Restarts the app by triggering [`RunEvent::ExitRequested`] with code [`RESTART_EXIT_CODE`] and [`RunEvent::Exit`]..
  pub fn restart(&self) -> ! {
    if self.runtime_handle.request_exit(RESTART_EXIT_CODE).is_err() {
      self.cleanup_before_exit();
    }
    crate::process::restart(&self.env());
  }

  /// Sets the activation policy for the application. It is set to `NSApplicationActivationPolicyRegular` by default.
  ///
  /// # Examples
  /// ```,no_run
  /// tauri::Builder::default()
  ///   .setup(move |app| {
  ///     #[cfg(target_os = "macos")]
  ///     app.handle().set_activation_policy(tauri::ActivationPolicy::Accessory);
  ///     Ok(())
  ///   });
  /// ```
  #[cfg(target_os = "macos")]
  #[cfg_attr(docsrs, doc(cfg(target_os = "macos")))]
  pub fn set_activation_policy(&self, activation_policy: ActivationPolicy) -> crate::Result<()> {
    self
      .runtime_handle
      .set_activation_policy(activation_policy)
      .map_err(Into::into)
  }
}

impl<R: Runtime> Manager<R> for AppHandle<R> {
  fn resources_table(&self) -> MutexGuard<'_, ResourceTable> {
    self.manager.resources_table()
  }
}

impl<R: Runtime> ManagerBase<R> for AppHandle<R> {
  fn manager(&self) -> &AppManager<R> {
    &self.manager
  }

  fn manager_owned(&self) -> Arc<AppManager<R>> {
    self.manager.clone()
  }

  fn runtime(&self) -> RuntimeOrDispatch<'_, R> {
    RuntimeOrDispatch::RuntimeHandle(self.runtime_handle.clone())
  }

  fn managed_app_handle(&self) -> &AppHandle<R> {
    self
  }
}

/// The instance of the currently running application.
///
/// This type implements [`Manager`] which allows for manipulation of global application items.
#[default_runtime(crate::Wry, wry)]
pub struct App<R: Runtime> {
  runtime: Option<R>,
  setup: Option<SetupHook<R>>,
  manager: Arc<AppManager<R>>,
  handle: AppHandle<R>,
  ran_setup: bool,
}

impl<R: Runtime> fmt::Debug for App<R> {
  fn fmt(&self, f: &mut fmt::Formatter<'_>) -> fmt::Result {
    f.debug_struct("App")
      .field("runtime", &self.runtime)
      .field("manager", &self.manager)
      .field("handle", &self.handle)
      .finish()
  }
}

impl<R: Runtime> Manager<R> for App<R> {
  fn resources_table(&self) -> MutexGuard<'_, ResourceTable> {
    self.manager.resources_table()
  }
}

impl<R: Runtime> ManagerBase<R> for App<R> {
  fn manager(&self) -> &AppManager<R> {
    &self.manager
  }

  fn manager_owned(&self) -> Arc<AppManager<R>> {
    self.manager.clone()
  }

  fn runtime(&self) -> RuntimeOrDispatch<'_, R> {
    if let Some(runtime) = self.runtime.as_ref() {
      RuntimeOrDispatch::Runtime(runtime)
    } else {
      self.handle.runtime()
    }
  }

  fn managed_app_handle(&self) -> &AppHandle<R> {
    self.handle()
  }
}

/// APIs specific to the wry runtime.
#[cfg(feature = "wry")]
impl App<crate::Wry> {
  /// Adds a [`tauri_runtime_wry::Plugin`] using its [`tauri_runtime_wry::PluginBuilder`].
  ///
  /// # Stability
  ///
  /// This API is unstable.
  pub fn wry_plugin<P: tauri_runtime_wry::PluginBuilder<EventLoopMessage> + Send + 'static>(
    &mut self,
    plugin: P,
  ) where
    <P as tauri_runtime_wry::PluginBuilder<EventLoopMessage>>::Plugin: Send,
  {
    self.handle.runtime_handle.plugin(plugin);
  }
}

macro_rules! shared_app_impl {
  ($app: ty) => {
    impl<R: Runtime> $app {
      /// Registers a global menu event listener.
      #[cfg(desktop)]
      pub fn on_menu_event<F: Fn(&AppHandle<R>, MenuEvent) + Send + Sync + 'static>(
        &self,
        handler: F,
      ) {
        self.manager.menu.on_menu_event(handler)
      }

      /// Registers a global tray icon menu event listener.
      #[cfg(all(desktop, feature = "tray-icon"))]
      #[cfg_attr(docsrs, doc(cfg(all(desktop, feature = "tray-icon"))))]
      pub fn on_tray_icon_event<F: Fn(&AppHandle<R>, TrayIconEvent) + Send + Sync + 'static>(
        &self,
        handler: F,
      ) {
        self.manager.tray.on_tray_icon_event(handler)
      }

      /// Gets a tray icon using the provided id.
      #[cfg(all(desktop, feature = "tray-icon"))]
      #[cfg_attr(docsrs, doc(cfg(all(desktop, feature = "tray-icon"))))]
      pub fn tray_by_id<'a, I>(&self, id: &'a I) -> Option<TrayIcon<R>>
      where
        I: ?Sized,
        TrayIconId: PartialEq<&'a I>,
      {
        self.manager.tray.tray_by_id(id)
      }

      /// Removes a tray icon using the provided id from tauri's internal state and returns it.
      ///
      /// Note that dropping the returned icon, may cause the tray icon to disappear
      /// if it wasn't cloned somewhere else or referenced by JS.
      #[cfg(all(desktop, feature = "tray-icon"))]
      #[cfg_attr(docsrs, doc(cfg(all(desktop, feature = "tray-icon"))))]
      pub fn remove_tray_by_id<'a, I>(&self, id: &'a I) -> Option<TrayIcon<R>>
      where
        I: ?Sized,
        TrayIconId: PartialEq<&'a I>,
      {
        self.manager.tray.remove_tray_by_id(id)
      }

      /// Gets the app's configuration, defined on the `tauri.conf.json` file.
      pub fn config(&self) -> &Config {
        self.manager.config()
      }

      /// Gets the app's package information.
      pub fn package_info(&self) -> &PackageInfo {
        self.manager.package_info()
      }

      /// The application's asset resolver.
      pub fn asset_resolver(&self) -> AssetResolver<R> {
        AssetResolver {
          manager: self.manager.clone(),
        }
      }

      /// Returns the primary monitor of the system.
      ///
      /// Returns None if it can't identify any monitor as a primary one.
      pub fn primary_monitor(&self) -> crate::Result<Option<Monitor>> {
        Ok(match self.runtime() {
          RuntimeOrDispatch::Runtime(h) => h.primary_monitor().map(Into::into),
          RuntimeOrDispatch::RuntimeHandle(h) => h.primary_monitor().map(Into::into),
          _ => unreachable!(),
        })
      }

      /// Returns the monitor that contains the given point.
      pub fn monitor_from_point(&self, x: f64, y: f64) -> crate::Result<Option<Monitor>> {
        Ok(match self.runtime() {
          RuntimeOrDispatch::Runtime(h) => h.monitor_from_point(x, y).map(Into::into),
          RuntimeOrDispatch::RuntimeHandle(h) => h.monitor_from_point(x, y).map(Into::into),
          _ => unreachable!(),
        })
      }

      /// Returns the list of all the monitors available on the system.
      pub fn available_monitors(&self) -> crate::Result<Vec<Monitor>> {
        Ok(match self.runtime() {
          RuntimeOrDispatch::Runtime(h) => {
            h.available_monitors().into_iter().map(Into::into).collect()
          }
          RuntimeOrDispatch::RuntimeHandle(h) => {
            h.available_monitors().into_iter().map(Into::into).collect()
          }
          _ => unreachable!(),
        })
      }

      /// Get the cursor position relative to the top-left hand corner of the desktop.
      ///
      /// Note that the top-left hand corner of the desktop is not necessarily the same as the screen.
      /// If the user uses a desktop with multiple monitors,
      /// the top-left hand corner of the desktop is the top-left hand corner of the main monitor on Windows and macOS
      /// or the top-left of the leftmost monitor on X11.
      ///
      /// The coordinates can be negative if the top-left hand corner of the window is outside of the visible screen region.
      pub fn cursor_position(&self) -> crate::Result<PhysicalPosition<f64>> {
        Ok(match self.runtime() {
          RuntimeOrDispatch::Runtime(h) => h.cursor_position()?,
          RuntimeOrDispatch::RuntimeHandle(h) => h.cursor_position()?,
          _ => unreachable!(),
        })
      }

      /// Returns the default window icon.
      pub fn default_window_icon(&self) -> Option<&Image<'_>> {
        self.manager.window.default_icon.as_ref()
      }

      /// Returns the app-wide menu.
      #[cfg(desktop)]
      pub fn menu(&self) -> Option<Menu<R>> {
        self.manager.menu.menu_lock().clone()
      }

      /// Sets the app-wide menu and returns the previous one.
      ///
      /// If a window was not created with an explicit menu or had one set explicitly,
      /// this menu will be assigned to it.
      #[cfg(desktop)]
      pub fn set_menu(&self, menu: Menu<R>) -> crate::Result<Option<Menu<R>>> {
        let prev_menu = self.remove_menu()?;

        self.manager.menu.insert_menu_into_stash(&menu);

        self.manager.menu.menu_lock().replace(menu.clone());

        // set it on all windows that don't have one or previously had the app-wide menu
        #[cfg(not(target_os = "macos"))]
        {
          for window in self.manager.windows().values() {
            let has_app_wide_menu = window.has_app_wide_menu() || window.menu().is_none();
            if has_app_wide_menu {
              window.set_menu(menu.clone())?;
              window.menu_lock().replace(crate::window::WindowMenu {
                is_app_wide: true,
                menu: menu.clone(),
              });
            }
          }
        }

        // set it app-wide for macos
        #[cfg(target_os = "macos")]
        {
          let menu_ = menu.clone();
          self.run_on_main_thread(move || {
            let _ = init_app_menu(&menu_);
          })?;
        }

        Ok(prev_menu)
      }

      /// Remove the app-wide menu and returns it.
      ///
      /// If a window was not created with an explicit menu or had one set explicitly,
      /// this will remove the menu from it.
      #[cfg(desktop)]
      pub fn remove_menu(&self) -> crate::Result<Option<Menu<R>>> {
        let menu = self.manager.menu.menu_lock().as_ref().cloned();
        #[allow(unused_variables)]
        if let Some(menu) = menu {
          // remove from windows that have the app-wide menu
          #[cfg(not(target_os = "macos"))]
          {
            for window in self.manager.windows().values() {
              let has_app_wide_menu = window.has_app_wide_menu();
              if has_app_wide_menu {
                window.remove_menu()?;
                *window.menu_lock() = None;
              }
            }
          }

          // remove app-wide for macos
          #[cfg(target_os = "macos")]
          {
            self.run_on_main_thread(move || {
              menu.inner().remove_for_nsapp();
            })?;
          }
        }

        let prev_menu = self.manager.menu.menu_lock().take();

        self
          .manager
          .remove_menu_from_stash_by_id(prev_menu.as_ref().map(|m| m.id()));

        Ok(prev_menu)
      }

      /// Hides the app-wide menu from windows that have it.
      ///
      /// If a window was not created with an explicit menu or had one set explicitly,
      /// this will hide the menu from it.
      #[cfg(desktop)]
      pub fn hide_menu(&self) -> crate::Result<()> {
        #[cfg(not(target_os = "macos"))]
        {
          let is_app_menu_set = self.manager.menu.menu_lock().is_some();
          if is_app_menu_set {
            for window in self.manager.windows().values() {
              if window.has_app_wide_menu() {
                window.hide_menu()?;
              }
            }
          }
        }

        Ok(())
      }

      /// Shows the app-wide menu for windows that have it.
      ///
      /// If a window was not created with an explicit menu or had one set explicitly,
      /// this will show the menu for it.
      #[cfg(desktop)]
      pub fn show_menu(&self) -> crate::Result<()> {
        #[cfg(not(target_os = "macos"))]
        {
          let is_app_menu_set = self.manager.menu.menu_lock().is_some();
          if is_app_menu_set {
            for window in self.manager.windows().values() {
              if window.has_app_wide_menu() {
                window.show_menu()?;
              }
            }
          }
        }

        Ok(())
      }

      /// Shows the application, but does not automatically focus it.
      #[cfg(target_os = "macos")]
      pub fn show(&self) -> crate::Result<()> {
        match self.runtime() {
          RuntimeOrDispatch::Runtime(r) => r.show(),
          RuntimeOrDispatch::RuntimeHandle(h) => h.show()?,
          _ => unreachable!(),
        }
        Ok(())
      }

      /// Hides the application.
      #[cfg(target_os = "macos")]
      pub fn hide(&self) -> crate::Result<()> {
        match self.runtime() {
          RuntimeOrDispatch::Runtime(r) => r.hide(),
          RuntimeOrDispatch::RuntimeHandle(h) => h.hide()?,
          _ => unreachable!(),
        }
        Ok(())
      }

      /// Runs necessary cleanup tasks before exiting the process.
      /// **You should always exit the tauri app immediately after this function returns and not use any tauri-related APIs.**
      pub fn cleanup_before_exit(&self) {
        #[cfg(all(desktop, feature = "tray-icon"))]
        self.manager.tray.icons.lock().unwrap().clear();
        self.manager.resources_table().clear();
        for (_, window) in self.manager.windows() {
          window.resources_table().clear();
          #[cfg(windows)]
          let _ = window.hide();
        }
        for (_, webview) in self.manager.webviews() {
          webview.resources_table().clear();
        }
      }
    }

    impl<R: Runtime> Listener<R> for $app {
      /// Listen to an event on this app.
      ///
      /// # Examples
      ///
      /// ```
      /// use tauri::Listener;
      ///
      /// tauri::Builder::default()
      ///   .setup(|app| {
      ///     app.listen("component-loaded", move |event| {
      ///       println!("window just loaded a component");
      ///     });
      ///
      ///     Ok(())
      ///   });
      /// ```
      fn listen<F>(&self, event: impl Into<String>, handler: F) -> EventId
      where
        F: Fn(Event) + Send + 'static,
      {
        self.manager.listen(event.into(), EventTarget::App, handler)
      }

      /// Listen to an event on this app only once.
      ///
      /// See [`Self::listen`] for more information.
      fn once<F>(&self, event: impl Into<String>, handler: F) -> EventId
      where
        F: FnOnce(Event) + Send + 'static,
      {
        self.manager.once(event.into(), EventTarget::App, handler)
      }

      /// Unlisten to an event on this app.
      ///
      /// # Examples
      ///
      /// ```
      /// use tauri::Listener;
      ///
      /// tauri::Builder::default()
      ///   .setup(|app| {
      ///     let handler = app.listen("component-loaded", move |event| {
      ///       println!("app just loaded a component");
      ///     });
      ///
      ///     // stop listening to the event when you do not need it anymore
      ///     app.unlisten(handler);
      ///
      ///     Ok(())
      ///   });
      /// ```
      fn unlisten(&self, id: EventId) {
        self.manager.unlisten(id)
      }
    }

    impl<R: Runtime> Emitter<R> for $app {
      /// Emits an event to all [targets](EventTarget).
      ///
      /// # Examples
      /// ```
      /// use tauri::Emitter;
      ///
      /// #[tauri::command]
      /// fn synchronize(app: tauri::AppHandle) {
      ///   // emits the synchronized event to all webviews
      ///   app.emit("synchronized", ());
      /// }
      /// ```
      fn emit<S: Serialize + Clone>(&self, event: &str, payload: S) -> Result<()> {
        self.manager.emit(event, payload)
      }

      /// Emits an event to all [targets](EventTarget) matching the given target.
      ///
      /// # Examples
      /// ```
      /// use tauri::{Emitter, EventTarget};
      ///
      /// #[tauri::command]
      /// fn download(app: tauri::AppHandle) {
      ///   for i in 1..100 {
      ///     std::thread::sleep(std::time::Duration::from_millis(150));
      ///     // emit a download progress event to all listeners
      ///     app.emit_to(EventTarget::any(), "download-progress", i);
      ///     // emit an event to listeners that used App::listen or AppHandle::listen
      ///     app.emit_to(EventTarget::app(), "download-progress", i);
      ///     // emit an event to any webview/window/webviewWindow matching the given label
      ///     app.emit_to("updater", "download-progress", i); // similar to using EventTarget::labeled
      ///     app.emit_to(EventTarget::labeled("updater"), "download-progress", i);
      ///     // emit an event to listeners that used WebviewWindow::listen
      ///     app.emit_to(EventTarget::webview_window("updater"), "download-progress", i);
      ///   }
      /// }
      /// ```
      fn emit_to<I, S>(&self, target: I, event: &str, payload: S) -> Result<()>
      where
        I: Into<EventTarget>,
        S: Serialize + Clone,
      {
        self.manager.emit_to(target, event, payload)
      }

      /// Emits an event to all [targets](EventTarget) based on the given filter.
      ///
      /// # Examples
      /// ```
      /// use tauri::{Emitter, EventTarget};
      ///
      /// #[tauri::command]
      /// fn download(app: tauri::AppHandle) {
      ///   for i in 1..100 {
      ///     std::thread::sleep(std::time::Duration::from_millis(150));
      ///     // emit a download progress event to the updater window
      ///     app.emit_filter("download-progress", i, |t| match t {
      ///       EventTarget::WebviewWindow { label } => label == "main",
      ///       _ => false,
      ///     });
      ///   }
      /// }
      /// ```
      fn emit_filter<S, F>(&self, event: &str, payload: S, filter: F) -> Result<()>
      where
        S: Serialize + Clone,
        F: Fn(&EventTarget) -> bool,
      {
        self.manager.emit_filter(event, payload, filter)
      }
    }
  };
}

shared_app_impl!(App<R>);
shared_app_impl!(AppHandle<R>);

impl<R: Runtime> App<R> {
  #[cfg_attr(
    feature = "tracing",
    tracing::instrument(name = "app::core_plugins::register")
  )]
  fn register_core_plugins(&self) -> crate::Result<()> {
    self.handle.plugin(crate::path::plugin::init())?;
    self.handle.plugin(crate::event::plugin::init())?;
    self.handle.plugin(crate::window::plugin::init())?;
    self.handle.plugin(crate::webview::plugin::init())?;
    self.handle.plugin(crate::app::plugin::init())?;
    self.handle.plugin(crate::resources::plugin::init())?;
    self.handle.plugin(crate::image::plugin::init())?;
    #[cfg(desktop)]
    self.handle.plugin(crate::menu::plugin::init())?;
    #[cfg(all(desktop, feature = "tray-icon"))]
    self.handle.plugin(crate::tray::plugin::init())?;
    Ok(())
  }

  /// Runs the given closure on the main thread.
  pub fn run_on_main_thread<F: FnOnce() + Send + 'static>(&self, f: F) -> crate::Result<()> {
    self.app_handle().run_on_main_thread(f)
  }

  /// Gets a handle to the application instance.
  pub fn handle(&self) -> &AppHandle<R> {
    &self.handle
  }

  /// Sets the activation policy for the application. It is set to `NSApplicationActivationPolicyRegular` by default.
  ///
  /// # Examples
  /// ```,no_run
  /// tauri::Builder::default()
  ///   .setup(move |app| {
  ///     #[cfg(target_os = "macos")]
  ///     app.set_activation_policy(tauri::ActivationPolicy::Accessory);
  ///     Ok(())
  ///   });
  /// ```
  #[cfg(target_os = "macos")]
  #[cfg_attr(docsrs, doc(cfg(target_os = "macos")))]
  pub fn set_activation_policy(&mut self, activation_policy: ActivationPolicy) {
    if let Some(runtime) = self.runtime.as_mut() {
      runtime.set_activation_policy(activation_policy);
    } else {
      let _ = self.app_handle().set_activation_policy(activation_policy);
    }
  }

  /// Change the device event filter mode.
  ///
  /// Since the DeviceEvent capture can lead to high CPU usage for unfocused windows, [`tao`]
  /// will ignore them by default for unfocused windows on Windows. This method allows changing
  /// the filter to explicitly capture them again.
  ///
  /// ## Platform-specific
  ///
  /// - ** Linux / macOS / iOS / Android**: Unsupported.
  ///
  /// # Examples
  /// ```,no_run
  /// let mut app = tauri::Builder::default()
  ///   // on an actual app, remove the string argument
  ///   .build(tauri::generate_context!("test/fixture/src-tauri/tauri.conf.json"))
  ///   .expect("error while building tauri application");
  /// app.set_device_event_filter(tauri::DeviceEventFilter::Always);
  /// app.run(|_app_handle, _event| {});
  /// ```
  ///
  /// [`tao`]: https://crates.io/crates/tao
  pub fn set_device_event_filter(&mut self, filter: DeviceEventFilter) {
    self
      .runtime
      .as_mut()
      .unwrap()
      .set_device_event_filter(filter);
  }

  /// Runs the application.
  ///
  /// # Examples
  /// ```,no_run
  /// let app = tauri::Builder::default()
  ///   // on an actual app, remove the string argument
  ///   .build(tauri::generate_context!("test/fixture/src-tauri/tauri.conf.json"))
  ///   .expect("error while building tauri application");
  /// app.run(|_app_handle, event| match event {
  ///   tauri::RunEvent::ExitRequested { api, .. } => {
  ///     api.prevent_exit();
  ///   }
  ///   _ => {}
  /// });
  /// ```
  pub fn run<F: FnMut(&AppHandle<R>, RunEvent) + 'static>(mut self, mut callback: F) {
    let app_handle = self.handle().clone();
    let manager = self.manager.clone();
    self.runtime.take().unwrap().run(move |event| match event {
      RuntimeRunEvent::Ready => {
        if let Err(e) = setup(&mut self) {
          panic!("Failed to setup app: {e}");
        }
        let event = on_event_loop_event(&app_handle, RuntimeRunEvent::Ready, &manager);
        callback(&app_handle, event);
      }
      RuntimeRunEvent::Exit => {
        let event = on_event_loop_event(&app_handle, RuntimeRunEvent::Exit, &manager);
        callback(&app_handle, event);
        app_handle.cleanup_before_exit();
      }
      _ => {
        let event = on_event_loop_event(&app_handle, event, &manager);
        callback(&app_handle, event);
      }
    });
  }

  /// Runs an iteration of the runtime event loop and immediately return.
  ///
  /// Note that when using this API, app cleanup is not automatically done.
  /// The cleanup calls [`App::cleanup_before_exit`] so you may want to call that function before exiting the application.
  ///
  /// # Examples
  /// ```no_run
  /// use tauri::Manager;
  ///
  /// let mut app = tauri::Builder::default()
  ///   // on an actual app, remove the string argument
  ///   .build(tauri::generate_context!("test/fixture/src-tauri/tauri.conf.json"))
  ///   .expect("error while building tauri application");
  ///
  /// loop {
  ///   app.run_iteration(|_app, _event| {});
  ///   if app.webview_windows().is_empty() {
  ///     app.cleanup_before_exit();
  ///     break;
  ///   }
  /// }
  /// ```
  #[cfg(desktop)]
  pub fn run_iteration<F: FnMut(&AppHandle<R>, RunEvent) + 'static>(&mut self, mut callback: F) {
    let manager = self.manager.clone();
    let app_handle = self.handle().clone();

    if !self.ran_setup {
      if let Err(e) = setup(self) {
        panic!("Failed to setup app: {e}");
      }
    }

    self.runtime.as_mut().unwrap().run_iteration(move |event| {
      let event = on_event_loop_event(&app_handle, event, &manager);
      callback(&app_handle, event);
    })
  }
}

/// Builds a Tauri application.
///
/// # Examples
/// ```,no_run
/// tauri::Builder::default()
///   // on an actual app, remove the string argument
///   .run(tauri::generate_context!("test/fixture/src-tauri/tauri.conf.json"))
///  .expect("error while running tauri application");
/// ```
#[allow(clippy::type_complexity)]
pub struct Builder<R: Runtime> {
  /// A flag indicating that the runtime must be started on an environment that supports the event loop not on the main thread.
  #[cfg(any(windows, target_os = "linux"))]
  runtime_any_thread: bool,

  /// The JS message handler.
  invoke_handler: Box<InvokeHandler<R>>,

  /// The script that initializes the `window.__TAURI_INTERNALS__.postMessage` function.
  pub(crate) invoke_initialization_script: String,

  /// The setup hook.
  setup: SetupHook<R>,

  /// Page load hook.
  on_page_load: Option<Arc<OnPageLoad<R>>>,

  /// All passed plugins
  plugins: PluginStore<R>,

  /// The webview protocols available to all windows.
  uri_scheme_protocols: HashMap<String, Arc<UriSchemeProtocol<R>>>,

  /// App state.
  state: StateManager,

  /// A closure that returns the menu set to all windows.
  #[cfg(desktop)]
  menu: Option<Box<dyn FnOnce(&AppHandle<R>) -> crate::Result<Menu<R>> + Send>>,

  /// Enable macOS default menu creation.
  #[allow(unused)]
  enable_macos_default_menu: bool,

  /// Window event handlers that listens to all windows.
  window_event_listeners: Vec<GlobalWindowEventListener<R>>,

  /// Webview event handlers that listens to all webviews.
  webview_event_listeners: Vec<GlobalWebviewEventListener<R>>,

  /// The device event filter.
  device_event_filter: DeviceEventFilter,

  pub(crate) invoke_key: String,
}

#[derive(Template)]
#[default_template("../scripts/ipc-protocol.js")]
pub(crate) struct InvokeInitializationScript<'a> {
  /// The function that processes the IPC message.
  #[raw]
  pub(crate) process_ipc_message_fn: &'a str,
  pub(crate) os_name: &'a str,
  pub(crate) fetch_channel_data_command: &'a str,
  pub(crate) invoke_key: &'a str,
}

/// Make `Wry` the default `Runtime` for `Builder`
#[cfg(feature = "wry")]
#[cfg_attr(docsrs, doc(cfg(feature = "wry")))]
impl Default for Builder<crate::Wry> {
  fn default() -> Self {
    Self::new()
  }
}

#[cfg(not(feature = "wry"))]
#[cfg_attr(docsrs, doc(cfg(not(feature = "wry"))))]
impl<R: Runtime> Default for Builder<R> {
  fn default() -> Self {
    Self::new()
  }
}

impl<R: Runtime> Builder<R> {
  /// Creates a new App builder.
  pub fn new() -> Self {
    let invoke_key = crate::generate_invoke_key().unwrap();

    Self {
      #[cfg(any(windows, target_os = "linux"))]
      runtime_any_thread: false,
      setup: Box::new(|_| Ok(())),
      invoke_handler: Box::new(|_| false),
      invoke_initialization_script: InvokeInitializationScript {
        process_ipc_message_fn: crate::manager::webview::PROCESS_IPC_MESSAGE_FN,
        os_name: std::env::consts::OS,
        fetch_channel_data_command: crate::ipc::channel::FETCH_CHANNEL_DATA_COMMAND,
        invoke_key: &invoke_key.clone(),
      }
      .render_default(&Default::default())
      .unwrap()
      .into_string(),
      on_page_load: None,
      plugins: PluginStore::default(),
      uri_scheme_protocols: Default::default(),
      state: StateManager::new(),
      #[cfg(desktop)]
      menu: None,
      enable_macos_default_menu: true,
      window_event_listeners: Vec::new(),
      webview_event_listeners: Vec::new(),
      device_event_filter: Default::default(),
      invoke_key,
    }
  }
}

impl<R: Runtime> Builder<R> {
  /// Builds a new Tauri application running on any thread, bypassing the main thread requirement.
  ///
  /// ## Platform-specific
  ///
  /// - **macOS:** on macOS the application *must* be executed on the main thread, so this function is not exposed.
  #[cfg(any(windows, target_os = "linux"))]
  #[cfg_attr(docsrs, doc(cfg(any(windows, target_os = "linux"))))]
  #[must_use]
  pub fn any_thread(mut self) -> Self {
    self.runtime_any_thread = true;
    self
  }

  /// Defines the JS message handler callback.
  ///
  /// # Examples
  /// ```
  /// #[tauri::command]
  /// fn command_1() -> String {
  ///   return "hello world".to_string();
  /// }
  /// tauri::Builder::default()
  ///   .invoke_handler(tauri::generate_handler![
  ///     command_1,
  ///     // etc...
  ///   ]);
  /// ```
  #[must_use]
  pub fn invoke_handler<F>(mut self, invoke_handler: F) -> Self
  where
    F: Fn(Invoke<R>) -> bool + Send + Sync + 'static,
  {
    self.invoke_handler = Box::new(invoke_handler);
    self
  }

  /// Defines a custom JS message system.
  ///
  /// The `initialization_script` is a script that initializes `window.__TAURI_INTERNALS__.postMessage`.
  /// That function must take the `(message: object, options: object)` arguments and send it to the backend.
  ///
  /// Additionally, the script must include a `__INVOKE_KEY__` token that is replaced with a value that must be sent with the IPC payload
  /// to check the integrity of the message by the [`crate::WebviewWindow::on_message`] API, e.g.
  ///
  /// ```js
  /// const invokeKey = __INVOKE_KEY__;
  /// fetch('my-impl://command', {
  ///   headers: {
  ///     'Tauri-Invoke-Key': invokeKey,
  ///   }
  /// })
  /// ```
  ///
  /// Note that the implementation details is up to your implementation.
  #[must_use]
<<<<<<< HEAD
  pub fn invoke_system(mut self, initialization_script: String) -> Self {
    self.invoke_initialization_script = initialization_script;
=======
  pub fn invoke_system<F>(mut self, initialization_script: String, responder: F) -> Self
  where
    F: Fn(&Webview<R>, &str, &InvokeResponse, CallbackFn, CallbackFn) + Send + Sync + 'static,
  {
    self.invoke_initialization_script =
      initialization_script.replace("__INVOKE_KEY__", &format!("\"{}\"", self.invoke_key));
    self.invoke_responder.replace(Arc::new(responder));
>>>>>>> e7fd676c
    self
  }

  /// Append a custom initialization script.
  ///
  /// Allow to append custom initialization script instend of replacing entire invoke system.
  ///
  /// # Examples
  ///
  /// ```
  /// let custom_script = r#"
  /// // A custom call system bridge build on top of tauri invoke system.
  /// async function invoke(cmd, args = {}) {
  ///   if (!args) args = {};
  ///
  ///   let prefix = "";
  ///
  ///   if (args?.__module) {
  ///     prefix = `plugin:hybridcall.${args.__module}|`;
  ///   }
  ///
  ///   const command = `${prefix}tauri_${cmd}`;
  ///
  ///   const invoke = window.__TAURI_INTERNALS__.invoke;
  ///
  ///   return invoke(command, args).then(result => {
  ///     if (window.build.debug) {
  ///       console.log(`call: ${command}`);
  ///       console.log(`args: ${JSON.stringify(args)}`);
  ///       console.log(`return: ${JSON.stringify(result)}`);
  ///     }
  ///
  ///     return result;
  ///   });
  /// }
  /// "#;
  ///
  /// tauri::Builder::default()
  ///   .append_invoke_initialization_script(custom_script);
  /// ```
  pub fn append_invoke_initialization_script(
    mut self,
    initialization_script: impl AsRef<str>,
  ) -> Self {
    self
      .invoke_initialization_script
      .push_str(initialization_script.as_ref());
    self
  }

  /// Defines the setup hook.
  ///
  /// # Examples
  #[cfg_attr(
    feature = "unstable",
    doc = r####"
```
use tauri::Manager;
tauri::Builder::default()
  .setup(|app| {
    let main_window = app.get_window("main").unwrap();
    main_window.set_title("Tauri!")?;
    Ok(())
  });
```
  "####
  )]
  #[must_use]
  pub fn setup<F>(mut self, setup: F) -> Self
  where
    F: FnOnce(&mut App<R>) -> std::result::Result<(), Box<dyn std::error::Error>> + Send + 'static,
  {
    self.setup = Box::new(setup);
    self
  }

  /// Defines the page load hook.
  #[must_use]
  pub fn on_page_load<F>(mut self, on_page_load: F) -> Self
  where
    F: Fn(&Webview<R>, &PageLoadPayload<'_>) + Send + Sync + 'static,
  {
    self.on_page_load.replace(Arc::new(on_page_load));
    self
  }

  /// Adds a Tauri application plugin.
  ///
  /// A plugin is created using the [`crate::plugin::Builder`] struct.Check its documentation for more information.
  ///
  /// # Examples
  ///
  /// ```
  /// mod plugin {
  ///   use tauri::{plugin::{Builder as PluginBuilder, TauriPlugin}, RunEvent, Runtime};
  ///
  ///   // this command can be called in the frontend using `invoke('plugin:window|do_something')`.
  ///   #[tauri::command]
  ///   async fn do_something<R: Runtime>(app: tauri::AppHandle<R>, window: tauri::Window<R>) -> Result<(), String> {
  ///     println!("command called");
  ///     Ok(())
  ///   }
  ///   pub fn init<R: Runtime>() -> TauriPlugin<R> {
  ///     PluginBuilder::new("window")
  ///       .setup(|app, api| {
  ///         // initialize the plugin here
  ///         Ok(())
  ///       })
  ///       .on_event(|app, event| {
  ///         match event {
  ///           RunEvent::Ready => {
  ///             println!("app is ready");
  ///           }
  ///           RunEvent::WindowEvent { label, event, .. } => {
  ///             println!("window {} received an event: {:?}", label, event);
  ///           }
  ///           _ => (),
  ///         }
  ///       })
  ///       .invoke_handler(tauri::generate_handler![do_something])
  ///       .build()
  ///   }
  /// }
  ///
  /// tauri::Builder::default()
  ///   .plugin(plugin::init());
  /// ```
  #[must_use]
  pub fn plugin<P: Plugin<R> + 'static>(mut self, plugin: P) -> Self {
    self.plugins.register(Box::new(plugin));
    self
  }

  /// Add `state` to the state managed by the application.
  ///
  /// This method can be called any number of times as long as each call
  /// refers to a different `T`.
  ///
  /// Managed state can be retrieved by any command handler via the
  /// [`crate::State`] guard. In particular, if a value of type `T`
  /// is managed by Tauri, adding `State<T>` to the list of arguments in a
  /// command handler instructs Tauri to retrieve the managed value.
  /// Additionally, [`state`](crate::Manager#method.state) can be used to retrieve the value manually.
  ///
  /// # Panics
  ///
  /// Panics if state of type `T` is already being managed.
  ///
  /// # Mutability
  ///
  /// Since the managed state is global and must be [`Send`] + [`Sync`], mutations can only happen through interior mutability:
  ///
  /// ```,no_run
  /// use std::{collections::HashMap, sync::Mutex};
  /// use tauri::State;
  /// // here we use Mutex to achieve interior mutability
  /// struct Storage {
  ///   store: Mutex<HashMap<u64, String>>,
  /// }
  /// struct Connection;
  /// struct DbConnection {
  ///   db: Mutex<Option<Connection>>,
  /// }
  ///
  /// #[tauri::command]
  /// fn connect(connection: State<DbConnection>) {
  ///   // initialize the connection, mutating the state with interior mutability
  ///   *connection.db.lock().unwrap() = Some(Connection {});
  /// }
  ///
  /// #[tauri::command]
  /// fn storage_insert(key: u64, value: String, storage: State<Storage>) {
  ///   // mutate the storage behind the Mutex
  ///   storage.store.lock().unwrap().insert(key, value);
  /// }
  ///
  /// tauri::Builder::default()
  ///   .manage(Storage { store: Default::default() })
  ///   .manage(DbConnection { db: Default::default() })
  ///   .invoke_handler(tauri::generate_handler![connect, storage_insert])
  ///   // on an actual app, remove the string argument
  ///   .run(tauri::generate_context!("test/fixture/src-tauri/tauri.conf.json"))
  ///   .expect("error while running tauri application");
  /// ```
  ///
  /// # Examples
  ///
  /// ```,no_run
  /// use tauri::State;
  ///
  /// struct MyInt(isize);
  /// struct MyString(String);
  ///
  /// #[tauri::command]
  /// fn int_command(state: State<MyInt>) -> String {
  ///     format!("The stateful int is: {}", state.0)
  /// }
  ///
  /// #[tauri::command]
  /// fn string_command<'r>(state: State<'r, MyString>) {
  ///     println!("state: {}", state.inner().0);
  /// }
  ///
  /// tauri::Builder::default()
  ///   .manage(MyInt(10))
  ///   .manage(MyString("Hello, managed state!".to_string()))
  ///   .invoke_handler(tauri::generate_handler![int_command, string_command])
  ///   // on an actual app, remove the string argument
  ///   .run(tauri::generate_context!("test/fixture/src-tauri/tauri.conf.json"))
  ///   .expect("error while running tauri application");
  /// ```
  #[must_use]
  pub fn manage<T>(self, state: T) -> Self
  where
    T: Send + Sync + 'static,
  {
    let type_name = std::any::type_name::<T>();
    assert!(
      self.state.set(state),
      "state for type '{type_name}' is already being managed",
    );
    self
  }

  /// Sets the menu to use on all windows.
  ///
  /// # Examples
  /// ```
  /// use tauri::menu::{Menu, MenuItem, PredefinedMenuItem, Submenu};
  ///
  /// tauri::Builder::default()
  ///   .menu(|handle| Menu::with_items(handle, &[
  ///     &Submenu::with_items(
  ///       handle,
  ///       "File",
  ///       true,
  ///       &[
  ///         &PredefinedMenuItem::close_window(handle, None)?,
  ///         #[cfg(target_os = "macos")]
  ///         &MenuItem::new(handle, "Hello", true, None::<&str>)?,
  ///       ],
  ///     )?
  ///   ]));
  /// ```
  #[must_use]
  #[cfg(desktop)]
  pub fn menu<F: FnOnce(&AppHandle<R>) -> crate::Result<Menu<R>> + Send + 'static>(
    mut self,
    f: F,
  ) -> Self {
    self.menu.replace(Box::new(f));
    self
  }

  /// Enable or disable the default menu on macOS. Enabled by default.
  ///
  /// # Examples
  /// ```
  /// tauri::Builder::default()
  ///   .enable_macos_default_menu(false);
  /// ```
  #[must_use]
  pub fn enable_macos_default_menu(mut self, enable: bool) -> Self {
    self.enable_macos_default_menu = enable;
    self
  }

  /// Registers a window event handler for all windows.
  ///
  /// # Examples
  /// ```
  /// tauri::Builder::default()
  ///   .on_window_event(|window, event| match event {
  ///     tauri::WindowEvent::Focused(focused) => {
  ///       // hide window whenever it loses focus
  ///       if !focused {
  ///         window.hide().unwrap();
  ///       }
  ///     }
  ///     _ => {}
  ///   });
  /// ```
  #[must_use]
  pub fn on_window_event<F: Fn(&Window<R>, &WindowEvent) + Send + Sync + 'static>(
    mut self,
    handler: F,
  ) -> Self {
    self.window_event_listeners.push(Box::new(handler));
    self
  }

  /// Registers a webview event handler for all webviews.
  ///
  /// # Examples
  /// ```
  /// tauri::Builder::default()
  ///   .on_webview_event(|window, event| match event {
  ///     tauri::WebviewEvent::DragDrop(event) => {
  ///       println!("{:?}", event);
  ///     }
  ///     _ => {}
  ///   });
  /// ```
  #[must_use]
  pub fn on_webview_event<F: Fn(&Webview<R>, &WebviewEvent) + Send + Sync + 'static>(
    mut self,
    handler: F,
  ) -> Self {
    self.webview_event_listeners.push(Box::new(handler));
    self
  }

  /// Registers a URI scheme protocol available to all webviews.
  /// Leverages [setURLSchemeHandler](https://developer.apple.com/documentation/webkit/wkwebviewconfiguration/2875766-seturlschemehandler) on macOS,
  /// [AddWebResourceRequestedFilter](https://docs.microsoft.com/en-us/dotnet/api/microsoft.web.webview2.core.corewebview2.addwebresourcerequestedfilter?view=webview2-dotnet-1.0.774.44) on Windows
  /// and [webkit-web-context-register-uri-scheme](https://webkitgtk.org/reference/webkit2gtk/stable/WebKitWebContext.html#webkit-web-context-register-uri-scheme) on Linux.
  ///
  /// # Arguments
  ///
  /// * `uri_scheme` The URI scheme to register, such as `example`.
  /// * `protocol` the protocol associated with the given URI scheme. It's a function that takes a request and returns a response.
  ///
  /// # Examples
  /// ```
  /// tauri::Builder::default()
  ///   .register_uri_scheme_protocol("app-files", |_app, request| {
  ///     // skip leading `/`
  ///     if let Ok(data) = std::fs::read(&request.uri().path()[1..]) {
  ///       http::Response::builder()
  ///         .body(data)
  ///         .unwrap()
  ///     } else {
  ///       http::Response::builder()
  ///         .status(http::StatusCode::BAD_REQUEST)
  ///         .header(http::header::CONTENT_TYPE, mime::TEXT_PLAIN.essence_str())
  ///         .body("failed to read file".as_bytes().to_vec())
  ///         .unwrap()
  ///     }
  ///   });
  /// ```
  #[must_use]
  pub fn register_uri_scheme_protocol<
    N: Into<String>,
    T: Into<Cow<'static, [u8]>>,
    H: Fn(&AppHandle<R>, http::Request<Vec<u8>>) -> http::Response<T> + Send + Sync + 'static,
  >(
    mut self,
    uri_scheme: N,
    protocol: H,
  ) -> Self {
    self.uri_scheme_protocols.insert(
      uri_scheme.into(),
      Arc::new(UriSchemeProtocol {
        protocol: Box::new(move |app, request, responder| {
          responder.respond(protocol(app, request))
        }),
      }),
    );
    self
  }

  /// Similar to [`Self::register_uri_scheme_protocol`] but with an asynchronous responder that allows you
  /// to process the request in a separate thread and respond asynchronously.
  ///
  /// # Arguments
  ///
  /// * `uri_scheme` The URI scheme to register, such as `example`.
  /// * `protocol` the protocol associated with the given URI scheme. It's a function that takes an URL such as `example://localhost/asset.css`.
  ///
  /// # Examples
  /// ```
  /// tauri::Builder::default()
  ///   .register_asynchronous_uri_scheme_protocol("app-files", |_app, request, responder| {
  ///     // skip leading `/`
  ///     let path = request.uri().path()[1..].to_string();
  ///     std::thread::spawn(move || {
  ///       if let Ok(data) = std::fs::read(path) {
  ///         responder.respond(
  ///           http::Response::builder()
  ///             .body(data)
  ///             .unwrap()
  ///         );
  ///       } else {
  ///         responder.respond(
  ///           http::Response::builder()
  ///             .status(http::StatusCode::BAD_REQUEST)
  ///             .header(http::header::CONTENT_TYPE, mime::TEXT_PLAIN.essence_str())
  ///             .body("failed to read file".as_bytes().to_vec())
  ///             .unwrap()
  ///         );
  ///     }
  ///   });
  ///   });
  /// ```
  #[must_use]
  pub fn register_asynchronous_uri_scheme_protocol<
    N: Into<String>,
    H: Fn(&AppHandle<R>, http::Request<Vec<u8>>, UriSchemeResponder) + Send + Sync + 'static,
  >(
    mut self,
    uri_scheme: N,
    protocol: H,
  ) -> Self {
    self.uri_scheme_protocols.insert(
      uri_scheme.into(),
      Arc::new(UriSchemeProtocol {
        protocol: Box::new(protocol),
      }),
    );
    self
  }

  /// Change the device event filter mode.
  ///
  /// Since the DeviceEvent capture can lead to high CPU usage for unfocused windows, [`tao`]
  /// will ignore them by default for unfocused windows on Windows. This method allows changing
  /// the filter to explicitly capture them again.
  ///
  /// ## Platform-specific
  ///
  /// - ** Linux / macOS / iOS / Android**: Unsupported.
  ///
  /// # Examples
  /// ```,no_run
  /// tauri::Builder::default()
  ///   .device_event_filter(tauri::DeviceEventFilter::Always);
  /// ```
  ///
  /// [`tao`]: https://crates.io/crates/tao
  pub fn device_event_filter(mut self, filter: DeviceEventFilter) -> Self {
    self.device_event_filter = filter;
    self
  }

  /// Builds the application.
  #[allow(clippy::type_complexity, unused_mut)]
  #[cfg_attr(
    feature = "tracing",
    tracing::instrument(name = "app::build", skip_all)
  )]
  pub fn build(mut self, context: Context<R>) -> crate::Result<App<R>> {
    #[cfg(target_os = "macos")]
    if self.menu.is_none() && self.enable_macos_default_menu {
      self.menu = Some(Box::new(|app_handle| {
        crate::menu::Menu::default(app_handle)
      }));
    }

    let manager = Arc::new(AppManager::with_handlers(
      context,
      self.plugins,
      self.invoke_handler,
      self.on_page_load,
      self.uri_scheme_protocols,
      self.state,
      self.window_event_listeners,
      self.webview_event_listeners,
      #[cfg(desktop)]
      HashMap::new(),
      self.invoke_initialization_script,
      self.invoke_key,
    ));

    #[cfg(any(
      target_os = "linux",
      target_os = "dragonfly",
      target_os = "freebsd",
      target_os = "netbsd",
      target_os = "openbsd"
    ))]
    let app_id = if manager.config.app.enable_gtk_app_id {
      Some(manager.config.identifier.clone())
    } else {
      None
    };

    let runtime_args = RuntimeInitArgs {
      #[cfg(any(
        target_os = "linux",
        target_os = "dragonfly",
        target_os = "freebsd",
        target_os = "netbsd",
        target_os = "openbsd"
      ))]
      app_id,

      #[cfg(windows)]
      msg_hook: {
        let menus = manager.menu.menus.clone();
        Some(Box::new(move |msg| {
          use windows::Win32::UI::WindowsAndMessaging::{TranslateAcceleratorW, HACCEL, MSG};
          unsafe {
            let msg = msg as *const MSG;
            for menu in menus.lock().unwrap().values() {
              let translated =
                TranslateAcceleratorW((*msg).hwnd, HACCEL(menu.inner().haccel() as _), msg);
              if translated == 1 {
                return true;
              }
            }

            false
          }
        }))
      },
    };

    #[cfg(any(windows, target_os = "linux"))]
    let mut runtime = if self.runtime_any_thread {
      R::new_any_thread(runtime_args)?
    } else {
      R::new(runtime_args)?
    };
    #[cfg(not(any(windows, target_os = "linux")))]
    let mut runtime = R::new(runtime_args)?;

    #[cfg(desktop)]
    {
      // setup menu event handler
      let proxy = runtime.create_proxy();
      muda::MenuEvent::set_event_handler(Some(move |e: muda::MenuEvent| {
        let _ = proxy.send_event(EventLoopMessage::MenuEvent(e.into()));
      }));

      // setup tray event handler
      #[cfg(feature = "tray-icon")]
      {
        let proxy = runtime.create_proxy();
        tray_icon::TrayIconEvent::set_event_handler(Some(move |e: tray_icon::TrayIconEvent| {
          let _ = proxy.send_event(EventLoopMessage::TrayIconEvent(e.into()));
        }));
      }
    }

    runtime.set_device_event_filter(self.device_event_filter);

    let runtime_handle = runtime.handle();

    #[allow(unused_mut)]
    let mut app = App {
      runtime: Some(runtime),
      setup: Some(self.setup),
      manager: manager.clone(),
      handle: AppHandle {
        runtime_handle,
        manager,
      },
      ran_setup: false,
    };

    #[cfg(desktop)]
    if let Some(menu) = self.menu {
      let menu = menu(&app.handle)?;
      app
        .manager
        .menu
        .menus_stash_lock()
        .insert(menu.id().clone(), menu.clone());

      #[cfg(target_os = "macos")]
      init_app_menu(&menu)?;

      app.manager.menu.menu_lock().replace(menu);
    }

    app.register_core_plugins()?;

    let env = Env::default();
    app.manage(env);

    app.manage(Scopes {
      #[cfg(feature = "protocol-asset")]
      asset_protocol: crate::scope::fs::Scope::new(
        &app,
        &app.config().app.security.asset_protocol.scope,
      )?,
    });

    app.manage(ChannelDataIpcQueue::default());
    app.handle.plugin(crate::ipc::channel::plugin())?;

    #[cfg(windows)]
    {
      if let crate::utils::config::WebviewInstallMode::FixedRuntime { path } =
        &app.manager.config().bundle.windows.webview_install_mode
      {
        if let Ok(resource_dir) = app.path().resource_dir() {
          std::env::set_var(
            "WEBVIEW2_BROWSER_EXECUTABLE_FOLDER",
            resource_dir.join(path),
          );
        } else {
          #[cfg(debug_assertions)]
          eprintln!(
            "failed to resolve resource directory; fallback to the installed Webview2 runtime."
          );
        }
      }
    }

    let handle = app.handle();

    // initialize default tray icon if defined
    #[cfg(all(desktop, feature = "tray-icon"))]
    {
      let config = app.config();
      if let Some(tray_config) = &config.app.tray_icon {
        let mut tray =
          TrayIconBuilder::with_id(tray_config.id.clone().unwrap_or_else(|| "main".into()))
            .icon_as_template(tray_config.icon_as_template)
            .menu_on_left_click(tray_config.menu_on_left_click);
        if let Some(icon) = &app.manager.tray.icon {
          tray = tray.icon(icon.clone());
        }
        if let Some(title) = &tray_config.title {
          tray = tray.title(title);
        }
        if let Some(tooltip) = &tray_config.tooltip {
          tray = tray.tooltip(tooltip);
        }
        tray.build(handle)?;
      }
    }

    app.manager.initialize_plugins(handle)?;

    Ok(app)
  }

  /// Runs the configured Tauri application.
  pub fn run(self, context: Context<R>) -> crate::Result<()> {
    self.build(context)?.run(|_, _| {});
    Ok(())
  }
}

pub(crate) type UriSchemeResponderFn = Box<dyn FnOnce(http::Response<Cow<'static, [u8]>>) + Send>;

/// Async uri scheme protocol responder.
pub struct UriSchemeResponder(pub(crate) UriSchemeResponderFn);

impl UriSchemeResponder {
  /// Resolves the request with the given response.
  pub fn respond<T: Into<Cow<'static, [u8]>>>(self, response: http::Response<T>) {
    let (parts, body) = response.into_parts();
    (self.0)(http::Response::from_parts(parts, body.into()))
  }
}

#[cfg(target_os = "macos")]
fn init_app_menu<R: Runtime>(menu: &Menu<R>) -> crate::Result<()> {
  menu.inner().init_for_nsapp();

  if let Some(window_menu) = menu.get(crate::menu::WINDOW_SUBMENU_ID) {
    if let Some(m) = window_menu.as_submenu() {
      m.set_as_windows_menu_for_nsapp()?;
    }
  }
  if let Some(help_menu) = menu.get(crate::menu::HELP_SUBMENU_ID) {
    if let Some(m) = help_menu.as_submenu() {
      m.set_as_help_menu_for_nsapp()?;
    }
  }

  Ok(())
}

impl<R: Runtime> HasDisplayHandle for AppHandle<R> {
  fn display_handle(
    &self,
  ) -> std::result::Result<raw_window_handle::DisplayHandle<'_>, raw_window_handle::HandleError> {
    self.runtime_handle.display_handle()
  }
}

impl<R: Runtime> HasDisplayHandle for App<R> {
  fn display_handle(
    &self,
  ) -> std::result::Result<raw_window_handle::DisplayHandle<'_>, raw_window_handle::HandleError> {
    self.handle.display_handle()
  }
}

#[cfg_attr(feature = "tracing", tracing::instrument(name = "app::setup"))]
fn setup<R: Runtime>(app: &mut App<R>) -> crate::Result<()> {
  app.ran_setup = true;

  for window_config in app.config().app.windows.clone() {
    WebviewWindowBuilder::from_config(app.handle(), &window_config)?.build()?;
  }

  app.manager.assets.setup(app);

  if let Some(setup) = app.setup.take() {
    (setup)(app).map_err(|e| crate::Error::Setup(e.into()))?;
  }

  Ok(())
}

fn on_event_loop_event<R: Runtime>(
  app_handle: &AppHandle<R>,
  event: RuntimeRunEvent<EventLoopMessage>,
  manager: &AppManager<R>,
) -> RunEvent {
  if let RuntimeRunEvent::WindowEvent {
    label,
    event: RuntimeWindowEvent::Destroyed,
  } = &event
  {
    manager.on_window_close(label);
  }

  let event = match event {
    RuntimeRunEvent::Exit => RunEvent::Exit,
    RuntimeRunEvent::ExitRequested { code, tx } => RunEvent::ExitRequested {
      code,
      api: ExitRequestApi(tx),
    },
    RuntimeRunEvent::WindowEvent { label, event } => RunEvent::WindowEvent {
      label,
      event: event.into(),
    },
    RuntimeRunEvent::WebviewEvent { label, event } => RunEvent::WebviewEvent {
      label,
      event: event.into(),
    },
    RuntimeRunEvent::Ready => {
      // set the app icon in development
      #[cfg(all(dev, target_os = "macos"))]
      {
        use objc2::ClassType;
        use objc2_app_kit::{NSApplication, NSImage};
        use objc2_foundation::{MainThreadMarker, NSData};

        if let Some(icon) = app_handle.manager.app_icon.clone() {
          // TODO: Enable this check.
          let mtm = unsafe { MainThreadMarker::new_unchecked() };
          let app = NSApplication::sharedApplication(mtm);
          let data = NSData::with_bytes(&icon);
          let app_icon = NSImage::initWithData(NSImage::alloc(), &data).expect("creating icon");
          unsafe { app.setApplicationIconImage(Some(&app_icon)) };
        }
      }
      RunEvent::Ready
    }
    RuntimeRunEvent::Resumed => RunEvent::Resumed,
    RuntimeRunEvent::MainEventsCleared => RunEvent::MainEventsCleared,
    RuntimeRunEvent::UserEvent(t) => {
      match t {
        #[cfg(desktop)]
        EventLoopMessage::MenuEvent(ref e) => {
          for listener in &*app_handle
            .manager
            .menu
            .global_event_listeners
            .lock()
            .unwrap()
          {
            listener(app_handle, e.clone());
          }
          for (label, listener) in &*app_handle.manager.menu.event_listeners.lock().unwrap() {
            if let Some(w) = app_handle.manager().get_window(label) {
              listener(&w, e.clone());
            }
          }
        }
        #[cfg(all(desktop, feature = "tray-icon"))]
        EventLoopMessage::TrayIconEvent(ref e) => {
          for listener in &*app_handle
            .manager
            .tray
            .global_event_listeners
            .lock()
            .unwrap()
          {
            listener(app_handle, e.clone());
          }

          for (id, listener) in &*app_handle.manager.tray.event_listeners.lock().unwrap() {
            if e.id() == id {
              if let Some(tray) = app_handle.tray_by_id(id) {
                listener(&tray, e.clone());
              }
            }
          }
        }
      }

      #[allow(unreachable_code)]
      t.into()
    }
    #[cfg(any(target_os = "macos", target_os = "ios"))]
    RuntimeRunEvent::Opened { urls } => RunEvent::Opened { urls },
    #[cfg(target_os = "macos")]
    RuntimeRunEvent::Reopen {
      has_visible_windows,
    } => RunEvent::Reopen {
      has_visible_windows,
    },
    _ => unimplemented!(),
  };

  manager
    .plugins
    .lock()
    .expect("poisoned plugin store")
    .on_event(app_handle, &event);

  event
}

#[cfg(test)]
mod tests {
  #[test]
  fn is_send_sync() {
    crate::test_utils::assert_send::<super::AppHandle>();
    crate::test_utils::assert_sync::<super::AppHandle>();

    #[cfg(feature = "wry")]
    {
      crate::test_utils::assert_send::<super::AssetResolver<crate::Wry>>();
      crate::test_utils::assert_sync::<super::AssetResolver<crate::Wry>>();
    }
  }
}<|MERGE_RESOLUTION|>--- conflicted
+++ resolved
@@ -1324,18 +1324,9 @@
   ///
   /// Note that the implementation details is up to your implementation.
   #[must_use]
-<<<<<<< HEAD
   pub fn invoke_system(mut self, initialization_script: String) -> Self {
-    self.invoke_initialization_script = initialization_script;
-=======
-  pub fn invoke_system<F>(mut self, initialization_script: String, responder: F) -> Self
-  where
-    F: Fn(&Webview<R>, &str, &InvokeResponse, CallbackFn, CallbackFn) + Send + Sync + 'static,
-  {
     self.invoke_initialization_script =
       initialization_script.replace("__INVOKE_KEY__", &format!("\"{}\"", self.invoke_key));
-    self.invoke_responder.replace(Arc::new(responder));
->>>>>>> e7fd676c
     self
   }
 
