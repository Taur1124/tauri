[package]
name = "tauri-build"
<<<<<<< HEAD
version = "2.0.0-alpha.4"
=======
version = "2.0.0-alpha.5"
authors = [ "Tauri Programme within The Commons Conservancy" ]
categories = [ "gui", "web-programming" ]
license = "Apache-2.0 OR MIT"
homepage = "https://tauri.app"
repository = "https://github.com/tauri-apps/tauri/tree/dev/core/tauri-build"
>>>>>>> 16048945
description = "build time code to pair with https://crates.io/crates/tauri"
exclude = [ "CHANGELOG.md", "/target" ]
readme = "README.md"

# workspace defined package items
authors.workspace = true
homepage.workspace = true
repository.workspace = true
categories.workspace = true
license.workspace = true
edition.workspace = true
rust-version.workspace = true

[package.metadata.docs.rs]
all-features = true
rustdoc-args = [ "--cfg", "doc_cfg" ]

[dependencies]
anyhow = "1"
quote = { version = "1", optional = true }
<<<<<<< HEAD
tauri-codegen = { version = "2.0.0-alpha.4", path = "../tauri-codegen", optional = true }
tauri-utils = { version = "2.0.0-alpha.4", path = "../tauri-utils", features = [ "build", "resources" ] }
=======
tauri-codegen = { version = "2.0.0-alpha.5", path = "../tauri-codegen", optional = true }
tauri-utils = { version = "2.0.0-alpha.5", path = "../tauri-utils", features = [ "build", "resources" ] }
>>>>>>> 16048945
cargo_toml = "0.15"
serde = "1"
serde_json = "1"
heck = "0.4"
json-patch = "1.0"
walkdir = "2"
tauri-winres = "0.1"
semver = "1"

[target."cfg(target_os = \"macos\")".dependencies]
swift-rs = { version = "1.0.4", features = [ "build" ] }

[features]
codegen = [ "tauri-codegen", "quote" ]
isolation = [ "tauri-codegen/isolation", "tauri-utils/isolation" ]
config-json5 = [ "tauri-utils/config-json5" ]
config-toml = [ "tauri-utils/config-toml" ]<|MERGE_RESOLUTION|>--- conflicted
+++ resolved
@@ -1,15 +1,6 @@
 [package]
 name = "tauri-build"
-<<<<<<< HEAD
-version = "2.0.0-alpha.4"
-=======
 version = "2.0.0-alpha.5"
-authors = [ "Tauri Programme within The Commons Conservancy" ]
-categories = [ "gui", "web-programming" ]
-license = "Apache-2.0 OR MIT"
-homepage = "https://tauri.app"
-repository = "https://github.com/tauri-apps/tauri/tree/dev/core/tauri-build"
->>>>>>> 16048945
 description = "build time code to pair with https://crates.io/crates/tauri"
 exclude = [ "CHANGELOG.md", "/target" ]
 readme = "README.md"
@@ -30,13 +21,8 @@
 [dependencies]
 anyhow = "1"
 quote = { version = "1", optional = true }
-<<<<<<< HEAD
-tauri-codegen = { version = "2.0.0-alpha.4", path = "../tauri-codegen", optional = true }
-tauri-utils = { version = "2.0.0-alpha.4", path = "../tauri-utils", features = [ "build", "resources" ] }
-=======
 tauri-codegen = { version = "2.0.0-alpha.5", path = "../tauri-codegen", optional = true }
 tauri-utils = { version = "2.0.0-alpha.5", path = "../tauri-utils", features = [ "build", "resources" ] }
->>>>>>> 16048945
 cargo_toml = "0.15"
 serde = "1"
 serde_json = "1"
