--- conflicted
+++ resolved
@@ -1,15 +1,6 @@
 [package]
 name = "tauri-codegen"
-<<<<<<< HEAD
-version = "2.0.0-alpha.4"
-=======
 version = "2.0.0-alpha.5"
-authors = [ "Tauri Programme within The Commons Conservancy" ]
-categories = [ "gui", "web-programming" ]
-license = "Apache-2.0 OR MIT"
-homepage = "https://tauri.app"
-repository = "https://github.com/tauri-apps/tauri/tree/dev/core/tauri-codegen"
->>>>>>> 16048945
 description = "code generation meant to be consumed inside of `tauri` through `tauri-build` or `tauri-macros`"
 exclude = [ "CHANGELOG.md", "/target" ]
 readme = "README.md"
