[package]
name = "tauri-codegen"
version = "1.2.0"
authors = [ "Tauri Programme within The Commons Conservancy" ]
categories = [ "gui", "web-programming" ]
license = "Apache-2.0 OR MIT"
homepage = "https://tauri.app"
repository = "https://github.com/tauri-apps/tauri/tree/dev/core/tauri-codegen"
description = "code generation meant to be consumed inside of `tauri` through `tauri-build` or `tauri-macros`"
edition = "2021"
rust-version = "1.59"
exclude = [ "CHANGELOG.md", "/target" ]
readme = "README.md"

[dependencies]
sha2 = "0.10"
base64 = "0.13"
proc-macro2 = "1"
quote = "1"
serde = { version = "1", features = [ "derive" ] }
serde_json = "1"
tauri-utils = { version = "1.2.0", path = "../tauri-utils", features = [ "build" ] }
thiserror = "1"
walkdir = "2"
brotli = { version = "3", optional = true, default-features = false, features = [ "std" ] }
regex = { version = "1.7.0", optional = true }
uuid = { version = "1", features = [ "v4" ] }
semver = "1"
<<<<<<< HEAD
ico = "0.2.0"
=======
ico = "0.2"
>>>>>>> 677838cc
png = "0.17"
json-patch = "0.2"

[target."cfg(target_os = \"macos\")".dependencies]
plist = "1"
time = { version = "0.3", features = [ "parsing", "formatting" ] }

[features]
default = [ "compression" ]
compression = [ "brotli", "tauri-utils/compression" ]
isolation = [ "tauri-utils/isolation" ]
shell-scope = [ "regex" ]
config-json5 = [ "tauri-utils/config-json5" ]
config-toml = [ "tauri-utils/config-toml" ]<|MERGE_RESOLUTION|>--- conflicted
+++ resolved
@@ -26,11 +26,7 @@
 regex = { version = "1.7.0", optional = true }
 uuid = { version = "1", features = [ "v4" ] }
 semver = "1"
-<<<<<<< HEAD
-ico = "0.2.0"
-=======
 ico = "0.2"
->>>>>>> 677838cc
 png = "0.17"
 json-patch = "0.2"
 
