--- conflicted
+++ resolved
@@ -160,26 +160,8 @@
     } else if cfg!(target_os = "ios") {
       Target::Ios
     } else {
-<<<<<<< HEAD
       panic!("unknown codegen target")
     };
-=======
-      panic!("unknown codegen target {target}");
-    }
-  } else if cfg!(target_os = "linux") {
-    Target::Linux
-  } else if cfg!(windows) {
-    Target::Windows
-  } else if cfg!(target_os = "macos") {
-    Target::Darwin
-  } else if cfg!(target_os = "android") {
-    Target::Android
-  } else if cfg!(target_os = "ios") {
-    Target::Ios
-  } else {
-    panic!("unknown codegen target");
-  };
->>>>>>> 852e11e1
 
   let mut options = AssetOptions::new(config.tauri.pattern.clone())
     .freeze_prototype(config.tauri.security.freeze_prototype)
