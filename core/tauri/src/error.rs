// Copyright 2019-2023 Tauri Programme within The Commons Conservancy
// SPDX-License-Identifier: Apache-2.0
// SPDX-License-Identifier: MIT

use std::fmt;

/// A generic boxed error.
#[derive(Debug)]
pub struct SetupError(Box<dyn std::error::Error>);

impl From<Box<dyn std::error::Error>> for SetupError {
  fn from(error: Box<dyn std::error::Error>) -> Self {
    Self(error)
  }
}

// safety: the setup error is only used on the main thread
// and we exit the process immediately.
unsafe impl Send for SetupError {}
unsafe impl Sync for SetupError {}

impl fmt::Display for SetupError {
  fn fmt(&self, f: &mut fmt::Formatter<'_>) -> fmt::Result {
    self.0.fmt(f)
  }
}

impl std::error::Error for SetupError {}

/// Runtime errors that can happen inside a Tauri application.
#[derive(Debug, thiserror::Error)]
#[non_exhaustive]
pub enum Error {
  /// Runtime error.
  #[error("runtime error: {0}")]
  Runtime(#[from] tauri_runtime::Error),
  /// Window label must be unique.
  #[error("a window with label `{0}` already exists")]
  WindowLabelAlreadyExists(String),
  /// Embedded asset not found.
  #[error("asset not found: {0}")]
  AssetNotFound(String),
  /// Failed to serialize/deserialize.
  #[error("JSON error: {0}")]
  Json(#[from] serde_json::Error),
  /// IO error.
  #[error("{0}")]
  Io(#[from] std::io::Error),
  /// Failed to load window icon.
  #[error("invalid icon: {0}")]
  InvalidIcon(std::io::Error),
  /// Invalid args when running a command.
  #[error("invalid args `{1}` for command `{0}`: {2}")]
  InvalidArgs(&'static str, &'static str, serde_json::Error),
  /// Encountered an error in the setup hook,
  #[error("error encountered during setup hook: {0}")]
  Setup(SetupError),
  /// Error initializing plugin.
  #[error("failed to initialize plugin `{0}`: {1}")]
  PluginInitialization(String, String),
  /// A part of the URL is malformed or invalid. This may occur when parsing and combining
  /// user-provided URLs and paths.
  #[error("invalid url: {0}")]
  InvalidUrl(url::ParseError),
  /// Task join error.
  #[error(transparent)]
  JoinError(#[from] tokio::task::JoinError),
  /// An error happened inside the isolation pattern.
  #[cfg(feature = "isolation")]
  #[error("isolation pattern error: {0}")]
  IsolationPattern(#[from] tauri_utils::pattern::isolation::Error),
  /// An invalid window URL was provided. Includes details about the error.
  #[error("invalid window url: {0}")]
  InvalidWindowUrl(&'static str),
  /// Invalid glob pattern.
  #[error("invalid glob pattern: {0}")]
  GlobPattern(#[from] glob::PatternError),
  /// Error decoding PNG image.
  #[cfg(feature = "icon-png")]
  #[error("failed to decode PNG: {0}")]
  PngDecode(#[from] png::DecodingError),
  /// The Window's raw handle is invalid for the platform.
  #[error("Unexpected `raw_window_handle` for the current platform")]
  InvalidWindowHandle,
  /// JNI error.
  #[cfg(target_os = "android")]
  #[error("jni error: {0}")]
  Jni(#[from] jni::errors::Error),
  /// Failed to receive message .
  #[error("failed to receive message")]
  FailedToReceiveMessage,
  /// Menu error.
  #[error("menu error: {0}")]
  #[cfg(desktop)]
  Menu(#[from] muda::Error),
  /// Bad menu icon error.
  #[error(transparent)]
  #[cfg(desktop)]
  BadMenuIcon(#[from] muda::BadIcon),
  /// Tray icon error.
  #[error("tray icon error: {0}")]
  #[cfg(all(desktop, feature = "tray-icon"))]
  #[cfg_attr(doc_cfg, doc(cfg(all(desktop, feature = "tray-icon"))))]
  Tray(#[from] tray_icon::Error),
  /// Bad tray icon error.
  #[error(transparent)]
  #[cfg(all(desktop, feature = "tray-icon"))]
  #[cfg_attr(doc_cfg, doc(cfg(all(desktop, feature = "tray-icon"))))]
  BadTrayIcon(#[from] tray_icon::BadIcon),
<<<<<<< HEAD
  /// Path does not have a parent.
  #[error("path does not have a parent")]
  NoParent,
  /// Path does not have an extension.
  #[error("path does not have an extension")]
  NoExtension,
  /// Path does not have a basename.
  #[error("path does not have a basename")]
  NoBasename,
  /// Cannot resolve current directory.
  #[error("failed to read current dir: {0}")]
  CurrentDir(std::io::Error),
  /// Unknown path.
  #[cfg(not(target_os = "android"))]
  #[error("unknown path")]
  UnknownPath,
  /// Failed to invoke mobile plugin.
  #[cfg(target_os = "android")]
  #[error(transparent)]
  PluginInvoke(#[from] crate::plugin::mobile::PluginInvokeError),
}

/// `Result<T, ::tauri::Error>`
pub type Result<T> = std::result::Result<T, Error>;
=======
  /// window not found.
  #[error("window not found")]
  WindowNotFound,
}
>>>>>>> ed32257d
<|MERGE_RESOLUTION|>--- conflicted
+++ resolved
@@ -107,7 +107,6 @@
   #[cfg(all(desktop, feature = "tray-icon"))]
   #[cfg_attr(doc_cfg, doc(cfg(all(desktop, feature = "tray-icon"))))]
   BadTrayIcon(#[from] tray_icon::BadIcon),
-<<<<<<< HEAD
   /// Path does not have a parent.
   #[error("path does not have a parent")]
   NoParent,
@@ -128,13 +127,10 @@
   #[cfg(target_os = "android")]
   #[error(transparent)]
   PluginInvoke(#[from] crate::plugin::mobile::PluginInvokeError),
-}
-
-/// `Result<T, ::tauri::Error>`
-pub type Result<T> = std::result::Result<T, Error>;
-=======
   /// window not found.
   #[error("window not found")]
   WindowNotFound,
 }
->>>>>>> ed32257d
+
+/// `Result<T, ::tauri::Error>`
+pub type Result<T> = std::result::Result<T, Error>;