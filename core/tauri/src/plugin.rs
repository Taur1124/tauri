// Copyright 2019-2021 Tauri Programme within The Commons Conservancy
// SPDX-License-Identifier: Apache-2.0
// SPDX-License-Identifier: MIT

//! The Tauri plugin extension to expand Tauri functionality.

use crate::{
<<<<<<< HEAD
  runtime::Runtime, utils::config::PluginConfig, AppHandle, Event, Invoke, InvokeHandler,
  OnPageLoad, PageLoadPayload, Window,
=======
  runtime::Runtime, utils::config::PluginConfig, AppHandle, Invoke, PageLoadPayload, RunEvent,
  Window,
>>>>>>> 10e3190f
};
use serde_json::Value as JsonValue;
use tauri_macros::default_runtime;

use std::{collections::HashMap, fmt};

/// The result type of Tauri plugin module.
pub type Result<T> = std::result::Result<T, Box<dyn std::error::Error>>;

/// The plugin interface.
pub trait Plugin<R: Runtime>: Send {
  /// The plugin name. Used as key on the plugin config object.
  fn name(&self) -> &'static str;

  /// Initializes the plugin.
  #[allow(unused_variables)]
  fn initialize(&mut self, app: &AppHandle<R>, config: JsonValue) -> Result<()> {
    Ok(())
  }

  /// The JS script to evaluate on webview initialization.
  /// The script is wrapped into its own context with `(function () { /* your script here */ })();`,
  /// so global variables must be assigned to `window` instead of implicity declared.
  ///
  /// It's guaranteed that this script is executed before the page is loaded.
  fn initialization_script(&self) -> Option<String> {
    None
  }

  /// Callback invoked when the webview is created.
  #[allow(unused_variables)]
  fn created(&mut self, window: Window<R>) {}

  /// Callback invoked when the webview performs a navigation to a page.
  #[allow(unused_variables)]
  fn on_page_load(&mut self, window: Window<R>, payload: PageLoadPayload) {}

  /// Callback invoked when the event loop receives a new event.
  #[allow(unused_variables)]
  fn on_event(&mut self, app: &AppHandle<R>, event: &RunEvent) {}

  /// Extend commands to [`crate::Builder::invoke_handler`].
  #[allow(unused_variables)]
  fn extend_api(&mut self, invoke: Invoke<R>) {}
}

type SetupHook<R> = dyn Fn(&AppHandle<R>) -> Result<()> + Send + Sync;
type OnWebviewReady<R> = dyn Fn(Window<R>) + Send + Sync;
type OnEvent<R> = dyn Fn(&AppHandle<R>, &Event) + Send + Sync;

/// Builds a [generic tauri plugin](GenericPlugin)
pub struct Builder<R: Runtime> {
  name: &'static str,
  invoke_handler: Box<InvokeHandler<R>>,
  setup: Box<SetupHook<R>>,
  js_init_script: Option<String>,
  on_page_load: Box<OnPageLoad<R>>,
  on_webview_ready: Box<OnWebviewReady<R>>,
  on_event: Box<OnEvent<R>>,
}

impl<R: Runtime> Builder<R> {
  /// Creates a new Plugin builder.
  pub fn new(name: &'static str) -> Self {
    Self {
      name,
      setup: Box::new(|_| Ok(())),
      js_init_script: None,
      invoke_handler: Box::new(|_| ()),
      on_page_load: Box::new(|_, _| ()),
      on_webview_ready: Box::new(|_| ()),
      on_event: Box::new(|_, _| ()),
    }
  }

  /// Defines the JS message handler callback.
  pub fn invoke_handler<F>(mut self, invoke_handler: F) -> Self
  where
    F: Fn(Invoke<R>) + Send + Sync + 'static,
  {
    self.invoke_handler = Box::new(invoke_handler);
    self
  }

  /// The JS script to evaluate on webview initialization.
  /// The script is wrapped into its own context with `(function () { /* your script here */ })();`,
  /// so global variables must be assigned to `window` instead of implicity declared.
  ///
  /// It's guaranteed that this script is executed before the page is loaded.
  pub fn js_init_script(mut self, js_init_script: String) -> Self {
    self.js_init_script = Some(js_init_script);
    self
  }

  /// Define a closure that can setup plugin specific state.
  pub fn setup<F>(mut self, setup: F) -> Self
  where
    F: Fn(&AppHandle<R>) -> Result<()> + Send + Sync + 'static,
  {
    self.setup = Box::new(setup);
    self
  }

  /// Callback invoked when the webview performs a navigation to a page.
  pub fn on_page_load<F>(mut self, on_page_load: F) -> Self
  where
    F: Fn(Window<R>, PageLoadPayload) + Send + Sync + 'static,
  {
    self.on_page_load = Box::new(on_page_load);
    self
  }

  /// Callback invoked when the webview is created.
  pub fn on_webview_ready<F>(mut self, on_webview_ready: F) -> Self
  where
    F: Fn(Window<R>) + Send + Sync + 'static,
  {
    self.on_webview_ready = Box::new(on_webview_ready);
    self
  }

  /// Callback invoked when the event loop receives a new event.
  pub fn on_event<F>(mut self, on_event: F) -> Self
  where
    F: Fn(&AppHandle<R>, &Event) + Send + Sync + 'static,
  {
    self.on_event = Box::new(on_event);
    self
  }

  /// Builds the [generic plugin](GenericPlugin).
  pub fn build(self) -> GenericPlugin<R> {
    GenericPlugin {
      name: self.name,
      invoke_handler: self.invoke_handler,
      setup: self.setup,
      js_init_script: self.js_init_script,
      on_page_load: self.on_page_load,
      on_webview_ready: self.on_webview_ready,
      on_event: self.on_event,
    }
  }
}

/// Plugin struct that is returned by the [`PluginBuilder`]. Should only be constructed through the builder.
pub struct GenericPlugin<R: Runtime> {
  name: &'static str,
  invoke_handler: Box<InvokeHandler<R>>,
  setup: Box<SetupHook<R>>,
  js_init_script: Option<String>,
  on_page_load: Box<OnPageLoad<R>>,
  on_webview_ready: Box<OnWebviewReady<R>>,
  on_event: Box<OnEvent<R>>,
}

impl<R: Runtime> Plugin<R> for GenericPlugin<R> {
  fn name(&self) -> &'static str {
    self.name
  }

  fn initialize(&mut self, app: &AppHandle<R>, _: JsonValue) -> Result<()> {
    (self.setup)(app)
  }

  fn initialization_script(&self) -> Option<String> {
    self.js_init_script.clone()
  }

  fn created(&mut self, window: Window<R>) {
    (self.on_webview_ready)(window)
  }

  fn on_page_load(&mut self, window: Window<R>, payload: PageLoadPayload) {
    (self.on_page_load)(window, payload)
  }

  fn on_event(&mut self, app: &AppHandle<R>, event: &Event) {
    (self.on_event)(app, event)
  }

  fn extend_api(&mut self, invoke: Invoke<R>) {
    (self.invoke_handler)(invoke)
  }
}

/// Plugin collection type.
#[default_runtime(crate::Wry, wry)]
pub(crate) struct PluginStore<R: Runtime> {
  store: HashMap<&'static str, Box<dyn Plugin<R>>>,
}

impl<R: Runtime> fmt::Debug for PluginStore<R> {
  fn fmt(&self, f: &mut fmt::Formatter<'_>) -> fmt::Result {
    f.debug_struct("PluginStore")
      .field("plugins", &self.store.keys())
      .finish()
  }
}

impl<R: Runtime> Default for PluginStore<R> {
  fn default() -> Self {
    Self {
      store: HashMap::new(),
    }
  }
}

impl<R: Runtime> PluginStore<R> {
  /// Adds a plugin to the store.
  ///
  /// Returns `true` if a plugin with the same name is already in the store.
  pub fn register<P: Plugin<R> + 'static>(&mut self, plugin: P) -> bool {
    self.store.insert(plugin.name(), Box::new(plugin)).is_some()
  }

  /// Initializes all plugins in the store.
  pub(crate) fn initialize(
    &mut self,
    app: &AppHandle<R>,
    config: &PluginConfig,
  ) -> crate::Result<()> {
    self.store.values_mut().try_for_each(|plugin| {
      plugin
        .initialize(
          app,
          config.0.get(plugin.name()).cloned().unwrap_or_default(),
        )
        .map_err(|e| crate::Error::PluginInitialization(plugin.name().to_string(), e.to_string()))
    })
  }

  /// Generates an initialization script from all plugins in the store.
  pub(crate) fn initialization_script(&self) -> String {
    self
      .store
      .values()
      .filter_map(|p| p.initialization_script())
      .fold(String::new(), |acc, script| {
        format!("{}\n(function () {{ {} }})();", acc, script)
      })
  }

  /// Runs the created hook for all plugins in the store.
  pub(crate) fn created(&mut self, window: Window<R>) {
    self
      .store
      .values_mut()
      .for_each(|plugin| plugin.created(window.clone()))
  }

  /// Runs the on_page_load hook for all plugins in the store.
  pub(crate) fn on_page_load(&mut self, window: Window<R>, payload: PageLoadPayload) {
    self
      .store
      .values_mut()
      .for_each(|plugin| plugin.on_page_load(window.clone(), payload.clone()))
  }

  /// Runs the on_event hook for all plugins in the store.
  pub(crate) fn on_event(&mut self, app: &AppHandle<R>, event: &RunEvent) {
    self
      .store
      .values_mut()
      .for_each(|plugin| plugin.on_event(app, event))
  }

  pub(crate) fn extend_api(&mut self, mut invoke: Invoke<R>) {
    let command = invoke.message.command.replace("plugin:", "");
    let mut tokens = command.split('|');
    // safe to unwrap: split always has a least one item
    let target = tokens.next().unwrap();

    if let Some(plugin) = self.store.get_mut(target) {
      invoke.message.command = tokens
        .next()
        .map(|c| c.to_string())
        .unwrap_or_else(String::new);
      plugin.extend_api(invoke);
    } else {
      invoke
        .resolver
        .reject(format!("plugin {} not found", target));
    }
  }
}<|MERGE_RESOLUTION|>--- conflicted
+++ resolved
@@ -5,13 +5,8 @@
 //! The Tauri plugin extension to expand Tauri functionality.
 
 use crate::{
-<<<<<<< HEAD
-  runtime::Runtime, utils::config::PluginConfig, AppHandle, Event, Invoke, InvokeHandler,
-  OnPageLoad, PageLoadPayload, Window,
-=======
-  runtime::Runtime, utils::config::PluginConfig, AppHandle, Invoke, PageLoadPayload, RunEvent,
-  Window,
->>>>>>> 10e3190f
+  runtime::Runtime, utils::config::PluginConfig, AppHandle, Invoke, InvokeHandler, OnPageLoad,
+  PageLoadPayload, RunEvent, Window,
 };
 use serde_json::Value as JsonValue;
 use tauri_macros::default_runtime;
@@ -60,9 +55,9 @@
 
 type SetupHook<R> = dyn Fn(&AppHandle<R>) -> Result<()> + Send + Sync;
 type OnWebviewReady<R> = dyn Fn(Window<R>) + Send + Sync;
-type OnEvent<R> = dyn Fn(&AppHandle<R>, &Event) + Send + Sync;
-
-/// Builds a [generic tauri plugin](GenericPlugin)
+type OnEvent<R> = dyn Fn(&AppHandle<R>, &RunEvent) + Send + Sync;
+
+/// Builds a [`GenericPlugin`].
 pub struct Builder<R: Runtime> {
   name: &'static str,
   invoke_handler: Box<InvokeHandler<R>>,
@@ -136,7 +131,7 @@
   /// Callback invoked when the event loop receives a new event.
   pub fn on_event<F>(mut self, on_event: F) -> Self
   where
-    F: Fn(&AppHandle<R>, &Event) + Send + Sync + 'static,
+    F: Fn(&AppHandle<R>, &RunEvent) + Send + Sync + 'static,
   {
     self.on_event = Box::new(on_event);
     self
@@ -188,7 +183,7 @@
     (self.on_page_load)(window, payload)
   }
 
-  fn on_event(&mut self, app: &AppHandle<R>, event: &Event) {
+  fn on_event(&mut self, app: &AppHandle<R>, event: &RunEvent) {
     (self.on_event)(app, event)
   }
 
