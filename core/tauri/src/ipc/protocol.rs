--- conflicted
+++ resolved
@@ -51,11 +51,6 @@
         if let Some(webview) = manager.get_webview(&label) {
           match parse_invoke_request(&manager, request) {
             Ok(request) => {
-<<<<<<< HEAD
-              webview.on_message(
-                request,
-                Box::new(move |_webview, _cmd, response, _callback, _error| {
-=======
               #[cfg(feature = "tracing")]
               span.record(
                 "request",
@@ -67,9 +62,9 @@
               #[cfg(feature = "tracing")]
               let request_span = tracing::trace_span!("ipc::request::handle", cmd = request.cmd);
 
-              window.on_message(
+              webview.on_message(
                 request,
-                Box::new(move |_window, _cmd, response, _callback, _error| {
+                Box::new(move |_webview, _cmd, response, _callback, _error| {
                   #[cfg(feature = "tracing")]
                   let _respond_span = tracing::trace_span!(
                     parent: &request_span,
@@ -85,7 +80,6 @@
                   )
                   .entered();
 
->>>>>>> 74a2a603
                   let (mut response, mime_type) = match response {
                     InvokeResponse::Ok(InvokeBody::Json(v)) => (
                       http::Response::new(serde_json::to_vec(&v).unwrap().into()),
@@ -170,15 +164,11 @@
 
 #[cfg(any(target_os = "macos", target_os = "ios", not(ipc_custom_protocol)))]
 fn handle_ipc_message<R: Runtime>(message: String, manager: &AppManager<R>, label: &str) {
-<<<<<<< HEAD
   if let Some(webview) = manager.get_webview(label) {
-=======
-  if let Some(window) = manager.get_window(label) {
     #[cfg(feature = "tracing")]
     let _span =
       tracing::trace_span!("ipc::request", kind = "post-message", request = message).entered();
 
->>>>>>> 74a2a603
     use serde::{Deserialize, Deserializer};
 
     pub(crate) struct HeaderMap(http::HeaderMap);
@@ -260,17 +250,6 @@
       serde_json::from_str::<Message>(&message).map_err(Into::into)
     }) {
       Ok(message) => {
-<<<<<<< HEAD
-        webview.on_message(
-          InvokeRequest {
-            cmd: message.cmd,
-            callback: message.callback,
-            error: message.error,
-            body: message.payload.into(),
-            headers: message.options.map(|o| o.headers.0).unwrap_or_default(),
-          },
-          Box::new(move |webview, cmd, response, callback, error| {
-=======
         let request = InvokeRequest {
           cmd: message.cmd,
           callback: message.callback,
@@ -282,10 +261,9 @@
         #[cfg(feature = "tracing")]
         let request_span = tracing::trace_span!("ipc::request::handle", cmd = request.cmd);
 
-        window.on_message(
+        webview.on_message(
           request,
-          Box::new(move |window, cmd, response, callback, error| {
->>>>>>> 74a2a603
+          Box::new(move |webview, cmd, response, callback, error| {
             use crate::ipc::{
               format_callback::{
                 format as format_callback, format_result as format_callback_result,
@@ -370,14 +348,10 @@
         );
       }
       Err(e) => {
-<<<<<<< HEAD
-        let _ = webview.eval(&format!(
-=======
         #[cfg(feature = "tracing")]
         tracing::trace!("ipc.request.error {}", e);
 
-        let _ = window.eval(&format!(
->>>>>>> 74a2a603
+        let _ = webview.eval(&format!(
           r#"console.error({})"#,
           serde_json::Value::String(e.to_string())
         ));
