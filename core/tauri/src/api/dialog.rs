--- conflicted
+++ resolved
@@ -61,30 +61,35 @@
       }
 
       /// Add file extension filter. Takes in the name of the filter, and list of extensions
+      #[must_use]
       pub fn add_filter(mut self, name: impl AsRef<str>, extensions: &[&str]) -> Self {
         self.0 = self.0.add_filter(name.as_ref(), extensions);
         self
       }
 
       /// Set starting directory of the dialog.
+      #[must_use]
       pub fn set_directory<P: AsRef<Path>>(mut self, directory: P) -> Self {
         self.0 = self.0.set_directory(directory);
         self
       }
 
       /// Set starting file name of the dialog.
+      #[must_use]
       pub fn set_file_name(mut self, file_name: &str) -> Self {
         self.0 = self.0.set_file_name(file_name);
         self
       }
 
       /// Sets the parent window of the dialog.
+      #[must_use]
       pub fn set_parent<W: raw_window_handle::HasRawWindowHandle>(mut self, parent: &W) -> Self {
         self.0 = self.0.set_parent(parent);
         self
       }
 
       /// Set the title of the dialog.
+      #[must_use]
       pub fn set_title(mut self, title: &str) -> Self {
         self.0 = self.0.set_title(title);
         self
@@ -106,7 +111,6 @@
   use std::path::{Path, PathBuf};
   use std::sync::mpsc::sync_channel;
 
-<<<<<<< HEAD
   file_dialog_builder!();
 
   impl FileDialogBuilder {
@@ -166,35 +170,6 @@
     pub fn pick_folder(self) -> Option<PathBuf> {
       run_dialog_sync!(self.0.pick_folder())
     }
-=======
-  /// Add file extension filter. Takes in the name of the filter, and list of extensions
-  #[must_use]
-  pub fn add_filter(mut self, name: impl AsRef<str>, extensions: &[&str]) -> Self {
-    self.0 = self.0.add_filter(name.as_ref(), extensions);
-    self
-  }
-
-  /// Set starting directory of the dialog.
-  #[must_use]
-  pub fn set_directory<P: AsRef<Path>>(mut self, directory: P) -> Self {
-    self.0 = self.0.set_directory(directory);
-    self
-  }
-
-  /// Set starting file name of the dialog.
-  #[must_use]
-  pub fn set_file_name(mut self, file_name: &str) -> Self {
-    self.0 = self.0.set_file_name(file_name);
-    self
-  }
-
-  /// Sets the parent window of the dialog.
-  #[must_use]
-  pub fn set_parent<W: raw_window_handle::HasRawWindowHandle>(mut self, parent: &W) -> Self {
-    self.0 = self.0.set_parent(parent);
-    self
-  }
->>>>>>> 2bade5ec
 
     /// Shows the dialog to save a file.
     /// This is a blocking operation,
