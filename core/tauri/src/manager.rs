// Copyright 2019-2021 Tauri Programme within The Commons Conservancy
// SPDX-License-Identifier: Apache-2.0
// SPDX-License-Identifier: MIT

use crate::{
  app::{AppHandle, GlobalWindowEvent, GlobalWindowEventListener},
  event::{Event, EventHandler, Listeners},
  hooks::{InvokeHandler, OnPageLoad, PageLoadPayload},
  plugin::PluginStore,
  runtime::{
    http::{
      HttpRange, MimeType, Request as HttpRequest, Response as HttpResponse,
      ResponseBuilder as HttpResponseBuilder,
    },
    webview::{FileDropEvent, FileDropHandler, InvokePayload, WebviewRpcHandler, WindowBuilder},
    window::{dpi::PhysicalSize, DetachedWindow, PendingWindow, WindowEvent},
    Icon, Runtime,
  },
  utils::{
    assets::Assets,
    config::{AppUrl, Config, WindowUrl},
    PackageInfo,
  },
  Context, Invoke, StateManager, Window,
};

#[cfg(target_os = "windows")]
use crate::api::path::{resolve_path, BaseDirectory};

use crate::app::{GlobalMenuEventListener, WindowMenuEvent};

use crate::{
  runtime::menu::{Menu, MenuEntry, MenuHash, MenuId},
  MenuEvent,
};

use serde::Serialize;
use serde_json::Value as JsonValue;
use std::{
  borrow::Cow,
  collections::{HashMap, HashSet},
  fmt,
  fs::create_dir_all,
  io::SeekFrom,
  sync::{Arc, Mutex, MutexGuard},
};
use tauri_macros::default_runtime;
use tokio::io::{AsyncReadExt, AsyncSeekExt};
use url::Url;

const WINDOW_RESIZED_EVENT: &str = "tauri://resize";
const WINDOW_MOVED_EVENT: &str = "tauri://move";
const WINDOW_CLOSE_REQUESTED_EVENT: &str = "tauri://close-requested";
const WINDOW_DESTROYED_EVENT: &str = "tauri://destroyed";
const WINDOW_FOCUS_EVENT: &str = "tauri://focus";
const WINDOW_BLUR_EVENT: &str = "tauri://blur";
const WINDOW_SCALE_FACTOR_CHANGED_EVENT: &str = "tauri://scale-change";
const MENU_EVENT: &str = "tauri://menu";

#[default_runtime(crate::Wry, wry)]
pub struct InnerWindowManager<R: Runtime> {
  windows: Mutex<HashMap<String, Window<R>>>,
  pub(crate) plugins: Mutex<PluginStore<R>>,
  listeners: Listeners,
  pub(crate) state: Arc<StateManager>,

  /// The JS message handler.
  invoke_handler: Box<InvokeHandler<R>>,

  /// The page load hook, invoked when the webview performs a navigation.
  on_page_load: Box<OnPageLoad<R>>,

  config: Arc<Config>,
  assets: Arc<dyn Assets>,
  default_window_icon: Option<Vec<u8>>,

  package_info: PackageInfo,
  /// The webview protocols protocols available to all windows.
  uri_scheme_protocols: HashMap<String, Arc<CustomProtocol<R>>>,
  /// The menu set to all windows.
  menu: Option<Menu>,
  /// Maps runtime id to a strongly typed menu id.
  menu_ids: HashMap<MenuHash, MenuId>,
  /// Menu event listeners to all windows.
  menu_event_listeners: Arc<Vec<GlobalMenuEventListener<R>>>,
  /// Window event listeners to all windows.
  window_event_listeners: Arc<Vec<GlobalWindowEventListener<R>>>,
}

impl<R: Runtime> fmt::Debug for InnerWindowManager<R> {
  fn fmt(&self, f: &mut fmt::Formatter<'_>) -> fmt::Result {
    let mut s = f.debug_struct("InnerWindowManager");
    #[allow(unused_mut)]
    let mut w = s
      .field("plugins", &self.plugins)
      .field("state", &self.state)
      .field("config", &self.config)
      .field("default_window_icon", &self.default_window_icon)
      .field("package_info", &self.package_info);
    {
      w = w
        .field("menu", &self.menu)
        .field("menu_ids", &self.menu_ids);
    }
    w.finish()
  }
}

/// Uses a custom URI scheme handler to resolve file requests
pub struct CustomProtocol<R: Runtime> {
  /// Handler for protocol
  #[allow(clippy::type_complexity)]
  pub protocol: Box<
    dyn Fn(&AppHandle<R>, &HttpRequest) -> Result<HttpResponse, Box<dyn std::error::Error>>
      + Send
      + Sync,
  >,
}

#[default_runtime(crate::Wry, wry)]
#[derive(Debug)]
pub struct WindowManager<R: Runtime> {
  pub inner: Arc<InnerWindowManager<R>>,
  invoke_keys: Arc<Mutex<Vec<u32>>>,
}

impl<R: Runtime> Clone for WindowManager<R> {
  fn clone(&self) -> Self {
    Self {
      inner: self.inner.clone(),
      invoke_keys: self.invoke_keys.clone(),
    }
  }
}

fn get_menu_ids(map: &mut HashMap<MenuHash, MenuId>, menu: &Menu) {
  for item in &menu.items {
    match item {
      MenuEntry::CustomItem(c) => {
        map.insert(c.id, c.id_str.clone());
      }
      MenuEntry::Submenu(s) => get_menu_ids(map, &s.inner),
      _ => {}
    }
  }
}

impl<R: Runtime> WindowManager<R> {
  #[allow(clippy::too_many_arguments)]
  pub(crate) fn with_handlers(
    context: Context<impl Assets>,
    plugins: PluginStore<R>,
    invoke_handler: Box<InvokeHandler<R>>,
    on_page_load: Box<OnPageLoad<R>>,
    uri_scheme_protocols: HashMap<String, Arc<CustomProtocol<R>>>,
    state: StateManager,
    window_event_listeners: Vec<GlobalWindowEventListener<R>>,
    (menu, menu_event_listeners): (Option<Menu>, Vec<GlobalMenuEventListener<R>>),
  ) -> Self {
    Self {
      inner: Arc::new(InnerWindowManager {
        windows: Mutex::default(),
        plugins: Mutex::new(plugins),
        listeners: Listeners::default(),
        state: Arc::new(state),
        invoke_handler,
        on_page_load,
        config: Arc::new(context.config),
        assets: context.assets,
        default_window_icon: context.default_window_icon,
        package_info: context.package_info,
        uri_scheme_protocols,
        menu_ids: {
          let mut map = HashMap::new();
          if let Some(menu) = &menu {
            get_menu_ids(&mut map, menu)
          }
          map
        },
        menu,
        menu_event_listeners: Arc::new(menu_event_listeners),
        window_event_listeners: Arc::new(window_event_listeners),
      }),
      invoke_keys: Default::default(),
    }
  }

  /// Get a locked handle to the windows.
  pub(crate) fn windows_lock(&self) -> MutexGuard<'_, HashMap<String, Window<R>>> {
    self.inner.windows.lock().expect("poisoned window manager")
  }

  /// State managed by the application.
  pub(crate) fn state(&self) -> Arc<StateManager> {
    self.inner.state.clone()
  }

  /// Get the menu ids mapper.
  pub(crate) fn menu_ids(&self) -> HashMap<MenuHash, MenuId> {
    self.inner.menu_ids.clone()
  }

  /// Get the base path to serve data from.
  ///
  /// * In dev mode, this will be based on the `devPath` configuration value.
  /// * Otherwise, this will be based on the `distDir` configuration value.
  #[cfg(custom_protocol)]
  fn base_path(&self) -> &AppUrl {
    &self.inner.config.build.dist_dir
  }

  #[cfg(dev)]
  fn base_path(&self) -> &AppUrl {
    &self.inner.config.build.dev_path
  }

  /// Get the base URL to use for webview requests.
  ///
  /// In dev mode, this will be based on the `devPath` configuration value.
  fn get_url(&self) -> Cow<'_, Url> {
    match self.base_path() {
      AppUrl::Url(WindowUrl::External(url)) => Cow::Borrowed(url),
      _ => Cow::Owned(Url::parse("tauri://localhost").unwrap()),
    }
  }

  fn generate_invoke_key(&self) -> u32 {
    let key = rand::random();
    self.invoke_keys.lock().unwrap().push(key);
    key
  }

  /// Checks whether the invoke key is valid or not.
  ///
  /// An invoke key is valid if it was generated by this manager instance.
  pub(crate) fn verify_invoke_key(&self, key: u32) -> bool {
    self.invoke_keys.lock().unwrap().contains(&key)
  }

  fn prepare_pending_window(
    &self,
    mut pending: PendingWindow<R>,
    label: &str,
    pending_labels: &[String],
    app_handle: AppHandle<R>,
  ) -> crate::Result<PendingWindow<R>> {
    let is_init_global = self.inner.config.build.with_global_tauri;
    let plugin_init = self
      .inner
      .plugins
      .lock()
      .expect("poisoned plugin store")
      .initialization_script();

    let mut webview_attributes = pending.webview_attributes;
    webview_attributes = webview_attributes
      .initialization_script(&self.initialization_script(&plugin_init, is_init_global))
      .initialization_script(&format!(
        r#"
          window.__TAURI__.__windows = {window_labels_array}.map(function (label) {{ return {{ label: label }} }});
          window.__TAURI__.__currentWindow = {{ label: {current_window_label} }}
        "#,
        window_labels_array = serde_json::to_string(pending_labels)?,
        current_window_label = serde_json::to_string(&label)?,
      ));

    #[cfg(dev)]
    {
      webview_attributes = webview_attributes.initialization_script(&format!(
        "window.__TAURI_INVOKE_KEY__ = {}",
        self.generate_invoke_key()
      ));
    }

    pending.webview_attributes = webview_attributes;

    if !pending.window_builder.has_icon() {
      if let Some(default_window_icon) = &self.inner.default_window_icon {
        let icon = Icon::Raw(default_window_icon.clone());
        pending.window_builder = pending.window_builder.icon(icon)?;
      }
    }

    if !pending.window_builder.has_menu() {
      if let Some(menu) = &self.inner.menu {
        pending.window_builder = pending.window_builder.menu(menu.clone());
      }
    }

    let mut registered_scheme_protocols = Vec::new();

    for (uri_scheme, protocol) in &self.inner.uri_scheme_protocols {
      registered_scheme_protocols.push(uri_scheme.clone());
      let protocol = protocol.clone();
      let app_handle = Mutex::new(app_handle.clone());
      pending.register_uri_scheme_protocol(uri_scheme.clone(), move |p| {
        (protocol.protocol)(&app_handle.lock().unwrap(), p)
      });
    }

    if !registered_scheme_protocols.contains(&"tauri".into()) {
      pending.register_uri_scheme_protocol("tauri", self.prepare_uri_scheme_protocol());
      registered_scheme_protocols.push("tauri".into());
    }
<<<<<<< HEAD
    if !registered_scheme_protocols.contains(&"asset".into()) {
      pending.register_uri_scheme_protocol("asset", move |request| {
        let path = request.uri().replace("asset://", "");
=======
    if !webview_attributes.has_uri_scheme_protocol("asset") {
      webview_attributes = webview_attributes.register_uri_scheme_protocol("asset", move |url| {
        #[cfg(target_os = "windows")]
        let path = url.replace("asset://localhost/", "");
        #[cfg(not(target_os = "windows"))]
        let path = url.replace("asset://", "");
>>>>>>> 994b5325
        let path = percent_encoding::percent_decode(path.as_bytes())
          .decode_utf8_lossy()
          .to_string();
        let path_for_data = path.clone();

        // handle 206 (partial range) http request
        if let Some(range) = request.headers().get("range") {
          let mut status_code = 200;
          let path_for_data = path_for_data.clone();
          let mut response = HttpResponseBuilder::new();
          let (response, status_code, data) = crate::async_runtime::block_on(async move {
            let mut buf = Vec::new();
            let mut file = tokio::fs::File::open(path_for_data.clone()).await.unwrap();
            // Get the file size
            let file_size = file.metadata().await.unwrap().len();
            // parse the range
            let range = HttpRange::parse(range.to_str().unwrap(), file_size).unwrap();

            // FIXME: Support multiple ranges
            // let support only 1 range for now
            let first_range = range.first();
            if let Some(range) = first_range {
              let mut real_length = range.length;
              // prevent max_length;
              // specially on webview2
              if range.length > file_size / 3 {
                // max size sent (400ko / request)
                // as it's local file system we can afford to read more often
                real_length = 1024 * 400;
              }

              // last byte we are reading, the length of the range include the last byte
              // who should be skipped on the header
              let last_byte = range.start + real_length - 1;
              // partial content
              status_code = 206;

              response = response
                .header("Connection", "Keep-Alive")
                .header("Accept-Ranges", "bytes")
                .header("Content-Length", real_length)
                .header(
                  "Content-Range",
                  format!("bytes {}-{}/{}", range.start, last_byte, file_size),
                );

              file.seek(SeekFrom::Start(range.start)).await.unwrap();
              file.take(real_length).read_to_end(&mut buf).await.unwrap();
            }

            (response, status_code, buf)
          });

          if !data.is_empty() {
            let mime_type = MimeType::parse(&data, &path);
            return response.mimetype(&mime_type).status(status_code).body(data);
          }
        }

        let data =
          crate::async_runtime::block_on(async move { tokio::fs::read(path_for_data).await })?;
        let mime_type = MimeType::parse(&data, &path);
        HttpResponseBuilder::new().mimetype(&mime_type).body(data)
      });
    }

    Ok(pending)
  }

  fn prepare_rpc_handler(&self, app_handle: AppHandle<R>) -> WebviewRpcHandler<R> {
    let manager = self.clone();
    Box::new(move |window, request| {
      let window = Window::new(manager.clone(), window, app_handle.clone());
      let command = request.command.clone();

      let arg = request
        .params
        .unwrap()
        .as_array_mut()
        .unwrap()
        .first_mut()
        .unwrap_or(&mut JsonValue::Null)
        .take();
      match serde_json::from_value::<InvokePayload>(arg) {
        Ok(message) => {
          let _ = window.on_message(command, message);
        }
        Err(e) => {
          let error: crate::Error = e.into();
          let _ = window.eval(&format!(
            r#"console.error({})"#,
            JsonValue::String(error.to_string())
          ));
        }
      }
    })
  }

  #[allow(clippy::type_complexity)]
  fn prepare_uri_scheme_protocol(
    &self,
  ) -> Box<dyn Fn(&HttpRequest) -> Result<HttpResponse, Box<dyn std::error::Error>> + Send + Sync>
  {
    let assets = self.inner.assets.clone();
    let manager = self.clone();
    Box::new(move |request| {
      let mut path = request
        .uri()
        .split(&['?', '#'][..])
        // ignore query string
        .next()
        .unwrap()
        .to_string()
        .replace("tauri://localhost", "");
      if path.ends_with('/') {
        path.pop();
      }
      path = percent_encoding::percent_decode(path.as_bytes())
        .decode_utf8_lossy()
        .to_string();
      let path = if path.is_empty() {
        // if the url is `tauri://localhost`, we should load `index.html`
        "index.html".to_string()
      } else {
        // skip leading `/`
        path.chars().skip(1).collect::<String>()
      };
      let is_javascript = path.ends_with(".js") || path.ends_with(".cjs") || path.ends_with(".mjs");
      let is_html = path.ends_with(".html");

      let asset_response = assets
        .get(&path.as_str().into())
        .or_else(|| assets.get(&format!("{}/index.html", path.as_str()).into()))
        .or_else(|| {
          #[cfg(debug_assertions)]
          eprintln!("Asset `{}` not found; fallback to index.html", path); // TODO log::error!
          assets.get(&"index.html".into())
        })
        .ok_or_else(|| crate::Error::AssetNotFound(path.clone()))
        .map(Cow::into_owned);

      match asset_response {
        Ok(asset) => {
          let final_data = match is_javascript || is_html {
            true => String::from_utf8_lossy(&asset)
              .into_owned()
              .replacen(
                "__TAURI__INVOKE_KEY_TOKEN__",
                &manager.generate_invoke_key().to_string(),
                1,
              )
              .as_bytes()
              .to_vec(),
            false => asset,
          };

          let mime_type = MimeType::parse(&final_data, &path);
          Ok(
            HttpResponseBuilder::new()
              .mimetype(&mime_type)
              .body(final_data)?,
          )
        }
        Err(e) => {
          #[cfg(debug_assertions)]
          eprintln!("{:?}", e); // TODO log::error!
          Err(Box::new(e))
        }
      }
    })
  }

  fn prepare_file_drop(&self, app_handle: AppHandle<R>) -> FileDropHandler<R> {
    let manager = self.clone();
    Box::new(move |event, window| {
      let manager = manager.clone();
      let app_handle = app_handle.clone();
      crate::async_runtime::block_on(async move {
        let window = Window::new(manager.clone(), window, app_handle);
        let _ = match event {
          FileDropEvent::Hovered(paths) => window.emit("tauri://file-drop-hover", Some(paths)),
          FileDropEvent::Dropped(paths) => window.emit("tauri://file-drop", Some(paths)),
          FileDropEvent::Cancelled => window.emit("tauri://file-drop-cancelled", Some(())),
          _ => unimplemented!(),
        };
      });
      true
    })
  }

  fn initialization_script(
    &self,
    plugin_initialization_script: &str,
    with_global_tauri: bool,
  ) -> String {
    let key = self.generate_invoke_key();
    format!(
      r#"
      (function () {{
        const __TAURI_INVOKE_KEY__ = {key};
        {bundle_script}
      }})()
      {core_script}
      {event_initialization_script}
      if (window.rpc) {{
        window.__TAURI_INVOKE__("__initialized", {{ url: window.location.href }}, {key})
      }} else {{
        window.addEventListener('DOMContentLoaded', function () {{
          window.__TAURI_INVOKE__("__initialized", {{ url: window.location.href }}, {key})
        }})
      }}
      {plugin_initialization_script}
    "#,
      key = key,
      core_script = include_str!("../scripts/core.js").replace("_KEY_VALUE_", &key.to_string()),
      bundle_script = if with_global_tauri {
        include_str!("../scripts/bundle.js")
      } else {
        ""
      },
      event_initialization_script = self.event_initialization_script(),
      plugin_initialization_script = plugin_initialization_script
    )
  }

  fn event_initialization_script(&self) -> String {
    return format!(
      "
      window['{function}'] = function (eventData) {{
      const listeners = (window['{listeners}'] && window['{listeners}'][eventData.event]) || []

      for (let i = listeners.length - 1; i >= 0; i--) {{
        const listener = listeners[i]
        eventData.id = listener.id
        listener.handler(eventData)
      }}
    }}
    ",
      function = self.inner.listeners.function_name(),
      listeners = self.inner.listeners.listeners_object_name()
    );
  }
}

#[cfg(test)]
mod test {
  use super::WindowManager;
  use crate::{generate_context, plugin::PluginStore, StateManager, Wry};

  #[test]
  fn check_get_url() {
    let context = generate_context!("test/fixture/src-tauri/tauri.conf.json", crate);
    let manager: WindowManager<Wry> = WindowManager::with_handlers(
      context,
      PluginStore::default(),
      Box::new(|_| ()),
      Box::new(|_, _| ()),
      Default::default(),
      StateManager::new(),
      Default::default(),
      Default::default(),
    );

    #[cfg(custom_protocol)]
    assert_eq!(manager.get_url().to_string(), "tauri://localhost");

    #[cfg(dev)]
    assert_eq!(manager.get_url().to_string(), "http://localhost:4000/");
  }
}

impl<R: Runtime> WindowManager<R> {
  pub fn run_invoke_handler(&self, invoke: Invoke<R>) {
    (self.inner.invoke_handler)(invoke);
  }

  pub fn run_on_page_load(&self, window: Window<R>, payload: PageLoadPayload) {
    (self.inner.on_page_load)(window.clone(), payload.clone());
    self
      .inner
      .plugins
      .lock()
      .expect("poisoned plugin store")
      .on_page_load(window, payload);
  }

  pub fn extend_api(&self, invoke: Invoke<R>) {
    self
      .inner
      .plugins
      .lock()
      .expect("poisoned plugin store")
      .extend_api(invoke);
  }

  pub fn initialize_plugins(&self, app: &AppHandle<R>) -> crate::Result<()> {
    self
      .inner
      .plugins
      .lock()
      .expect("poisoned plugin store")
      .initialize(app, &self.inner.config.plugins)
  }

  pub fn prepare_window(
    &self,
    app_handle: AppHandle<R>,
    mut pending: PendingWindow<R>,
    pending_labels: &[String],
  ) -> crate::Result<PendingWindow<R>> {
    if self.windows_lock().contains_key(&pending.label) {
      return Err(crate::Error::WindowLabelAlreadyExists(pending.label));
    }
    let (is_local, url) = match &pending.webview_attributes.url {
      WindowUrl::App(path) => {
        let url = self.get_url();
        (
          true,
          // ignore "index.html" just to simplify the url
          if path.to_str() != Some("index.html") {
            url
              .join(&*path.to_string_lossy())
              .map_err(crate::Error::InvalidUrl)?
              .to_string()
          } else {
            url.to_string()
          },
        )
      }
      WindowUrl::External(url) => (url.scheme() == "tauri", url.to_string()),
      _ => unimplemented!(),
    };

    if is_local {
      let label = pending.label.clone();
      pending = self.prepare_pending_window(pending, &label, pending_labels, app_handle.clone())?;
      pending.rpc_handler = Some(self.prepare_rpc_handler(app_handle.clone()));
    }

    if pending.webview_attributes.file_drop_handler_enabled {
      pending.file_drop_handler = Some(self.prepare_file_drop(app_handle));
    }

    pending.url = url;

    // in `Windows`, we need to force a data_directory
    // but we do respect user-specification
    #[cfg(target_os = "windows")]
    if pending.webview_attributes.data_directory.is_none() {
      let local_app_data = resolve_path(
        &self.inner.config,
        &self.inner.package_info,
        &self.inner.config.tauri.bundle.identifier,
        Some(BaseDirectory::LocalData),
      );
      if let Ok(user_data_dir) = local_app_data {
        pending.webview_attributes.data_directory = Some(user_data_dir);
      }
    }

    // make sure the directory is created and available to prevent a panic
    if let Some(user_data_dir) = &pending.webview_attributes.data_directory {
      if !user_data_dir.exists() {
        create_dir_all(user_data_dir)?;
      }
    }

    Ok(pending)
  }

  pub fn attach_window(&self, app_handle: AppHandle<R>, window: DetachedWindow<R>) -> Window<R> {
    let window = Window::new(self.clone(), window, app_handle);

    let window_ = window.clone();
    let window_event_listeners = self.inner.window_event_listeners.clone();
    let manager = self.clone();
    window.on_window_event(move |event| {
      let _ = on_window_event(&window_, &manager, event);
      for handler in window_event_listeners.iter() {
        handler(GlobalWindowEvent {
          window: window_.clone(),
          event: event.clone(),
        });
      }
    });
    {
      let window_ = window.clone();
      let menu_event_listeners = self.inner.menu_event_listeners.clone();
      window.on_menu_event(move |event| {
        let _ = on_menu_event(&window_, &event);
        for handler in menu_event_listeners.iter() {
          handler(WindowMenuEvent {
            window: window_.clone(),
            menu_item_id: event.menu_item_id.clone(),
          });
        }
      });
    }

    // insert the window into our manager
    {
      self
        .windows_lock()
        .insert(window.label().to_string(), window.clone());
    }

    // let plugins know that a new window has been added to the manager
    {
      self
        .inner
        .plugins
        .lock()
        .expect("poisoned plugin store")
        .created(window.clone());
    }

    window
  }

  pub(crate) fn on_window_close(&self, label: &str) {
    self.windows_lock().remove(label);
  }

  pub fn emit_filter<S, F>(&self, event: &str, payload: S, filter: F) -> crate::Result<()>
  where
    S: Serialize + Clone,
    F: Fn(&Window<R>) -> bool,
  {
    self
      .windows_lock()
      .values()
      .filter(|&w| filter(w))
      .try_for_each(|window| window.emit(event, payload.clone()))
  }

  pub fn labels(&self) -> HashSet<String> {
    self.windows_lock().keys().cloned().collect()
  }

  pub fn config(&self) -> Arc<Config> {
    self.inner.config.clone()
  }

  pub fn package_info(&self) -> &PackageInfo {
    &self.inner.package_info
  }

  pub fn unlisten(&self, handler_id: EventHandler) {
    self.inner.listeners.unlisten(handler_id)
  }

  pub fn trigger(&self, event: &str, window: Option<String>, data: Option<String>) {
    self.inner.listeners.trigger(event, window, data)
  }

  pub fn listen<F: Fn(Event) + Send + 'static>(
    &self,
    event: String,
    window: Option<String>,
    handler: F,
  ) -> EventHandler {
    self.inner.listeners.listen(event, window, handler)
  }
  pub fn once<F: Fn(Event) + Send + 'static>(
    &self,
    event: String,
    window: Option<String>,
    handler: F,
  ) -> EventHandler {
    self.inner.listeners.once(event, window, handler)
  }

  pub fn event_listeners_object_name(&self) -> String {
    self.inner.listeners.listeners_object_name()
  }

  pub fn event_emit_function_name(&self) -> String {
    self.inner.listeners.function_name()
  }

  pub fn get_window(&self, label: &str) -> Option<Window<R>> {
    self.windows_lock().get(label).cloned()
  }

  pub fn windows(&self) -> HashMap<String, Window<R>> {
    self.windows_lock().clone()
  }
}

fn on_window_event<R: Runtime>(
  window: &Window<R>,
  manager: &WindowManager<R>,
  event: &WindowEvent,
) -> crate::Result<()> {
  match event {
    WindowEvent::Resized(size) => window.emit(WINDOW_RESIZED_EVENT, Some(size))?,
    WindowEvent::Moved(position) => window.emit(WINDOW_MOVED_EVENT, Some(position))?,
    WindowEvent::CloseRequested => {
      window.emit(WINDOW_CLOSE_REQUESTED_EVENT, Some(()))?;
    }
    WindowEvent::Destroyed => {
      window.emit(WINDOW_DESTROYED_EVENT, Some(()))?;
      let label = window.label();
      for window in manager.inner.windows.lock().unwrap().values() {
        window.eval(&format!(
          r#"window.__TAURI__.__windows = window.__TAURI__.__windows.filter(w => w.label !== "{}");"#,
          label
        ))?;
      }
    }
    WindowEvent::Focused(focused) => window.emit(
      if *focused {
        WINDOW_FOCUS_EVENT
      } else {
        WINDOW_BLUR_EVENT
      },
      Some(()),
    )?,
    WindowEvent::ScaleFactorChanged {
      scale_factor,
      new_inner_size,
      ..
    } => window.emit(
      WINDOW_SCALE_FACTOR_CHANGED_EVENT,
      Some(ScaleFactorChanged {
        scale_factor: *scale_factor,
        size: *new_inner_size,
      }),
    )?,
    _ => unimplemented!(),
  }
  Ok(())
}

#[derive(Serialize)]
#[serde(rename_all = "camelCase")]
struct ScaleFactorChanged {
  scale_factor: f64,
  size: PhysicalSize<u32>,
}

fn on_menu_event<R: Runtime>(window: &Window<R>, event: &MenuEvent) -> crate::Result<()> {
  window.emit(MENU_EVENT, Some(event.menu_item_id.clone()))
}<|MERGE_RESOLUTION|>--- conflicted
+++ resolved
@@ -302,18 +302,12 @@
       pending.register_uri_scheme_protocol("tauri", self.prepare_uri_scheme_protocol());
       registered_scheme_protocols.push("tauri".into());
     }
-<<<<<<< HEAD
     if !registered_scheme_protocols.contains(&"asset".into()) {
       pending.register_uri_scheme_protocol("asset", move |request| {
+        #[cfg(target_os = "windows")]
+        let path = request.uri().replace("asset://localhost/", "");
+        #[cfg(not(target_os = "windows"))]
         let path = request.uri().replace("asset://", "");
-=======
-    if !webview_attributes.has_uri_scheme_protocol("asset") {
-      webview_attributes = webview_attributes.register_uri_scheme_protocol("asset", move |url| {
-        #[cfg(target_os = "windows")]
-        let path = url.replace("asset://localhost/", "");
-        #[cfg(not(target_os = "windows"))]
-        let path = url.replace("asset://", "");
->>>>>>> 994b5325
         let path = percent_encoding::percent_decode(path.as_bytes())
           .decode_utf8_lossy()
           .to_string();
