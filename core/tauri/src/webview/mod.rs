--- conflicted
+++ resolved
@@ -27,12 +27,7 @@
 
 use crate::{
   app::UriSchemeResponder,
-<<<<<<< HEAD
-  command::{CommandArg, CommandItem, Origin},
   event::{EmitArgs, EventTarget},
-=======
-  event::{EmitArgs, EventSource},
->>>>>>> aa758a85
   ipc::{
     CallbackFn, CommandArg, CommandItem, Invoke, InvokeBody, InvokeError, InvokeMessage,
     InvokeResolver, Origin, OwnedInvokeResponder,
