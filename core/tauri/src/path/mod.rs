--- conflicted
+++ resolved
@@ -340,6 +340,16 @@
 
 /// Initializes the plugin.
 pub(crate) fn init<R: Runtime>() -> TauriPlugin<R> {
+  #[cfg(windows)]
+  let (sep, delimiter) = ("\\", ";");
+  #[cfg(not(windows))]
+  let (sep, delimiter) = ("/", ":");
+
+  let init_js = InitJavascript { sep, delimiter }
+    .render_default(&Default::default())
+    // this will never fail with the above sep and delimiter values
+    .unwrap();
+
   Builder::new("path")
     .invoke_handler(crate::generate_handler![
       commands::resolve_directory,
@@ -350,25 +360,8 @@
       commands::extname,
       commands::basename,
       commands::is_absolute
-<<<<<<< HEAD
     ])
-=======
-    ]);
-  }
-
-  #[cfg(windows)]
-  let (sep, delimiter) = ("\\", ";");
-  #[cfg(not(windows))]
-  let (sep, delimiter) = ("/", ":");
-
-  let init_js = InitJavascript { sep, delimiter }
-    .render_default(&Default::default())
-    // this will never fail with the above sep and delimiter values
-    .unwrap();
-
-  builder
     .js_init_script(init_js.to_string())
->>>>>>> 6d3f3138
     .setup(|app, _api| {
       #[cfg(target_os = "android")]
       {
