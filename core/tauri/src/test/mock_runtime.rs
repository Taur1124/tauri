// Copyright 2019-2023 Tauri Programme within The Commons Conservancy
// SPDX-License-Identifier: Apache-2.0
// SPDX-License-Identifier: MIT

#![allow(dead_code)]
#![allow(missing_docs)]

use tauri_runtime::{
  monitor::Monitor,
  webview::{DetachedWebview, PendingWebview},
  window::{
    dpi::{PhysicalPosition, PhysicalSize, Position, Size},
    CursorIcon, DetachedWindow, PendingWindow, RawWindow, WindowEvent, WindowId,
  },
  window::{WindowBuilder, WindowBuilderBase},
  DeviceEventFilter, Error, EventLoopProxy, ExitRequestedEventAction, Icon, Result, RunEvent,
  Runtime, RuntimeHandle, RuntimeInitArgs, UserAttentionType, UserEvent, WebviewDispatch,
  WindowDispatch, WindowEventId,
};

#[cfg(target_os = "macos")]
use tauri_utils::TitleBarStyle;
use tauri_utils::{config::WindowConfig, ProgressBarState, Theme};
use url::Url;

#[cfg(windows)]
use windows::Win32::Foundation::HWND;

use std::{
  cell::RefCell,
  collections::HashMap,
  fmt,
  sync::{
    atomic::{AtomicBool, AtomicU32, Ordering},
    mpsc::{channel, sync_channel, Receiver, SyncSender},
    Arc, Mutex,
  },
};

type ShortcutMap = HashMap<String, Box<dyn Fn() + Send + 'static>>;

enum Message {
  Task(Box<dyn FnOnce() + Send>),
  CloseWindow(WindowId),
}

struct Webview;

struct Window {
  webviews: Vec<Webview>,
}

#[derive(Clone)]
pub struct RuntimeContext {
  is_running: Arc<AtomicBool>,
  windows: Arc<RefCell<HashMap<WindowId, Window>>>,
  shortcuts: Arc<Mutex<ShortcutMap>>,
  run_tx: SyncSender<Message>,
  next_window_id: Arc<AtomicU32>,
  next_webview_id: Arc<AtomicU32>,
  next_window_event_id: Arc<AtomicU32>,
}

// SAFETY: we ensure this type is only used on the main thread.
#[allow(clippy::non_send_fields_in_send_ty)]
unsafe impl Send for RuntimeContext {}

// SAFETY: we ensure this type is only used on the main thread.
#[allow(clippy::non_send_fields_in_send_ty)]
unsafe impl Sync for RuntimeContext {}

impl RuntimeContext {
  fn send_message(&self, message: Message) -> Result<()> {
    if self.is_running.load(Ordering::Relaxed) {
      self
        .run_tx
        .send(message)
        .map_err(|_| Error::FailedToSendMessage)
    } else {
      match message {
        Message::Task(task) => task(),
        Message::CloseWindow(id) => {
          self.windows.borrow_mut().remove(&id);
        }
      }
      Ok(())
    }
  }

  fn next_window_id(&self) -> WindowId {
    self.next_window_id.fetch_add(1, Ordering::Relaxed).into()
  }

  fn next_webview_id(&self) -> u32 {
    self.next_webview_id.fetch_add(1, Ordering::Relaxed)
  }

  fn next_window_event_id(&self) -> WindowEventId {
    self.next_window_event_id.fetch_add(1, Ordering::Relaxed)
  }
}

impl fmt::Debug for RuntimeContext {
  fn fmt(&self, f: &mut fmt::Formatter<'_>) -> fmt::Result {
    f.debug_struct("RuntimeContext").finish()
  }
}

#[derive(Debug, Clone)]
pub struct MockRuntimeHandle {
  context: RuntimeContext,
}

impl<T: UserEvent> RuntimeHandle<T> for MockRuntimeHandle {
  type Runtime = MockRuntime;

  fn create_proxy(&self) -> EventProxy {
    EventProxy {}
  }

  /// Create a new webview window.
  fn create_window<F: Fn(RawWindow<'_>) + Send + 'static>(
    &self,
    pending: PendingWindow<T, Self::Runtime>,
    _before_webview_creation: Option<F>,
  ) -> Result<DetachedWindow<T, Self::Runtime>> {
    let id = self.context.next_window_id();

    let (webview_id, webviews) = if let Some(w) = &pending.webview {
      (Some(self.context.next_webview_id()), vec![Webview])
    } else {
      (None, Vec::new())
    };

    self
      .context
      .windows
      .borrow_mut()
      .insert(id, Window { webviews });

    let webview = webview_id.map(|id| DetachedWebview {
      label: pending.label.clone(),
      dispatcher: MockWebviewDispatcher {
        id,
        context: self.context.clone(),
        url: Arc::new(Mutex::new(pending.webview.unwrap().url)),
        last_evaluated_script: Default::default(),
      },
    });

    Ok(DetachedWindow {
      id,
      label: pending.label,
      dispatcher: MockWindowDispatcher {
        id,
        context: self.context.clone(),
      },
      webview,
    })
  }

  fn create_webview(
    &self,
    window_id: WindowId,
    pending: PendingWebview<T, Self::Runtime>,
  ) -> Result<DetachedWebview<T, Self::Runtime>> {
    let id = self.context.next_webview_id();
    let webview = Webview;
    if let Some(w) = self.context.windows.borrow_mut().get_mut(&window_id) {
      w.webviews.push(webview);
    }

    Ok(DetachedWebview {
      label: pending.label,
      dispatcher: MockWebviewDispatcher {
        id,
        context: self.context.clone(),
        last_evaluated_script: Default::default(),
        url: Arc::new(Mutex::new(pending.url)),
      },
    })
  }

  /// Run a task on the main thread.
  fn run_on_main_thread<F: FnOnce() + Send + 'static>(&self, f: F) -> Result<()> {
    self.context.send_message(Message::Task(Box::new(f)))
  }

  fn raw_display_handle(&self) -> raw_window_handle::RawDisplayHandle {
    #[cfg(target_os = "linux")]
    return raw_window_handle::RawDisplayHandle::Xlib(raw_window_handle::XlibDisplayHandle::empty());
    #[cfg(target_os = "macos")]
    return raw_window_handle::RawDisplayHandle::AppKit(
      raw_window_handle::AppKitDisplayHandle::empty(),
    );
    #[cfg(windows)]
    return raw_window_handle::RawDisplayHandle::Windows(
      raw_window_handle::WindowsDisplayHandle::empty(),
    );
    #[cfg(not(any(target_os = "linux", target_os = "macos", windows)))]
    return unimplemented!();
  }

  fn primary_monitor(&self) -> Option<Monitor> {
    unimplemented!()
  }

  fn available_monitors(&self) -> Vec<Monitor> {
    unimplemented!()
  }

  /// Shows the application, but does not automatically focus it.
  #[cfg(target_os = "macos")]
  fn show(&self) -> Result<()> {
    Ok(())
  }

  /// Hides the application.
  #[cfg(target_os = "macos")]
  fn hide(&self) -> Result<()> {
    Ok(())
  }

  #[cfg(target_os = "android")]
  fn find_class<'a>(
    &self,
    env: &mut jni::JNIEnv<'a>,
    activity: &jni::objects::JObject<'_>,
    name: impl Into<String>,
  ) -> std::result::Result<jni::objects::JClass<'a>, jni::errors::Error> {
    todo!()
  }

  #[cfg(target_os = "android")]
  fn run_on_android_context<F>(&self, f: F)
  where
    F: FnOnce(&mut jni::JNIEnv, &jni::objects::JObject, &jni::objects::JObject) + Send + 'static,
  {
    todo!()
  }
}

#[derive(Debug, Clone)]
pub struct MockWebviewDispatcher {
  id: u32,
  context: RuntimeContext,
  url: Arc<Mutex<String>>,
  last_evaluated_script: Arc<Mutex<Option<String>>>,
}

impl MockWebviewDispatcher {
  pub fn last_evaluated_script(&self) -> Option<String> {
    self.last_evaluated_script.lock().unwrap().clone()
  }
}

#[derive(Debug, Clone)]
pub struct MockWindowDispatcher {
  id: WindowId,
  context: RuntimeContext,
}

#[derive(Debug, Clone)]
pub struct MockWindowBuilder {}

impl WindowBuilderBase for MockWindowBuilder {}

impl WindowBuilder for MockWindowBuilder {
  fn new() -> Self {
    Self {}
  }

  fn with_config(config: WindowConfig) -> Self {
    Self {}
  }

  fn center(self) -> Self {
    self
  }

  fn position(self, x: f64, y: f64) -> Self {
    self
  }

  fn inner_size(self, min_width: f64, min_height: f64) -> Self {
    self
  }

  fn min_inner_size(self, min_width: f64, min_height: f64) -> Self {
    self
  }

  fn max_inner_size(self, max_width: f64, max_height: f64) -> Self {
    self
  }

  fn resizable(self, resizable: bool) -> Self {
    self
  }

  fn maximizable(self, resizable: bool) -> Self {
    self
  }

  fn minimizable(self, resizable: bool) -> Self {
    self
  }

  fn closable(self, resizable: bool) -> Self {
    self
  }

  fn title<S: Into<String>>(self, title: S) -> Self {
    self
  }

  fn fullscreen(self, fullscreen: bool) -> Self {
    self
  }

  fn focused(self, focused: bool) -> Self {
    self
  }

  fn maximized(self, maximized: bool) -> Self {
    self
  }

  fn visible(self, visible: bool) -> Self {
    self
  }

  #[cfg(any(not(target_os = "macos"), feature = "macos-private-api"))]
  #[cfg_attr(
    docsrs,
    doc(cfg(any(not(target_os = "macos"), feature = "macos-private-api")))
  )]
  fn transparent(self, transparent: bool) -> Self {
    self
  }

  fn decorations(self, decorations: bool) -> Self {
    self
  }

  fn always_on_bottom(self, always_on_bottom: bool) -> Self {
    self
  }

  fn always_on_top(self, always_on_top: bool) -> Self {
    self
  }

  fn visible_on_all_workspaces(self, visible_on_all_workspaces: bool) -> Self {
    self
  }

  fn content_protected(self, protected: bool) -> Self {
    self
  }

  fn icon(self, icon: Icon) -> Result<Self> {
    Ok(self)
  }

  fn skip_taskbar(self, skip: bool) -> Self {
    self
  }

  fn shadow(self, enable: bool) -> Self {
    self
  }

  #[cfg(windows)]
  fn parent_window(self, parent: HWND) -> Self {
    self
  }

  #[cfg(target_os = "macos")]
  fn parent_window(self, parent: *mut std::ffi::c_void) -> Self {
    self
  }

  #[cfg(windows)]
  fn owner_window(self, owner: HWND) -> Self {
    self
  }

  #[cfg(windows)]
  fn drag_and_drop(mut self, enabled: bool) -> Self {
    self
  }

  #[cfg(target_os = "macos")]
  fn title_bar_style(self, style: TitleBarStyle) -> Self {
    self
  }

  #[cfg(target_os = "macos")]
  fn hidden_title(self, transparent: bool) -> Self {
    self
  }

  #[cfg(target_os = "macos")]
  fn tabbing_identifier(self, identifier: &str) -> Self {
    self
  }

  fn theme(self, theme: Option<Theme>) -> Self {
    self
  }

  fn has_icon(&self) -> bool {
    false
  }
}

impl<T: UserEvent> WebviewDispatch<T> for MockWebviewDispatcher {
  type Runtime = MockRuntime;

  fn run_on_main_thread<F: FnOnce() + Send + 'static>(&self, f: F) -> Result<()> {
    self.context.send_message(Message::Task(Box::new(f)))
  }

  fn with_webview<F: FnOnce(Box<dyn std::any::Any>) + Send + 'static>(&self, f: F) -> Result<()> {
    Ok(())
  }

  #[cfg(any(debug_assertions, feature = "devtools"))]
  fn open_devtools(&self) {}

  #[cfg(any(debug_assertions, feature = "devtools"))]
  fn close_devtools(&self) {}

  #[cfg(any(debug_assertions, feature = "devtools"))]
  fn is_devtools_open(&self) -> Result<bool> {
    Ok(false)
  }

  fn eval_script<S: Into<String>>(&self, script: S) -> Result<()> {
    self
      .last_evaluated_script
      .lock()
      .unwrap()
      .replace(script.into());
    Ok(())
  }

  fn url(&self) -> Result<url::Url> {
    self
      .url
      .lock()
      .unwrap()
      .parse()
      .map_err(|_| Error::FailedToReceiveMessage)
  }

  fn position(&self) -> Result<PhysicalPosition<i32>> {
    Ok(PhysicalPosition { x: 0, y: 0 })
  }

  fn size(&self) -> Result<PhysicalSize<u32>> {
    Ok(PhysicalSize {
      width: 0,
      height: 0,
    })
  }

  fn navigate(&self, url: Url) -> Result<()> {
    *self.url.lock().unwrap() = url.to_string();
    Ok(())
  }

  fn print(&self) -> Result<()> {
    Ok(())
  }

  fn close(&self) -> Result<()> {
    Ok(())
  }

  fn set_size(&self, _size: Size) -> Result<()> {
    Ok(())
  }

  fn set_position(&self, _position: Position) -> Result<()> {
    Ok(())
  }

  fn set_focus(&self) -> Result<()> {
    Ok(())
  }
}

impl<T: UserEvent> WindowDispatch<T> for MockWindowDispatcher {
  type Runtime = MockRuntime;

  type WindowBuilder = MockWindowBuilder;

  fn run_on_main_thread<F: FnOnce() + Send + 'static>(&self, f: F) -> Result<()> {
    self.context.send_message(Message::Task(Box::new(f)))
  }

  fn on_window_event<F: Fn(&WindowEvent) + Send + 'static>(&self, f: F) -> WindowEventId {
    self.context.next_window_event_id()
  }

  fn scale_factor(&self) -> Result<f64> {
    Ok(1.0)
  }

  fn inner_position(&self) -> Result<PhysicalPosition<i32>> {
    Ok(PhysicalPosition { x: 0, y: 0 })
  }

  fn outer_position(&self) -> Result<PhysicalPosition<i32>> {
    Ok(PhysicalPosition { x: 0, y: 0 })
  }

  fn inner_size(&self) -> Result<PhysicalSize<u32>> {
    Ok(PhysicalSize {
      width: 0,
      height: 0,
    })
  }

  fn outer_size(&self) -> Result<PhysicalSize<u32>> {
    Ok(PhysicalSize {
      width: 0,
      height: 0,
    })
  }

  fn is_fullscreen(&self) -> Result<bool> {
    Ok(false)
  }

  fn is_minimized(&self) -> Result<bool> {
    Ok(false)
  }

  fn is_maximized(&self) -> Result<bool> {
    Ok(false)
  }

  fn is_focused(&self) -> Result<bool> {
    Ok(false)
  }

  fn is_decorated(&self) -> Result<bool> {
    Ok(false)
  }

  fn is_resizable(&self) -> Result<bool> {
    Ok(false)
  }

  fn is_maximizable(&self) -> Result<bool> {
    Ok(true)
  }

  fn is_minimizable(&self) -> Result<bool> {
    Ok(true)
  }

  fn is_closable(&self) -> Result<bool> {
    Ok(true)
  }

  fn is_visible(&self) -> Result<bool> {
    Ok(true)
  }

  fn title(&self) -> Result<String> {
    Ok(String::new())
  }

  fn current_monitor(&self) -> Result<Option<Monitor>> {
    Ok(None)
  }

  fn primary_monitor(&self) -> Result<Option<Monitor>> {
    Ok(None)
  }

  fn available_monitors(&self) -> Result<Vec<Monitor>> {
    Ok(Vec::new())
  }

  fn theme(&self) -> Result<Theme> {
    Ok(Theme::Light)
  }

  #[cfg(any(
    target_os = "linux",
    target_os = "dragonfly",
    target_os = "freebsd",
    target_os = "netbsd",
    target_os = "openbsd"
  ))]
  fn gtk_window(&self) -> Result<gtk::ApplicationWindow> {
    unimplemented!()
  }

  #[cfg(any(
    target_os = "linux",
    target_os = "dragonfly",
    target_os = "freebsd",
    target_os = "netbsd",
    target_os = "openbsd"
  ))]
  fn default_vbox(&self) -> Result<gtk::Box> {
    unimplemented!()
  }

  fn raw_window_handle(&self) -> Result<raw_window_handle::RawWindowHandle> {
    #[cfg(target_os = "linux")]
    return Ok(raw_window_handle::RawWindowHandle::Xlib(
      raw_window_handle::XlibWindowHandle::empty(),
    ));
    #[cfg(target_os = "macos")]
    return Ok(raw_window_handle::RawWindowHandle::AppKit(
      raw_window_handle::AppKitWindowHandle::empty(),
    ));
    #[cfg(windows)]
    return Ok(raw_window_handle::RawWindowHandle::Win32(
      raw_window_handle::Win32WindowHandle::empty(),
    ));
    #[cfg(not(any(target_os = "linux", target_os = "macos", windows)))]
    return unimplemented!();
  }

  fn center(&self) -> Result<()> {
    Ok(())
  }

  fn request_user_attention(&self, request_type: Option<UserAttentionType>) -> Result<()> {
    Ok(())
  }

  fn create_window<F: Fn(RawWindow<'_>) + Send + 'static>(
    &mut self,
    pending: PendingWindow<T, Self::Runtime>,
    _before_webview_creation: Option<F>,
  ) -> Result<DetachedWindow<T, Self::Runtime>> {
    let id = self.context.next_window_id();

    let (webview_id, webviews) = if let Some(w) = &pending.webview {
      (Some(self.context.next_webview_id()), vec![Webview])
    } else {
      (None, Vec::new())
    };

    self
      .context
      .windows
      .borrow_mut()
      .insert(id, Window { webviews });

    let webview = webview_id.map(|id| DetachedWebview {
      label: pending.label.clone(),
      dispatcher: MockWebviewDispatcher {
        id,
        context: self.context.clone(),
        url: Arc::new(Mutex::new(pending.webview.unwrap().url)),
        last_evaluated_script: Default::default(),
      },
    });

    Ok(DetachedWindow {
      id,
      label: pending.label,
      dispatcher: MockWindowDispatcher {
        id,
        context: self.context.clone(),
      },
      webview,
    })
  }

  fn create_webview(
    &mut self,
    pending: PendingWebview<T, Self::Runtime>,
  ) -> Result<DetachedWebview<T, Self::Runtime>> {
    let id = self.context.next_webview_id();
    let webview = Webview;
    if let Some(w) = self.context.windows.borrow_mut().get_mut(&self.id) {
      w.webviews.push(webview);
    }

    Ok(DetachedWebview {
      label: pending.label,
      dispatcher: MockWebviewDispatcher {
        id,
        context: self.context.clone(),
        last_evaluated_script: Default::default(),
        url: Arc::new(Mutex::new(pending.url)),
      },
    })
  }

  fn set_resizable(&self, resizable: bool) -> Result<()> {
    Ok(())
  }

  fn set_maximizable(&self, maximizable: bool) -> Result<()> {
    Ok(())
  }

  fn set_minimizable(&self, minimizable: bool) -> Result<()> {
    Ok(())
  }

  fn set_closable(&self, closable: bool) -> Result<()> {
    Ok(())
  }

  fn set_title<S: Into<String>>(&self, title: S) -> Result<()> {
    Ok(())
  }

  fn maximize(&self) -> Result<()> {
    Ok(())
  }

  fn unmaximize(&self) -> Result<()> {
    Ok(())
  }

  fn minimize(&self) -> Result<()> {
    Ok(())
  }

  fn unminimize(&self) -> Result<()> {
    Ok(())
  }

  fn show(&self) -> Result<()> {
    Ok(())
  }

  fn hide(&self) -> Result<()> {
    Ok(())
  }

  fn close(&self) -> Result<()> {
    self.context.send_message(Message::CloseWindow(self.id))?;
    Ok(())
  }

  fn set_decorations(&self, decorations: bool) -> Result<()> {
    Ok(())
  }

  fn set_shadow(&self, shadow: bool) -> Result<()> {
    Ok(())
  }

  fn set_always_on_bottom(&self, always_on_bottom: bool) -> Result<()> {
    Ok(())
  }

  fn set_always_on_top(&self, always_on_top: bool) -> Result<()> {
    Ok(())
  }

  fn set_visible_on_all_workspaces(&self, visible_on_all_workspaces: bool) -> Result<()> {
    Ok(())
  }

  fn set_content_protected(&self, protected: bool) -> Result<()> {
    Ok(())
  }

  fn set_size(&self, size: Size) -> Result<()> {
    Ok(())
  }

  fn set_min_size(&self, size: Option<Size>) -> Result<()> {
    Ok(())
  }

  fn set_max_size(&self, size: Option<Size>) -> Result<()> {
    Ok(())
  }

  fn set_position(&self, position: Position) -> Result<()> {
    Ok(())
  }

  fn set_fullscreen(&self, fullscreen: bool) -> Result<()> {
    Ok(())
  }

  fn set_focus(&self) -> Result<()> {
    Ok(())
  }

  fn set_icon(&self, icon: Icon) -> Result<()> {
    Ok(())
  }

  fn set_skip_taskbar(&self, skip: bool) -> Result<()> {
    Ok(())
  }

  fn set_cursor_grab(&self, grab: bool) -> Result<()> {
    Ok(())
  }

  fn set_cursor_visible(&self, visible: bool) -> Result<()> {
    Ok(())
  }

  fn set_cursor_icon(&self, icon: CursorIcon) -> Result<()> {
    Ok(())
  }

  fn set_cursor_position<Pos: Into<Position>>(&self, position: Pos) -> Result<()> {
    Ok(())
  }

  fn set_ignore_cursor_events(&self, ignore: bool) -> Result<()> {
    Ok(())
  }

  fn start_dragging(&self) -> Result<()> {
    Ok(())
  }

<<<<<<< HEAD
=======
  fn start_resize_dragging(&self, direction: tauri_runtime::ResizeDirection) -> Result<()> {
    Ok(())
  }

  fn eval_script<S: Into<String>>(&self, script: S) -> Result<()> {
    self
      .last_evaluated_script
      .lock()
      .unwrap()
      .replace(script.into());
    Ok(())
  }

>>>>>>> 74a2a603
  fn set_progress_bar(&self, progress_state: ProgressBarState) -> Result<()> {
    Ok(())
  }
}

#[derive(Debug, Clone)]
pub struct EventProxy {}

impl<T: UserEvent> EventLoopProxy<T> for EventProxy {
  fn send_event(&self, event: T) -> Result<()> {
    Ok(())
  }
}

#[derive(Debug)]
pub struct MockRuntime {
  is_running: Arc<AtomicBool>,
  pub context: RuntimeContext,
  run_rx: Receiver<Message>,
}

impl MockRuntime {
  fn init() -> Self {
    let is_running = Arc::new(AtomicBool::new(false));
    let (tx, rx) = sync_channel(1);
    let context = RuntimeContext {
      is_running: is_running.clone(),
      windows: Default::default(),
      shortcuts: Default::default(),
      run_tx: tx,
      next_window_id: Default::default(),
      next_webview_id: Default::default(),
      next_window_event_id: Default::default(),
    };
    Self {
      is_running,
      context,
      run_rx: rx,
    }
  }
}

impl<T: UserEvent> Runtime<T> for MockRuntime {
  type WindowDispatcher = MockWindowDispatcher;
  type WebviewDispatcher = MockWebviewDispatcher;
  type Handle = MockRuntimeHandle;
  type EventLoopProxy = EventProxy;

  fn new(_args: RuntimeInitArgs) -> Result<Self> {
    Ok(Self::init())
  }

  #[cfg(any(windows, target_os = "linux"))]
  fn new_any_thread(_args: RuntimeInitArgs) -> Result<Self> {
    Ok(Self::init())
  }

  fn create_proxy(&self) -> EventProxy {
    EventProxy {}
  }

  fn handle(&self) -> Self::Handle {
    MockRuntimeHandle {
      context: self.context.clone(),
    }
  }

  fn create_window<F: Fn(RawWindow<'_>) + Send + 'static>(
    &self,
    pending: PendingWindow<T, Self>,
    _before_webview_creation: Option<F>,
  ) -> Result<DetachedWindow<T, Self>> {
    let id = self.context.next_window_id();

    let (webview_id, webviews) = if let Some(w) = &pending.webview {
      (Some(self.context.next_webview_id()), vec![Webview])
    } else {
      (None, Vec::new())
    };

    self
      .context
      .windows
      .borrow_mut()
      .insert(id, Window { webviews });

    let webview = webview_id.map(|id| DetachedWebview {
      label: pending.label.clone(),
      dispatcher: MockWebviewDispatcher {
        id,
        context: self.context.clone(),
        url: Arc::new(Mutex::new(pending.webview.unwrap().url)),
        last_evaluated_script: Default::default(),
      },
    });

    Ok(DetachedWindow {
      id,
      label: pending.label,
      dispatcher: MockWindowDispatcher {
        id,
        context: self.context.clone(),
      },
      webview,
    })
  }

  fn create_webview(
    &self,
    window_id: WindowId,
    pending: PendingWebview<T, Self>,
  ) -> Result<DetachedWebview<T, Self>> {
    let id = self.context.next_webview_id();
    let webview = Webview;
    if let Some(w) = self.context.windows.borrow_mut().get_mut(&window_id) {
      w.webviews.push(webview);
    }

    Ok(DetachedWebview {
      label: pending.label,
      dispatcher: MockWebviewDispatcher {
        id,
        context: self.context.clone(),
        last_evaluated_script: Default::default(),
        url: Arc::new(Mutex::new(pending.url)),
      },
    })
  }

  fn primary_monitor(&self) -> Option<Monitor> {
    unimplemented!()
  }

  fn available_monitors(&self) -> Vec<Monitor> {
    unimplemented!()
  }

  #[cfg(target_os = "macos")]
  #[cfg_attr(docsrs, doc(cfg(target_os = "macos")))]
  fn set_activation_policy(&mut self, activation_policy: tauri_runtime::ActivationPolicy) {}

  #[cfg(target_os = "macos")]
  #[cfg_attr(docsrs, doc(cfg(target_os = "macos")))]
  fn show(&self) {}

  #[cfg(target_os = "macos")]
  #[cfg_attr(docsrs, doc(cfg(target_os = "macos")))]
  fn hide(&self) {}

  fn set_device_event_filter(&mut self, filter: DeviceEventFilter) {}

  #[cfg(any(
    target_os = "macos",
    windows,
    target_os = "linux",
    target_os = "dragonfly",
    target_os = "freebsd",
    target_os = "netbsd",
    target_os = "openbsd"
  ))]
  fn run_iteration<F: Fn(RunEvent<T>) + 'static>(
    &mut self,
    callback: F,
  ) -> tauri_runtime::RunIteration {
    Default::default()
  }

  fn run<F: FnMut(RunEvent<T>) + 'static>(self, mut callback: F) {
    self.is_running.store(true, Ordering::Relaxed);
    callback(RunEvent::Ready);

    loop {
      if let Ok(m) = self.run_rx.try_recv() {
        match m {
          Message::Task(p) => p(),
          Message::CloseWindow(id) => {
            let removed = self.context.windows.borrow_mut().remove(&id).is_some();
            if removed {
              let is_empty = self.context.windows.borrow().is_empty();
              if is_empty {
                let (tx, rx) = channel();
                callback(RunEvent::ExitRequested { tx });

                let recv = rx.try_recv();
                let should_prevent = matches!(recv, Ok(ExitRequestedEventAction::Prevent));

                if !should_prevent {
                  break;
                }
              }
            }
          }
        }
      }

      callback(RunEvent::MainEventsCleared);

      std::thread::sleep(std::time::Duration::from_secs(1));
    }

    callback(RunEvent::Exit);
  }
}<|MERGE_RESOLUTION|>--- conflicted
+++ resolved
@@ -828,22 +828,10 @@
     Ok(())
   }
 
-<<<<<<< HEAD
-=======
   fn start_resize_dragging(&self, direction: tauri_runtime::ResizeDirection) -> Result<()> {
     Ok(())
   }
 
-  fn eval_script<S: Into<String>>(&self, script: S) -> Result<()> {
-    self
-      .last_evaluated_script
-      .lock()
-      .unwrap()
-      .replace(script.into());
-    Ok(())
-  }
-
->>>>>>> 74a2a603
   fn set_progress_bar(&self, progress_state: ProgressBarState) -> Result<()> {
     Ok(())
   }
