// Copyright 2019-2023 Tauri Programme within The Commons Conservancy
// SPDX-License-Identifier: Apache-2.0
// SPDX-License-Identifier: MIT

//! Tauri is a framework for building tiny, blazing fast binaries for all major desktop platforms.
//! Developers can integrate any front-end framework that compiles to HTML, JS and CSS for building their user interface.
//! The backend of the application is a rust-sourced binary with an API that the front-end can interact with.
//!
//! # Cargo features
//!
//! The following are a list of [Cargo features](https://doc.rust-lang.org/stable/cargo/reference/manifest.html#the-features-section) that can be enabled or disabled:
//!
//! - **wry** *(enabled by default)*: Enables the [wry](https://github.com/tauri-apps/wry) runtime. Only disable it if you want a custom runtime.
//! - **dox**: Internal feature to generate Rust documentation without linking on Linux.
//! - **objc-exception**: Wrap each msg_send! in a @try/@catch and panics if an exception is caught, preventing Objective-C from unwinding into Rust.
//! - **linux-protocol-headers**: Enables headers support for custom protocol requests on Linux. Requires webkit2gtk v2.36 or above.
//! - **isolation**: Enables the isolation pattern. Enabled by default if the `tauri > pattern > use` config option is set to `isolation` on the `tauri.conf.json` file.
//! - **custom-protocol**: Feature managed by the Tauri CLI. When enabled, Tauri assumes a production environment instead of a development one.
//! - **updater**: Enables the application auto updater. Enabled by default if the `updater` config is defined on the `tauri.conf.json` file.
//! - **devtools**: Enables the developer tools (Web inspector) and [`Window::open_devtools`]. Enabled by default on debug builds.
//! On macOS it uses private APIs, so you can't enable it if your app will be published to the App Store.
//! - **http-multipart**: Adds support to `multipart/form-data` requests.
//! - **native-tls**: Provides TLS support to connect over HTTPS.
//! - **native-tls-vendored**: Compile and statically link to a vendored copy of OpenSSL.
//! - **rustls-tls**: Provides TLS support to connect over HTTPS using rustls.
//! - **process-relaunch-dangerous-allow-symlink-macos**: Allows the [`api::process::current_binary`] function to allow symlinks on macOS (this is dangerous, see the Security section in the documentation website).
//! - **dialog**: Enables the [`api::dialog`] module.
//! - **fs-extract-api**: Enabled the `tauri::api::file::Extract` API.
//! - **system-tray**: Enables application system tray API. Enabled by default if the `systemTray` config is defined on the `tauri.conf.json` file.
//! - **macos-private-api**: Enables features only available in **macOS**'s private APIs, currently the `transparent` window functionality and the `fullScreenEnabled` preference setting to `true`. Enabled by default if the `tauri > macosPrivateApi` config flag is set to `true` on the `tauri.conf.json` file.
//! - **window-data-url**: Enables usage of data URLs on the webview.
//! - **compression** *(enabled by default): Enables asset compression. You should only disable this if you want faster compile times in release builds - it produces larger binaries.
//! - **config-json5**: Adds support to JSON5 format for `tauri.conf.json`.
//! - **config-toml**: Adds support to TOML format for the configuration `Tauri.toml`.
//! - **icon-ico**: Adds support to set `.ico` window icons. Enables [`Icon::File`] and [`Icon::Raw`] variants.
//! - **icon-png**: Adds support to set `.png` window icons. Enables [`Icon::File`] and [`Icon::Raw`] variants.
//!
//! ## Cargo allowlist features
//!
//! The following are a list of [Cargo features](https://doc.rust-lang.org/stable/cargo/reference/manifest.html#the-features-section) that enables commands for Tauri's API package.
//! These features are automatically enabled by the Tauri CLI based on the `allowlist` configuration under `tauri.conf.json`.
//!
//! - **api-all**: Enables all API endpoints.
//!
//! ### Clipboard allowlist
//!
//! - **clipboard-all**: Enables all [Clipboard APIs](https://tauri.app/en/docs/api/js/modules/clipboard/).
//! - **clipboard-read-text**: Enables the [`readText` API](https://tauri.app/en/docs/api/js/modules/clipboard/#readtext).
//! - **clipboard-write-text**: Enables the [`writeText` API](https://tauri.app/en/docs/api/js/modules/clipboard/#writetext).
//!
//! ### Dialog allowlist
//!
//! - **dialog-all**: Enables all [Dialog APIs](https://tauri.app/en/docs/api/js/modules/dialog).
//! - **dialog-ask**: Enables the [`ask` API](https://tauri.app/en/docs/api/js/modules/dialog#ask).
//! - **dialog-confirm**: Enables the [`confirm` API](https://tauri.app/en/docs/api/js/modules/dialog#confirm).
//! - **dialog-message**: Enables the [`message` API](https://tauri.app/en/docs/api/js/modules/dialog#message).
//! - **dialog-open**: Enables the [`open` API](https://tauri.app/en/docs/api/js/modules/dialog#open).
//! - **dialog-save**: Enables the [`save` API](https://tauri.app/en/docs/api/js/modules/dialog#save).
//!
//! ### Filesystem allowlist
//!
//! - **fs-all**: Enables all [Filesystem APIs](https://tauri.app/en/docs/api/js/modules/fs).
//! - **fs-copy-file**: Enables the [`copyFile` API](https://tauri.app/en/docs/api/js/modules/fs#copyfile).
//! - **fs-create-dir**: Enables the [`createDir` API](https://tauri.app/en/docs/api/js/modules/fs#createdir).
//! - **fs-exists**: Enables the [`exists` API](https://tauri.app/en/docs/api/js/modules/fs#exists).
//! - **fs-read-dir**: Enables the [`readDir` API](https://tauri.app/en/docs/api/js/modules/fs#readdir).
//! - **fs-read-file**: Enables the [`readTextFile` API](https://tauri.app/en/docs/api/js/modules/fs#readtextfile) and the [`readBinaryFile` API](https://tauri.app/en/docs/api/js/modules/fs#readbinaryfile).
//! - **fs-remove-dir**: Enables the [`removeDir` API](https://tauri.app/en/docs/api/js/modules/fs#removedir).
//! - **fs-remove-file**: Enables the [`removeFile` API](https://tauri.app/en/docs/api/js/modules/fs#removefile).
//! - **fs-rename-file**: Enables the [`renameFile` API](https://tauri.app/en/docs/api/js/modules/fs#renamefile).
//! - **fs-write-file**: Enables the [`writeFile` API](https://tauri.app/en/docs/api/js/modules/fs#writefile) and the [`writeBinaryFile` API](https://tauri.app/en/docs/api/js/modules/fs#writebinaryfile).
//!
//! ### Global shortcut allowlist
//!
//! - **global-shortcut-all**: Enables all [GlobalShortcut APIs](https://tauri.app/en/docs/api/js/modules/globalShortcut).
//!
//! ### HTTP allowlist
//!
//! - **http-all**: Enables all [HTTP APIs](https://tauri.app/en/docs/api/js/modules/http).
//! - **http-request**: Enables the [`request` APIs](https://tauri.app/en/docs/api/js/classes/http.client/).
//!
//! ### Notification allowlist
//!
//! - **notification-all**: Enables all [Notification APIs](https://tauri.app/en/docs/api/js/modules/notification).
//!
//! ### OS allowlist
//!
//! - **os-all**: Enables all [OS APIs](https://tauri.app/en/docs/api/js/modules/os).
//!
//! ### Path allowlist
//!
//! - **path-all**: Enables all [Path APIs](https://tauri.app/en/docs/api/js/modules/path).
//!
//! ### Process allowlist
//!
//! - **process-all**: Enables all [Process APIs](https://tauri.app/en/docs/api/js/modules/process).
//! - **process-exit**: Enables the [`exit` API](https://tauri.app/en/docs/api/js/modules/process#exit).
//! - **process-relaunch**: Enables the [`relaunch` API](https://tauri.app/en/docs/api/js/modules/process#relaunch).
//!
//! ### Protocol allowlist
//!
//! - **protocol-all**: Enables all Protocol APIs.
//! - **protocol-asset**: Enables the `asset` custom protocol.
//!
//! ### Shell allowlist
//!
//! - **shell-all**: Enables all [Clipboard APIs](https://tauri.app/en/docs/api/js/modules/shell).
//! - **shell-execute**: Enables [executing arbitrary programs](https://tauri.app/en/docs/api/js/classes/shell.Command#constructor).
//! - **shell-sidecar**: Enables [executing a `sidecar` program](https://tauri.app/en/docs/api/js/classes/shell.Command#sidecar).
//! - **shell-open**: Enables the [`open` API](https://tauri.app/en/docs/api/js/modules/shell#open).
//!
//! ### Window allowlist
//!
//! - **window-all**: Enables all [Window APIs](https://tauri.app/en/docs/api/js/modules/window).
//! - **window-create**: Enables the API used to [create new windows](https://tauri.app/en/docs/api/js/classes/window.webviewwindow/).
//! - **window-center**: Enables the [`center` API](https://tauri.app/en/docs/api/js/classes/window.WebviewWindow#center).
//! - **window-request-user-attention**: Enables the [`requestUserAttention` API](https://tauri.app/en/docs/api/js/classes/window.WebviewWindow#requestuserattention).
//! - **window-set-resizable**: Enables the [`setResizable` API](https://tauri.app/en/docs/api/js/classes/window.WebviewWindow#setresizable).
//! - **window-set-title**: Enables the [`setTitle` API](https://tauri.app/en/docs/api/js/classes/window.WebviewWindow#settitle).
//! - **window-maximize**: Enables the [`maximize` API](https://tauri.app/en/docs/api/js/classes/window.WebviewWindow#maximize).
//! - **window-unmaximize**: Enables the [`unmaximize` API](https://tauri.app/en/docs/api/js/classes/window.WebviewWindow#unmaximize).
//! - **window-minimize**: Enables the [`minimize` API](https://tauri.app/en/docs/api/js/classes/window.WebviewWindow#minimize).
//! - **window-unminimize**: Enables the [`unminimize` API](https://tauri.app/en/docs/api/js/classes/window.WebviewWindow#unminimize).
//! - **window-show**: Enables the [`show` API](https://tauri.app/en/docs/api/js/classes/window.WebviewWindow#show).
//! - **window-hide**: Enables the [`hide` API](https://tauri.app/en/docs/api/js/classes/window.WebviewWindow#hide).
//! - **window-close**: Enables the [`close` API](https://tauri.app/en/docs/api/js/classes/window.WebviewWindow#close).
//! - **window-set-decorations**: Enables the [`setDecorations` API](https://tauri.app/en/docs/api/js/classes/window.WebviewWindow#setdecorations).
//! - **window-set-shadow**: Enables the [`setShadow` API](https://tauri.app/en/docs/api/js/classes/window.WebviewWindow#setshadow).
//! - **window-set-always-on-top**: Enables the [`setAlwaysOnTop` API](https://tauri.app/en/docs/api/js/classes/window.WebviewWindow#setalwaysontop).
//! - **window-set-content-protected**: Enables the [`setContentProtected` API](https://tauri.app/en/docs/api/js/classes/window.WebviewWindow#setcontentprotected).
//! - **window-set-size**: Enables the [`setSize` API](https://tauri.app/en/docs/api/js/classes/window.WebviewWindow#setsize).
//! - **window-set-min-size**: Enables the [`setMinSize` API](https://tauri.app/en/docs/api/js/classes/window.WebviewWindow#setminsize).
//! - **window-set-max-size**: Enables the [`setMaxSize` API](https://tauri.app/en/docs/api/js/classes/window.WebviewWindow#setmaxsize).
//! - **window-set-position**: Enables the [`setPosition` API](https://tauri.app/en/docs/api/js/classes/window.WebviewWindow#setposition).
//! - **window-set-fullscreen**: Enables the [`setFullscreen` API](https://tauri.app/en/docs/api/js/classes/window.WebviewWindow#setfullscreen).
//! - **window-set-focus**: Enables the [`setFocus` API](https://tauri.app/en/docs/api/js/classes/window.WebviewWindow#setfocus).
//! - **window-set-icon**: Enables the [`setIcon` API](https://tauri.app/en/docs/api/js/classes/window.WebviewWindow#seticon).
//! - **window-set-skip-taskbar**: Enables the [`setSkipTaskbar` API](https://tauri.app/en/docs/api/js/classes/window.WebviewWindow#setskiptaskbar).
//! - **window-set-cursor-grab**: Enables the [`setCursorGrab` API](https://tauri.app/en/docs/api/js/classes/window.WebviewWindow#setcursorgrab).
//! - **window-set-cursor-visible**: Enables the [`setCursorVisible` API](https://tauri.app/en/docs/api/js/classes/window.WebviewWindow#setcursorvisible).
//! - **window-set-cursor-icon**: Enables the [`setCursorIcon` API](https://tauri.app/en/docs/api/js/classes/window.WebviewWindow#setcursoricon).
//! - **window-set-cursor-position**: Enables the [`setCursorPosition` API](https://tauri.app/en/docs/api/js/classes/window.WebviewWindow#setcursorposition).
//! - **window-set-ignore-cursor-events**: Enables the [`setIgnoreCursorEvents` API](https://tauri.app/en/docs/api/js/classes/window.WebviewWindow#setignorecursorevents).
//! - **window-start-dragging**: Enables the [`startDragging` API](https://tauri.app/en/docs/api/js/classes/window.WebviewWindow#startdragging).
//! - **window-print**: Enables the [`print` API](https://tauri.app/en/docs/api/js/classes/window.WebviewWindow#print).
//!
//! ### App allowlist
//!
//! - **app-all**: Enables all [App APIs](https://tauri.app/en/docs/api/js/modules/app).
//! - **app-show**: Enables the [`show` API](https://tauri.app/en/docs/api/js/modules/app#show).
//! - **app-hide**: Enables the [`hide` API](https://tauri.app/en/docs/api/js/modules/app#hide).

#![warn(missing_docs, rust_2018_idioms)]
#![cfg_attr(doc_cfg, feature(doc_cfg))]

/// Setups the binding that initializes an iOS plugin.
#[cfg(target_os = "ios")]
#[macro_export]
macro_rules! ios_plugin_binding {
  ($fn_name: ident) => {
    tauri::swift_rs::swift!(fn $fn_name(name: &::tauri::swift_rs::SRString, webview: *const ::std::ffi::c_void));
  }
}
#[cfg(target_os = "ios")]
#[doc(hidden)]
pub use cocoa;
#[cfg(target_os = "macos")]
#[doc(hidden)]
pub use embed_plist;
/// The Tauri error enum.
pub use error::Error;
#[cfg(target_os = "ios")]
#[doc(hidden)]
pub use swift_rs;
#[cfg(mobile)]
pub use tauri_macros::mobile_entry_point;
pub use tauri_macros::{command, generate_handler};

pub mod api;
pub(crate) mod app;
pub mod async_runtime;
pub mod command;
/// The Tauri API endpoints.
mod endpoints;
mod error;
mod event;
mod hooks;
mod manager;
mod pattern;
pub mod plugin;
pub mod window;
use tauri_runtime as runtime;
#[cfg(target_os = "ios")]
mod ios;
#[cfg(target_os = "android")]
mod jni_helpers;
/// Path APIs.
pub mod path;
pub mod process;
/// The allowlist scopes.
pub mod scope;
mod state;
#[cfg(updater)]
#[cfg_attr(doc_cfg, doc(cfg(feature = "updater")))]
pub mod updater;

pub use tauri_utils as utils;

/// A Tauri [`Runtime`] wrapper around wry.
#[cfg(feature = "wry")]
#[cfg_attr(doc_cfg, doc(cfg(feature = "wry")))]
pub type Wry = tauri_runtime_wry::Wry<EventLoopMessage>;

#[cfg(all(feature = "wry", target_os = "android"))]
#[cfg_attr(doc_cfg, doc(cfg(all(feature = "wry", target_os = "android"))))]
#[doc(hidden)]
#[macro_export]
macro_rules! android_binding {
  ($domain:ident, $package:ident, $main: ident, $wry: path) => {
    ::tauri::wry::android_binding!($domain, $package, $main, $wry);
    ::tauri::wry::application::android_fn!(
      app_tauri,
      plugin,
      PluginManager,
      handlePluginResponse,
      [i32, JString, JString],
    );

    #[allow(non_snake_case)]
    pub unsafe fn handlePluginResponse(
      env: JNIEnv,
      _: JClass,
      id: i32,
      success: JString,
      error: JString,
    ) {
      ::tauri::handle_android_plugin_response(env, id, success, error);
    }
  };
}

#[cfg(all(feature = "wry", target_os = "android"))]
#[doc(hidden)]
pub use plugin::mobile::handle_android_plugin_response;
#[cfg(all(feature = "wry", target_os = "android"))]
#[doc(hidden)]
pub use tauri_runtime_wry::wry;

/// `Result<T, ::tauri::Error>`
pub type Result<T> = std::result::Result<T, Error>;

/// A task to run on the main thread.
pub type SyncTask = Box<dyn FnOnce() + Send>;

use serde::Serialize;
use std::{collections::HashMap, fmt, sync::Arc};

// Export types likely to be used by the application.
pub use runtime::http;

#[cfg(target_os = "macos")]
#[cfg_attr(doc_cfg, doc(cfg(target_os = "macos")))]
pub use runtime::{menu::NativeImage, ActivationPolicy};

#[cfg(target_os = "macos")]
pub use self::utils::TitleBarStyle;
#[cfg(all(desktop, feature = "system-tray"))]
#[cfg_attr(doc_cfg, doc(cfg(feature = "system-tray")))]
pub use {
  self::app::tray::{SystemTray, SystemTrayEvent, SystemTrayHandle, SystemTrayMenuItemHandle},
  self::runtime::menu::{SystemTrayMenu, SystemTrayMenuItem, SystemTraySubmenu},
};
pub use {
  self::app::WindowMenuEvent,
  self::event::{Event, EventHandler},
  self::runtime::menu::{AboutMetadata, CustomMenuItem, Menu, MenuEntry, MenuItem, Submenu},
  self::window::menu::MenuEvent,
};
pub use {
  self::app::{
    App, AppHandle, AssetResolver, Builder, CloseRequestApi, GlobalWindowEvent, RunEvent,
    WindowEvent,
  },
  self::hooks::{
    Invoke, InvokeError, InvokeHandler, InvokeMessage, InvokePayload, InvokeResolver,
    InvokeResponder, InvokeResponse, OnPageLoad, PageLoadPayload, SetupHook,
  },
  self::manager::Asset,
  self::runtime::{
    webview::WebviewAttributes,
    window::{
      dpi::{LogicalPosition, LogicalSize, PhysicalPosition, PhysicalSize, Pixel, Position, Size},
      CursorIcon, FileDropEvent,
    },
    DeviceEventFilter, RunIteration, UserAttentionType,
  },
  self::state::{State, StateManager},
  self::utils::{
    assets::Assets,
    config::{Config, WindowUrl},
    Env, PackageInfo, Theme,
  },
  self::window::{Monitor, Window, WindowBuilder},
  scope::*,
};

#[cfg(target_os = "ios")]
#[doc(hidden)]
pub fn log_stdout() {
  use std::{
    ffi::CString,
    fs::File,
    io::{BufRead, BufReader},
    os::unix::prelude::*,
    thread,
  };

  let mut logpipe: [RawFd; 2] = Default::default();
  unsafe {
    libc::pipe(logpipe.as_mut_ptr());
    libc::dup2(logpipe[1], libc::STDOUT_FILENO);
    libc::dup2(logpipe[1], libc::STDERR_FILENO);
  }
  thread::spawn(move || unsafe {
    let file = File::from_raw_fd(logpipe[0]);
    let mut reader = BufReader::new(file);
    let mut buffer = String::new();
    loop {
      buffer.clear();
      if let Ok(len) = reader.read_line(&mut buffer) {
        if len == 0 {
          break;
        } else if let Ok(msg) = CString::new(buffer.clone())
          .map_err(|_| ())
          .and_then(|c| c.into_string().map_err(|_| ()))
        {
          log::info!("{}", msg);
        }
      }
    }
  });
}

/// Updater events.
#[cfg(updater)]
#[cfg_attr(doc_cfg, doc(cfg(feature = "updater")))]
#[derive(Debug, Clone)]
pub enum UpdaterEvent {
  /// An update is available.
  UpdateAvailable {
    /// The update body.
    body: String,
    /// The update release date.
    date: Option<time::OffsetDateTime>,
    /// The update version.
    version: String,
  },
  /// The update is pending and about to be downloaded.
  Pending,
  /// The update download received a progress event.
  DownloadProgress {
    /// The amount that was downloaded on this iteration.
    /// Does not accumulate with previous chunks.
    chunk_length: usize,
    /// The total
    content_length: Option<u64>,
  },
  /// The update has been downloaded and is now about to be installed.
  Downloaded,
  /// The update has been applied and the app is now up to date.
  Updated,
  /// The app is already up to date.
  AlreadyUpToDate,
  /// An error occurred while updating.
  Error(String),
}

#[cfg(updater)]
impl UpdaterEvent {
  pub(crate) fn status_message(self) -> &'static str {
    match self {
      Self::Pending => updater::EVENT_STATUS_PENDING,
      Self::Downloaded => updater::EVENT_STATUS_DOWNLOADED,
      Self::Updated => updater::EVENT_STATUS_SUCCESS,
      Self::AlreadyUpToDate => updater::EVENT_STATUS_UPTODATE,
      Self::Error(_) => updater::EVENT_STATUS_ERROR,
      _ => unreachable!(),
    }
  }
}

/// The user event type.
#[derive(Debug, Clone)]
pub enum EventLoopMessage {
  /// Updater event.
  #[cfg(updater)]
  #[cfg_attr(doc_cfg, doc(cfg(feature = "updater")))]
  Updater(UpdaterEvent),
}

/// The webview runtime interface. A wrapper around [`runtime::Runtime`] with the proper user event type associated.
pub trait Runtime: runtime::Runtime<EventLoopMessage> {}

impl<W: runtime::Runtime<EventLoopMessage>> Runtime for W {}

/// Reads the config file at compile time and generates a [`Context`] based on its content.
///
/// The default config file path is a `tauri.conf.json` file inside the Cargo manifest directory of
/// the crate being built.
///
/// # Custom Config Path
///
/// You may pass a string literal to this macro to specify a custom path for the Tauri config file.
/// If the path is relative, it will be search for relative to the Cargo manifest of the compiling
/// crate.
///
/// # Note
///
/// This macro should not be called if you are using [`tauri-build`] to generate the context from
/// inside your build script as it will just cause excess computations that will be discarded. Use
/// either the [`tauri-build`] method or this macro - not both.
///
/// [`tauri-build`]: https://docs.rs/tauri-build
pub use tauri_macros::generate_context;

/// Include a [`Context`] that was generated by [`tauri-build`] inside your build script.
///
/// You should either use [`tauri-build`] and this macro to include the compile time generated code,
/// or [`generate_context!`]. Do not use both at the same time, as they generate the same code and
/// will cause excess computations that will be discarded.
///
/// [`tauri-build`]: https://docs.rs/tauri-build
#[macro_export]
macro_rules! tauri_build_context {
  () => {
    include!(concat!(env!("OUT_DIR"), "/tauri-build-context.rs"))
  };
}

pub use pattern::Pattern;

/// A icon definition.
#[derive(Debug, Clone)]
#[non_exhaustive]
pub enum Icon {
  /// Icon from file path.
  #[cfg(any(feature = "icon-ico", feature = "icon-png"))]
  #[cfg_attr(doc_cfg, doc(cfg(any(feature = "icon-ico", feature = "icon-png"))))]
  File(std::path::PathBuf),
  /// Icon from raw RGBA bytes. Width and height is parsed at runtime.
  #[cfg(any(feature = "icon-ico", feature = "icon-png"))]
  #[cfg_attr(doc_cfg, doc(cfg(any(feature = "icon-ico", feature = "icon-png"))))]
  Raw(Vec<u8>),
  /// Icon from raw RGBA bytes.
  Rgba {
    /// RGBA bytes of the icon image.
    rgba: Vec<u8>,
    /// Icon width.
    width: u32,
    /// Icon height.
    height: u32,
  },
}

impl TryFrom<Icon> for runtime::Icon {
  type Error = Error;

  fn try_from(icon: Icon) -> Result<Self> {
    #[allow(irrefutable_let_patterns)]
    if let Icon::Rgba {
      rgba,
      width,
      height,
    } = icon
    {
      Ok(Self {
        rgba,
        width,
        height,
      })
    } else {
      #[cfg(not(any(feature = "icon-ico", feature = "icon-png")))]
      panic!("unexpected Icon variant");
      #[cfg(any(feature = "icon-ico", feature = "icon-png"))]
      {
        let bytes = match icon {
          Icon::File(p) => std::fs::read(p)?,
          Icon::Raw(r) => r,
          Icon::Rgba { .. } => unreachable!(),
        };
        let extension = infer::get(&bytes)
          .expect("could not determine icon extension")
          .extension();
        match extension {
        #[cfg(feature = "icon-ico")]
        "ico" => {
          let icon_dir = ico::IconDir::read(std::io::Cursor::new(bytes))?;
          let entry = &icon_dir.entries()[0];
          Ok(Self {
            rgba: entry.decode()?.rgba_data().to_vec(),
            width: entry.width(),
            height: entry.height(),
          })
        }
        #[cfg(feature = "icon-png")]
        "png" => {
          let decoder = png::Decoder::new(std::io::Cursor::new(bytes));
          let mut reader = decoder.read_info()?;
          let mut buffer = Vec::new();
          while let Ok(Some(row)) = reader.next_row() {
            buffer.extend(row.data());
          }
          Ok(Self {
            rgba: buffer,
            width: reader.info().width,
            height: reader.info().height,
          })
        }
        _ => panic!(
          "image `{extension}` extension not supported; please file a Tauri feature request. `png` or `ico` icons are supported with the `icon-png` and `icon-ico` feature flags"
        ),
      }
      }
    }
  }
}

/// User supplied data required inside of a Tauri application.
///
/// # Stability
/// This is the output of the [`generate_context`] macro, and is not considered part of the stable API.
/// Unless you know what you are doing and are prepared for this type to have breaking changes, do not create it yourself.
pub struct Context<A: Assets> {
  pub(crate) config: Config,
  pub(crate) assets: Arc<A>,
  pub(crate) default_window_icon: Option<Icon>,
  pub(crate) app_icon: Option<Vec<u8>>,
  #[cfg(desktop)]
  pub(crate) system_tray_icon: Option<Icon>,
  pub(crate) package_info: PackageInfo,
  pub(crate) _info_plist: (),
  pub(crate) pattern: Pattern,
}

impl<A: Assets> fmt::Debug for Context<A> {
  fn fmt(&self, f: &mut fmt::Formatter<'_>) -> fmt::Result {
    f.debug_struct("Context")
      .field("config", &self.config)
      .field("default_window_icon", &self.default_window_icon)
      .field("app_icon", &self.app_icon)
      .field("package_info", &self.package_info)
<<<<<<< HEAD
      .field("pattern", &self.pattern)
      .finish()
=======
      .field("pattern", &self.pattern);

    #[cfg(desktop)]
    d.field("system_tray_icon", &self.system_tray_icon);

    #[cfg(shell_scope)]
    d.field("shell_scope", &self.shell_scope);
    d.finish()
>>>>>>> ae102980
  }
}

impl<A: Assets> Context<A> {
  /// The config the application was prepared with.
  #[inline(always)]
  pub fn config(&self) -> &Config {
    &self.config
  }

  /// A mutable reference to the config the application was prepared with.
  #[inline(always)]
  pub fn config_mut(&mut self) -> &mut Config {
    &mut self.config
  }

  /// The assets to be served directly by Tauri.
  #[inline(always)]
  pub fn assets(&self) -> Arc<A> {
    self.assets.clone()
  }

  /// A mutable reference to the assets to be served directly by Tauri.
  #[inline(always)]
  pub fn assets_mut(&mut self) -> &mut Arc<A> {
    &mut self.assets
  }

  /// The default window icon Tauri should use when creating windows.
  #[inline(always)]
  pub fn default_window_icon(&self) -> Option<&Icon> {
    self.default_window_icon.as_ref()
  }

  /// A mutable reference to the default window icon Tauri should use when creating windows.
  #[inline(always)]
  pub fn default_window_icon_mut(&mut self) -> &mut Option<Icon> {
    &mut self.default_window_icon
  }

  /// The icon to use on the system tray UI.
  #[cfg(desktop)]
  #[inline(always)]
  pub fn system_tray_icon(&self) -> Option<&Icon> {
    self.system_tray_icon.as_ref()
  }

  /// A mutable reference to the icon to use on the system tray UI.
  #[cfg(desktop)]
  #[inline(always)]
  pub fn system_tray_icon_mut(&mut self) -> &mut Option<Icon> {
    &mut self.system_tray_icon
  }

  /// Package information.
  #[inline(always)]
  pub fn package_info(&self) -> &PackageInfo {
    &self.package_info
  }

  /// A mutable reference to the package information.
  #[inline(always)]
  pub fn package_info_mut(&mut self) -> &mut PackageInfo {
    &mut self.package_info
  }

  /// The application pattern.
  #[inline(always)]
  pub fn pattern(&self) -> &Pattern {
    &self.pattern
  }

  /// Create a new [`Context`] from the minimal required items.
  #[inline(always)]
  #[allow(clippy::too_many_arguments)]
  pub fn new(
    config: Config,
    assets: Arc<A>,
    default_window_icon: Option<Icon>,
    app_icon: Option<Vec<u8>>,
    package_info: PackageInfo,
    info_plist: (),
    pattern: Pattern,
  ) -> Self {
    Self {
      config,
      assets,
      default_window_icon,
      app_icon,
      #[cfg(desktop)]
      system_tray_icon: None,
      package_info,
      _info_plist: info_plist,
      pattern,
<<<<<<< HEAD
=======
      #[cfg(shell_scope)]
      shell_scope: Default::default(),
>>>>>>> ae102980
    }
  }

  /// Sets the app tray icon.
  #[cfg(desktop)]
  #[inline(always)]
  pub fn set_system_tray_icon(&mut self, icon: Icon) {
    self.system_tray_icon.replace(icon);
  }

  /// Sets the app shell scope.
  #[cfg(shell_scope)]
  #[inline(always)]
  pub fn set_shell_scope(&mut self, scope: scope::ShellScopeConfig) {
    self.shell_scope = scope;
  }
}

// TODO: expand these docs
/// Manages a running application.
pub trait Manager<R: Runtime>: sealed::ManagerBase<R> {
  /// The application handle associated with this manager.
  fn app_handle(&self) -> AppHandle<R> {
    self.managed_app_handle()
  }

  /// The [`Config`] the manager was created with.
  fn config(&self) -> Arc<Config> {
    self.manager().config()
  }

  /// The [`PackageInfo`] the manager was created with.
  fn package_info(&self) -> &PackageInfo {
    self.manager().package_info()
  }

  /// Emits a event to all windows.
  fn emit_all<S: Serialize + Clone>(&self, event: &str, payload: S) -> Result<()> {
    self.manager().emit_filter(event, None, payload, |_| true)
  }

  /// Emits an event to a window with the specified label.
  fn emit_to<S: Serialize + Clone>(&self, label: &str, event: &str, payload: S) -> Result<()> {
    self
      .manager()
      .emit_filter(event, None, payload, |w| label == w.label())
  }

  /// Listen to a global event.
  fn listen_global<F>(&self, event: impl Into<String>, handler: F) -> EventHandler
  where
    F: Fn(Event) + Send + 'static,
  {
    self.manager().listen(event.into(), None, handler)
  }

  /// Listen to a global event only once.
  fn once_global<F>(&self, event: impl Into<String>, handler: F) -> EventHandler
  where
    F: FnOnce(Event) + Send + 'static,
  {
    self.manager().once(event.into(), None, handler)
  }

  /// Trigger a global event.
  fn trigger_global(&self, event: &str, data: Option<String>) {
    self.manager().trigger(event, None, data)
  }

  /// Remove an event listener.
  fn unlisten(&self, handler_id: EventHandler) {
    self.manager().unlisten(handler_id)
  }

  /// Fetch a single window from the manager.
  fn get_window(&self, label: &str) -> Option<Window<R>> {
    self.manager().get_window(label)
  }

  /// Fetch all managed windows.
  fn windows(&self) -> HashMap<String, Window<R>> {
    self.manager().windows()
  }

  /// Add `state` to the state managed by the application.
  ///
  /// This method can be called any number of times as long as each call
  /// refers to a different `T`.
  /// If a state for `T` is already managed, the function returns false and the value is ignored.
  ///
  /// Managed state can be retrieved by any command handler via the
  /// [`State`](crate::State) guard. In particular, if a value of type `T`
  /// is managed by Tauri, adding `State<T>` to the list of arguments in a
  /// command handler instructs Tauri to retrieve the managed value.
  ///
  /// # Panics
  ///
  /// Panics if state of type `T` is already being managed.
  ///
  /// # Mutability
  ///
  /// Since the managed state is global and must be [`Send`] + [`Sync`], mutations can only happen through interior mutability:
  ///
  /// ```rust,no_run
  /// use std::{collections::HashMap, sync::Mutex};
  /// use tauri::State;
  /// // here we use Mutex to achieve interior mutability
  /// struct Storage {
  ///   store: Mutex<HashMap<u64, String>>,
  /// }
  /// struct Connection;
  /// struct DbConnection {
  ///   db: Mutex<Option<Connection>>,
  /// }
  ///
  /// #[tauri::command]
  /// fn connect(connection: State<DbConnection>) {
  ///   // initialize the connection, mutating the state with interior mutability
  ///   *connection.db.lock().unwrap() = Some(Connection {});
  /// }
  ///
  /// #[tauri::command]
  /// fn storage_insert(key: u64, value: String, storage: State<Storage>) {
  ///   // mutate the storage behind the Mutex
  ///   storage.store.lock().unwrap().insert(key, value);
  /// }
  ///
  /// tauri::Builder::default()
  ///   .manage(Storage { store: Default::default() })
  ///   .manage(DbConnection { db: Default::default() })
  ///   .invoke_handler(tauri::generate_handler![connect, storage_insert])
  ///   // on an actual app, remove the string argument
  ///   .run(tauri::generate_context!("test/fixture/src-tauri/tauri.conf.json"))
  ///   .expect("error while running tauri application");
  /// ```
  ///
  /// # Examples
  ///
  /// ```rust,no_run
  /// use tauri::{Manager, State};
  ///
  /// struct MyInt(isize);
  /// struct MyString(String);
  ///
  /// #[tauri::command]
  /// fn int_command(state: State<MyInt>) -> String {
  ///     format!("The stateful int is: {}", state.0)
  /// }
  ///
  /// #[tauri::command]
  /// fn string_command<'r>(state: State<'r, MyString>) {
  ///     println!("state: {}", state.inner().0);
  /// }
  ///
  /// tauri::Builder::default()
  ///   .setup(|app| {
  ///     app.manage(MyInt(0));
  ///     app.manage(MyString("tauri".into()));
  ///     // `MyInt` is already managed, so `manage()` returns false
  ///     assert!(!app.manage(MyInt(1)));
  ///     // read the `MyInt` managed state with the turbofish syntax
  ///     let int = app.state::<MyInt>();
  ///     assert_eq!(int.0, 0);
  ///     // read the `MyString` managed state with the `State` guard
  ///     let val: State<MyString> = app.state();
  ///     assert_eq!(val.0, "tauri");
  ///     Ok(())
  ///   })
  ///   .invoke_handler(tauri::generate_handler![int_command, string_command])
  ///   // on an actual app, remove the string argument
  ///   .run(tauri::generate_context!("test/fixture/src-tauri/tauri.conf.json"))
  ///   .expect("error while running tauri application");
  /// ```
  fn manage<T>(&self, state: T) -> bool
  where
    T: Send + Sync + 'static,
  {
    self.manager().state().set(state)
  }

  /// Retrieves the managed state for the type `T`.
  ///
  /// # Panics
  ///
  /// Panics if the state for the type `T` has not been previously [managed](Self::manage).
  /// Use [try_state](Self::try_state) for a non-panicking version.
  fn state<T>(&self) -> State<'_, T>
  where
    T: Send + Sync + 'static,
  {
    self
      .manager()
      .inner
      .state
      .try_get()
      .expect("state() called before manage() for given type")
  }

  /// Attempts to retrieve the managed state for the type `T`.
  ///
  /// Returns `Some` if the state has previously been [managed](Self::manage). Otherwise returns `None`.
  fn try_state<T>(&self) -> Option<State<'_, T>>
  where
    T: Send + Sync + 'static,
  {
    self.manager().inner.state.try_get()
  }

  /// Gets the managed [`Env`].
  fn env(&self) -> Env {
    self.state::<Env>().inner().clone()
  }

  /// Gets the scope for the filesystem APIs.
  fn fs_scope(&self) -> FsScope {
    self.state::<Scopes>().inner().fs.clone()
  }

  /// Gets the scope for the asset protocol.
  #[cfg(protocol_asset)]
  fn asset_protocol_scope(&self) -> FsScope {
    self.state::<Scopes>().inner().asset_protocol.clone()
  }

  /// The path resolver.
  fn path(&self) -> &crate::path::PathResolver<R> {
    self.state::<crate::path::PathResolver<R>>().inner()
  }
}

/// Prevent implementation details from leaking out of the [`Manager`] trait.
pub(crate) mod sealed {
  use super::Runtime;
  use crate::{app::AppHandle, manager::WindowManager};

  /// A running [`Runtime`] or a dispatcher to it.
  pub enum RuntimeOrDispatch<'r, R: Runtime> {
    /// Reference to the running [`Runtime`].
    Runtime(&'r R),

    /// Handle to the running [`Runtime`].
    RuntimeHandle(R::Handle),

    /// A dispatcher to the running [`Runtime`].
    Dispatch(R::Dispatcher),
  }

  /// Managed handle to the application runtime.
  pub trait ManagerBase<R: Runtime> {
    /// The manager behind the [`Managed`] item.
    fn manager(&self) -> &WindowManager<R>;
    fn runtime(&self) -> RuntimeOrDispatch<'_, R>;
    fn managed_app_handle(&self) -> AppHandle<R>;
  }
}

/// Utilities for unit testing on Tauri applications.
#[cfg(test)]
pub mod test;

#[cfg(test)]
mod tests {
  use cargo_toml::Manifest;
  use once_cell::sync::OnceCell;
  use std::{env::var, fs::read_to_string, path::PathBuf};

  static MANIFEST: OnceCell<Manifest> = OnceCell::new();
  const CHECKED_FEATURES: &str = include_str!(concat!(env!("OUT_DIR"), "/checked_features"));

  fn get_manifest() -> &'static Manifest {
    MANIFEST.get_or_init(|| {
      let manifest_dir = PathBuf::from(var("CARGO_MANIFEST_DIR").unwrap());
      Manifest::from_path(manifest_dir.join("Cargo.toml")).expect("failed to parse Cargo manifest")
    })
  }

  #[test]
  fn features_are_documented() {
    let manifest_dir = PathBuf::from(var("CARGO_MANIFEST_DIR").unwrap());
    let lib_code = read_to_string(manifest_dir.join("src/lib.rs")).expect("failed to read lib.rs");

    for f in get_manifest().features.keys() {
      if !(f.starts_with("__") || f == "default" || lib_code.contains(&format!("*{f}**"))) {
        panic!("Feature {f} is not documented");
      }
    }
  }

  #[test]
  fn aliased_features_exist() {
    let checked_features = CHECKED_FEATURES.split(',');
    let manifest = get_manifest();
    for checked_feature in checked_features {
      if !manifest.features.iter().any(|(f, _)| f == checked_feature) {
        panic!(
          "Feature {checked_feature} was checked in the alias build step but it does not exist in core/tauri/Cargo.toml"
        );
      }
    }
  }

  #[test]
  fn all_allowlist_features_are_aliased() {
    let manifest = get_manifest();
    let all_modules = manifest
      .features
      .iter()
      .find(|(f, _)| f.as_str() == "api-all")
      .map(|(_, enabled)| enabled)
      .expect("api-all feature must exist");

    let checked_features = CHECKED_FEATURES.split(',').collect::<Vec<&str>>();
    assert!(
      checked_features.contains(&"api-all"),
      "`api-all` is not aliased"
    );

    // features that look like an allowlist feature, but are not
    let allowed = [
      "fs-extract-api",
      "http-multipart",
      "process-relaunch-dangerous-allow-symlink-macos",
      "window-data-url",
    ];

    for module_all_feature in all_modules {
      let module = module_all_feature.replace("-all", "");
      assert!(
        checked_features.contains(&module_all_feature.as_str()),
        "`{module}` is not aliased"
      );

      let module_prefix = format!("{module}-");
      // we assume that module features are the ones that start with `<module>-`
      // though it's not 100% accurate, we have an allowed list to fix it
      let module_features = manifest
        .features
        .keys()
        .filter(|f| f.starts_with(&module_prefix));
      for module_feature in module_features {
        assert!(
          allowed.contains(&module_feature.as_str())
            || checked_features.contains(&module_feature.as_str()),
          "`{module_feature}` is not aliased"
        );
      }
    }
  }
}

#[cfg(test)]
mod test_utils {
  use proptest::prelude::*;

  pub fn assert_send<T: Send>() {}
  pub fn assert_sync<T: Sync>() {}

  #[allow(dead_code)]
  pub fn assert_not_allowlist_error<T>(res: anyhow::Result<T>) {
    if let Err(e) = res {
      assert!(!e.to_string().contains("not on the allowlist"));
    }
  }

  proptest! {
    #![proptest_config(ProptestConfig::with_cases(10000))]
    #[test]
    // check to see if spawn executes a function.
    fn check_spawn_task(task in "[a-z]+") {
      // create dummy task function
      let dummy_task = async move {
        format!("{task}-run-dummy-task");
      };
      // call spawn
      crate::async_runtime::spawn(dummy_task);
    }
  }
}<|MERGE_RESOLUTION|>--- conflicted
+++ resolved
@@ -544,24 +544,17 @@
 
 impl<A: Assets> fmt::Debug for Context<A> {
   fn fmt(&self, f: &mut fmt::Formatter<'_>) -> fmt::Result {
-    f.debug_struct("Context")
-      .field("config", &self.config)
+    let mut d = f.debug_struct("Context");
+    d.field("config", &self.config)
       .field("default_window_icon", &self.default_window_icon)
       .field("app_icon", &self.app_icon)
       .field("package_info", &self.package_info)
-<<<<<<< HEAD
-      .field("pattern", &self.pattern)
-      .finish()
-=======
       .field("pattern", &self.pattern);
 
     #[cfg(desktop)]
     d.field("system_tray_icon", &self.system_tray_icon);
 
-    #[cfg(shell_scope)]
-    d.field("shell_scope", &self.shell_scope);
     d.finish()
->>>>>>> ae102980
   }
 }
 
@@ -656,11 +649,6 @@
       package_info,
       _info_plist: info_plist,
       pattern,
-<<<<<<< HEAD
-=======
-      #[cfg(shell_scope)]
-      shell_scope: Default::default(),
->>>>>>> ae102980
     }
   }
 
