// Copyright 2019-2023 Tauri Programme within The Commons Conservancy
// SPDX-License-Identifier: Apache-2.0
// SPDX-License-Identifier: MIT

//! The Tauri window types and functions.

pub(crate) mod plugin;

<<<<<<< HEAD
use tauri_runtime::{
  webview::PendingWebview,
  window::dpi::{PhysicalPosition, PhysicalSize},
};
=======
use http::HeaderMap;
pub use tauri_runtime::window::PageLoadEvent;
use tauri_runtime::ResizeDirection;
>>>>>>> 74a2a603
pub use tauri_utils::{config::Color, WindowEffect as Effect, WindowEffectState as EffectState};

use crate::{
<<<<<<< HEAD
  app::AppHandle,
  command::{CommandArg, CommandItem},
  event::{Event, EventId, EventSource},
  ipc::InvokeError,
  manager::{webview::WebviewLabelDef, AppManager},
=======
  app::{AppHandle, UriSchemeResponder},
  command::{CommandArg, CommandItem, Origin},
  event::{EmitArgs, Event, EventId},
  ipc::{
    CallbackFn, Invoke, InvokeBody, InvokeError, InvokeMessage, InvokeResolver,
    OwnedInvokeResponder,
  },
  manager::AppManager,
>>>>>>> 74a2a603
  runtime::{
    monitor::Monitor as RuntimeMonitor,
    window::{DetachedWindow, PendingWindow, WindowBuilder as _},
    RuntimeHandle, WindowDispatch,
  },
  sealed::ManagerBase,
  sealed::RuntimeOrDispatch,
  utils::config::{WindowConfig, WindowEffectsConfig},
  EventLoopMessage, Manager, Runtime, Theme, Webview, WebviewBuilder, WindowEvent,
};
#[cfg(desktop)]
use crate::{
  menu::{ContextMenu, Menu, MenuId},
  runtime::{
    window::dpi::{Position, Size},
    UserAttentionType,
  },
  CursorIcon, Icon,
};

use serde::Serialize;
#[cfg(windows)]
use windows::Win32::Foundation::HWND;

use tauri_macros::default_runtime;

use std::{
  fmt,
  hash::{Hash, Hasher},
  sync::Arc,
};

/// Monitor descriptor.
#[derive(Debug, Clone, Serialize)]
#[serde(rename_all = "camelCase")]
pub struct Monitor {
  pub(crate) name: Option<String>,
  pub(crate) size: PhysicalSize<u32>,
  pub(crate) position: PhysicalPosition<i32>,
  pub(crate) scale_factor: f64,
}

impl From<RuntimeMonitor> for Monitor {
  fn from(monitor: RuntimeMonitor) -> Self {
    Self {
      name: monitor.name,
      size: monitor.size,
      position: monitor.position,
      scale_factor: monitor.scale_factor,
    }
  }
}

impl Monitor {
  /// Returns a human-readable name of the monitor.
  /// Returns None if the monitor doesn't exist anymore.
  pub fn name(&self) -> Option<&String> {
    self.name.as_ref()
  }

  /// Returns the monitor's resolution.
  pub fn size(&self) -> &PhysicalSize<u32> {
    &self.size
  }

  /// Returns the top-left corner position of the monitor relative to the larger full screen area.
  pub fn position(&self) -> &PhysicalPosition<i32> {
    &self.position
  }

  /// Returns the scale factor that can be used to map logical pixels to physical pixels, and vice versa.
  pub fn scale_factor(&self) -> f64 {
    self.scale_factor
  }
}

/// A builder for a window managed by Tauri.
pub struct WindowBuilder<'a, R: Runtime, M: Manager<R>> {
  manager: &'a M,
  pub(crate) label: String,
  pub(crate) window_builder:
    <R::WindowDispatcher as WindowDispatch<EventLoopMessage>>::WindowBuilder,
  #[cfg(desktop)]
  pub(crate) menu: Option<Menu<R>>,
  #[cfg(desktop)]
  on_menu_event: Option<crate::app::GlobalMenuEventListener<Window<R>>>,
  window_effects: Option<WindowEffectsConfig>,
}

impl<'a, R: Runtime, M: Manager<R>> fmt::Debug for WindowBuilder<'a, R, M> {
  fn fmt(&self, f: &mut fmt::Formatter<'_>) -> fmt::Result {
    f.debug_struct("WindowBuilder")
      .field("label", &self.label)
      .field("window_builder", &self.window_builder)
      .finish()
  }
}

impl<'a, R: Runtime, M: Manager<R>> WindowBuilder<'a, R, M> {
  /// Initializes a window builder with the given window label.
  ///
  /// # Known issues
  ///
  /// On Windows, this function deadlocks when used in a synchronous command, see [the Webview2 issue].
  /// You should use `async` commands when creating windows.
  ///
  /// # Examples
  ///
  /// - Create a window in the setup hook:
  ///
  /// ```
  /// tauri::Builder::default()
  ///   .setup(|app| {
  ///     let window = tauri::WindowBuilder::new(app, "label")
  ///       .build()?;
  ///     Ok(())
  ///   });
  /// ```
  ///
  /// - Create a window in a separate thread:
  ///
  /// ```
  /// tauri::Builder::default()
  ///   .setup(|app| {
  ///     let handle = app.handle().clone();
  ///     std::thread::spawn(move || {
  ///       let window = tauri::WindowBuilder::new(&handle, "label")
  ///         .build()
  ///         .unwrap();
  ///     });
  ///     Ok(())
  ///   });
  /// ```
  ///
  /// - Create a window in a command:
  ///
  /// ```
  /// #[tauri::command]
  /// async fn create_window(app: tauri::AppHandle) {
  ///   let window = tauri::WindowBuilder::new(&app, "label")
  ///     .build()
  ///     .unwrap();
  /// }
  /// ```
  ///
  /// [the Webview2 issue]: https://github.com/tauri-apps/wry/issues/583
  pub fn new<L: Into<String>>(manager: &'a M, label: L) -> Self {
    Self {
      manager,
      label: label.into(),
      window_builder: <R::WindowDispatcher as WindowDispatch<EventLoopMessage>>::WindowBuilder::new(
      ),
      #[cfg(desktop)]
      menu: None,
      #[cfg(desktop)]
      on_menu_event: None,
      window_effects: None,
    }
  }

  /// Initializes a window builder from a [`WindowConfig`] from tauri.conf.json.
  /// Keep in mind that you can't create 2 windows with the same `label` so make sure
  /// that the initial window was closed or change the label of the new [`WindowBuilder`].
  ///
  /// # Known issues
  ///
  /// On Windows, this function deadlocks when used in a synchronous command, see [the Webview2 issue].
  /// You should use `async` commands when creating windows.
  ///
  /// # Examples
  ///
  /// - Create a window in a command:
  ///
  /// ```
  /// #[tauri::command]
  /// async fn reopen_window(app: tauri::AppHandle) {
  ///   let window = tauri::WindowBuilder::from_config(&app, app.config().tauri.windows.get(0).unwrap().clone())
  ///     .build()
  ///     .unwrap();
  /// }
  /// ```
  ///
  /// [the Webview2 issue]: https://github.com/tauri-apps/wry/issues/583
  pub fn from_config(manager: &'a M, config: WindowConfig) -> Self {
    Self {
      manager,
      label: config.label.clone(),
      window_builder:
        <R::WindowDispatcher as WindowDispatch<EventLoopMessage>>::WindowBuilder::with_config(
          config,
        ),
      #[cfg(desktop)]
      menu: None,
      #[cfg(desktop)]
      on_menu_event: None,
      window_effects: None,
    }
  }

  /// Registers a global menu event listener.
  ///
  /// Note that this handler is called for any menu event,
  /// whether it is coming from this window, another window or from the tray icon menu.
  ///
  /// Also note that this handler will not be called if
  /// the window used to register it was closed.
  ///
  /// # Examples
  /// ```
  /// use tauri::menu::{Menu, Submenu, MenuItem};
  /// tauri::Builder::default()
  ///   .setup(|app| {
  ///     let handle = app.handle();
  ///     let save_menu_item = MenuItem::new(handle, "Save", true, None);
  ///     let menu = Menu::with_items(handle, &[
  ///       &Submenu::with_items(handle, "File", true, &[
  ///         &save_menu_item,
  ///       ])?,
  ///     ])?;
  ///     let window = tauri::WindowBuilder::new(app, "editor")
  ///       .menu(menu)
  ///       .on_menu_event(move |window, event| {
  ///         if event.id == save_menu_item.id() {
  ///           // save menu item
  ///         }
  ///       })
  ///       .build()
  ///       .unwrap();
  ///
  ///     Ok(())
  ///   });
  /// ```
  #[cfg(desktop)]
  pub fn on_menu_event<F: Fn(&Window<R>, crate::menu::MenuEvent) + Send + Sync + 'static>(
    mut self,
    f: F,
  ) -> Self {
    self.on_menu_event.replace(Box::new(f));
    self
  }

  /// Creates this window with a webview with it.
  #[cfg_attr(
    feature = "tracing",
    tracing::instrument(name = "webview::create", skip_all)
  )]
  pub(crate) fn with_webview(
    self,
    webview: WebviewBuilder<R>,
  ) -> crate::Result<(Window<R>, Webview<R>)> {
    let window_labels = self
      .manager
      .manager()
      .window
      .labels()
      .into_iter()
      .collect::<Vec<_>>();
    let webview_labels = self
      .manager
      .manager()
      .webview
      .webviews_lock()
      .values()
      .map(|w| WebviewLabelDef {
        window_label: w.window.label().to_string(),
        label: w.label().to_string(),
      })
      .collect::<Vec<_>>();

    self.with_webview_internal(webview, &window_labels, &webview_labels)
  }

  pub(crate) fn with_webview_internal(
    self,
    webview: WebviewBuilder<R>,
    window_labels: &[String],
    webview_labels: &[WebviewLabelDef],
  ) -> crate::Result<(Window<R>, Webview<R>)> {
    let pending_webview =
      webview.into_pending_webview(self.manager, &self.label, window_labels, webview_labels)?;
    let window = self.build_internal(Some(pending_webview))?;

    let webview = window.webviews().first().unwrap().clone();

    Ok((window, webview))
  }

  /// Creates a new window.
  pub fn build(self) -> crate::Result<Window<R>> {
    self.build_internal(None)
  }

  /// Creates a new window with an optional webview.
  fn build_internal(
    self,
    webview: Option<PendingWebview<EventLoopMessage, R>>,
  ) -> crate::Result<Window<R>> {
    let mut pending = PendingWindow::new(self.window_builder.clone(), self.label.clone())?;
    if let Some(webview) = webview {
      pending.set_webview(webview);
    }

    let app_manager = self.manager.manager();

    let pending = app_manager.window.prepare_window(pending)?;

    #[cfg(desktop)]
    let window_menu = {
      let is_app_wide = self.menu.is_none();
      self
        .menu
        .or_else(|| self.manager.app_handle().menu())
        .map(|menu| WindowMenu { is_app_wide, menu })
    };

    #[cfg(desktop)]
    let handler = app_manager
      .menu
      .prepare_window_menu_creation_handler(window_menu.as_ref());
    #[cfg(not(desktop))]
    #[allow(clippy::type_complexity)]
    let handler: Option<Box<dyn Fn(tauri_runtime::window::RawWindow<'_>) + Send>> = None;

    let window = match &mut self.manager.runtime() {
      RuntimeOrDispatch::Runtime(runtime) => runtime.create_window(pending, handler),
      RuntimeOrDispatch::RuntimeHandle(handle) => handle.create_window(pending, handler),
      RuntimeOrDispatch::Dispatch(dispatcher) => dispatcher.create_window(pending, handler),
    }
    .map(|detached_window| {
      let window = app_manager.window.attach_window(
        self.manager.app_handle().clone(),
        detached_window.clone(),
        detached_window.webview.is_some(),
        #[cfg(desktop)]
        window_menu,
      );

      if let Some(webview) = detached_window.webview {
        app_manager.webview.attach_webview(window.clone(), webview);
      }

      window
    })?;

    #[cfg(desktop)]
    if let Some(handler) = self.on_menu_event {
      window.on_menu_event(handler);
    }

    if let Some(effects) = self.window_effects {
      crate::vibrancy::set_window_effects(&window, Some(effects))?;
    }

    Ok(window)
  }
}

/// Desktop APIs.
#[cfg(desktop)]
impl<'a, R: Runtime, M: Manager<R>> WindowBuilder<'a, R, M> {
  /// Sets the menu for the window.
  #[must_use]
  pub fn menu(mut self, menu: Menu<R>) -> Self {
    self.menu.replace(menu);
    self
  }

  /// Show window in the center of the screen.
  #[must_use]
  pub fn center(mut self) -> Self {
    self.window_builder = self.window_builder.center();
    self
  }

  /// The initial position of the window's.
  #[must_use]
  pub fn position(mut self, x: f64, y: f64) -> Self {
    self.window_builder = self.window_builder.position(x, y);
    self
  }

  /// Window size.
  #[must_use]
  pub fn inner_size(mut self, width: f64, height: f64) -> Self {
    self.window_builder = self.window_builder.inner_size(width, height);
    self
  }

  /// Window min inner size.
  #[must_use]
  pub fn min_inner_size(mut self, min_width: f64, min_height: f64) -> Self {
    self.window_builder = self.window_builder.min_inner_size(min_width, min_height);
    self
  }

  /// Window max inner size.
  #[must_use]
  pub fn max_inner_size(mut self, max_width: f64, max_height: f64) -> Self {
    self.window_builder = self.window_builder.max_inner_size(max_width, max_height);
    self
  }

  /// Whether the window is resizable or not.
  /// When resizable is set to false, native window's maximize button is automatically disabled.
  #[must_use]
  pub fn resizable(mut self, resizable: bool) -> Self {
    self.window_builder = self.window_builder.resizable(resizable);
    self
  }

  /// Whether the window's native maximize button is enabled or not.
  /// If resizable is set to false, this setting is ignored.
  ///
  /// ## Platform-specific
  ///
  /// - **macOS:** Disables the "zoom" button in the window titlebar, which is also used to enter fullscreen mode.
  /// - **Linux / iOS / Android:** Unsupported.
  #[must_use]
  pub fn maximizable(mut self, maximizable: bool) -> Self {
    self.window_builder = self.window_builder.maximizable(maximizable);
    self
  }

  /// Whether the window's native minimize button is enabled or not.
  ///
  /// ## Platform-specific
  ///
  /// - **Linux / iOS / Android:** Unsupported.
  #[must_use]
  pub fn minimizable(mut self, minimizable: bool) -> Self {
    self.window_builder = self.window_builder.minimizable(minimizable);
    self
  }

  /// Whether the window's native close button is enabled or not.
  ///
  /// ## Platform-specific
  ///
  /// - **Linux:** "GTK+ will do its best to convince the window manager not to show a close button.
  ///   Depending on the system, this function may not have any effect when called on a window that is already visible"
  /// - **iOS / Android:** Unsupported.
  #[must_use]
  pub fn closable(mut self, closable: bool) -> Self {
    self.window_builder = self.window_builder.closable(closable);
    self
  }

  /// The title of the window in the title bar.
  #[must_use]
  pub fn title<S: Into<String>>(mut self, title: S) -> Self {
    self.window_builder = self.window_builder.title(title);
    self
  }

  /// Whether to start the window in fullscreen or not.
  #[must_use]
  pub fn fullscreen(mut self, fullscreen: bool) -> Self {
    self.window_builder = self.window_builder.fullscreen(fullscreen);
    self
  }

  /// Sets the window to be initially focused.
  #[must_use]
  #[deprecated(
    since = "1.2.0",
    note = "The window is automatically focused by default. This function Will be removed in 2.0.0. Use `focused` instead."
  )]
  pub fn focus(mut self) -> Self {
    self.window_builder = self.window_builder.focused(true);
    self
  }

  /// Whether the window will be initially focused or not.
  #[must_use]
  pub fn focused(mut self, focused: bool) -> Self {
    self.window_builder = self.window_builder.focused(focused);
    self
  }

  /// Whether the window should be maximized upon creation.
  #[must_use]
  pub fn maximized(mut self, maximized: bool) -> Self {
    self.window_builder = self.window_builder.maximized(maximized);
    self
  }

  /// Whether the window should be immediately visible upon creation.
  #[must_use]
  pub fn visible(mut self, visible: bool) -> Self {
    self.window_builder = self.window_builder.visible(visible);
    self
  }

  /// Forces a theme or uses the system settings if None was provided.
  ///
  /// ## Platform-specific
  ///
  /// - **macOS**: Only supported on macOS 10.14+.
  #[must_use]
  pub fn theme(mut self, theme: Option<Theme>) -> Self {
    self.window_builder = self.window_builder.theme(theme);
    self
  }

  /// Whether the window should be transparent. If this is true, writing colors
  /// with alpha values different than `1.0` will produce a transparent window.
  #[cfg(any(not(target_os = "macos"), feature = "macos-private-api"))]
  #[cfg_attr(
    docsrs,
    doc(cfg(any(not(target_os = "macos"), feature = "macos-private-api")))
  )]
  #[must_use]
  pub fn transparent(mut self, transparent: bool) -> Self {
    self.window_builder = self.window_builder.transparent(transparent);
    self
  }

  /// Whether the window should have borders and bars.
  #[must_use]
  pub fn decorations(mut self, decorations: bool) -> Self {
    self.window_builder = self.window_builder.decorations(decorations);
    self
  }

  /// Whether the window should always be below other windows.
  #[must_use]
  pub fn always_on_bottom(mut self, always_on_bottom: bool) -> Self {
    self.window_builder = self.window_builder.always_on_bottom(always_on_bottom);
    self
  }

  /// Whether the window should always be on top of other windows.
  #[must_use]
  pub fn always_on_top(mut self, always_on_top: bool) -> Self {
    self.window_builder = self.window_builder.always_on_top(always_on_top);
    self
  }

  /// Whether the window will be visible on all workspaces or virtual desktops.
  #[must_use]
  pub fn visible_on_all_workspaces(mut self, visible_on_all_workspaces: bool) -> Self {
    self.window_builder = self
      .window_builder
      .visible_on_all_workspaces(visible_on_all_workspaces);
    self
  }

  /// Prevents the window contents from being captured by other apps.
  #[must_use]
  pub fn content_protected(mut self, protected: bool) -> Self {
    self.window_builder = self.window_builder.content_protected(protected);
    self
  }

  /// Sets the window icon.
  pub fn icon(mut self, icon: Icon) -> crate::Result<Self> {
    self.window_builder = self.window_builder.icon(icon.try_into()?)?;
    Ok(self)
  }

  /// Sets whether or not the window icon should be hidden from the taskbar.
  ///
  /// ## Platform-specific
  ///
  /// - **macOS**: Unsupported.
  #[must_use]
  pub fn skip_taskbar(mut self, skip: bool) -> Self {
    self.window_builder = self.window_builder.skip_taskbar(skip);
    self
  }

  /// Sets whether or not the window has shadow.
  ///
  /// ## Platform-specific
  ///
  /// - **Windows:**
  ///   - `false` has no effect on decorated window, shadows are always ON.
  ///   - `true` will make ndecorated window have a 1px white border,
  /// and on Windows 11, it will have a rounded corners.
  /// - **Linux:** Unsupported.
  #[must_use]
  pub fn shadow(mut self, enable: bool) -> Self {
    self.window_builder = self.window_builder.shadow(enable);
    self
  }

  /// Sets a parent to the window to be created.
  ///
  /// A child window has the WS_CHILD style and is confined to the client area of its parent window.
  ///
  /// For more information, see <https://docs.microsoft.com/en-us/windows/win32/winmsg/window-features#child-windows>
  #[cfg(windows)]
  #[must_use]
  pub fn parent_window(mut self, parent: HWND) -> Self {
    self.window_builder = self.window_builder.parent_window(parent);
    self
  }

  /// Sets a parent to the window to be created.
  #[cfg(target_os = "macos")]
  #[must_use]
  pub fn parent_window(mut self, parent: *mut std::ffi::c_void) -> Self {
    self.window_builder = self.window_builder.parent_window(parent);
    self
  }

  /// Set an owner to the window to be created.
  ///
  /// From MSDN:
  /// - An owned window is always above its owner in the z-order.
  /// - The system automatically destroys an owned window when its owner is destroyed.
  /// - An owned window is hidden when its owner is minimized.
  ///
  /// For more information, see <https://docs.microsoft.com/en-us/windows/win32/winmsg/window-features#owned-windows>
  #[cfg(windows)]
  #[must_use]
  pub fn owner_window(mut self, owner: HWND) -> Self {
    self.window_builder = self.window_builder.owner_window(owner);
    self
  }

  /// Enables or disables drag and drop support.
  #[cfg(windows)]
  #[must_use]
  pub fn drag_and_drop(mut self, enabled: bool) -> Self {
    self.window_builder = self.window_builder.drag_and_drop(enabled);
    self
  }

  /// Sets the [`crate::TitleBarStyle`].
  #[cfg(target_os = "macos")]
  #[must_use]
  pub fn title_bar_style(mut self, style: crate::TitleBarStyle) -> Self {
    self.window_builder = self.window_builder.title_bar_style(style);
    self
  }

  /// Hide the window title.
  #[cfg(target_os = "macos")]
  #[must_use]
  pub fn hidden_title(mut self, hidden: bool) -> Self {
    self.window_builder = self.window_builder.hidden_title(hidden);
    self
  }

  /// Defines the window [tabbing identifier] for macOS.
  ///
  /// Windows with matching tabbing identifiers will be grouped together.
  /// If the tabbing identifier is not set, automatic tabbing will be disabled.
  ///
  /// [tabbing identifier]: <https://developer.apple.com/documentation/appkit/nswindow/1644704-tabbingidentifier>
  #[cfg(target_os = "macos")]
  #[must_use]
  pub fn tabbing_identifier(mut self, identifier: &str) -> Self {
    self.window_builder = self.window_builder.tabbing_identifier(identifier);
    self
  }

  /// Sets window effects.
  ///
  /// Requires the window to be transparent.
  ///
  /// ## Platform-specific:
  ///
  /// - **Windows**: If using decorations or shadows, you may want to try this workaround <https://github.com/tauri-apps/tao/issues/72#issuecomment-975607891>
  /// - **Linux**: Unsupported
  pub fn effects(mut self, effects: WindowEffectsConfig) -> Self {
    self.window_effects.replace(effects);
    self
  }
}

/// A wrapper struct to hold the window menu state
/// and whether it is global per-app or specific to this window.
#[cfg(desktop)]
pub(crate) struct WindowMenu<R: Runtime> {
  pub(crate) is_app_wide: bool,
  pub(crate) menu: Menu<R>,
}

// TODO: expand these docs since this is a pretty important type
/// A window managed by Tauri.
///
/// This type also implements [`Manager`] which allows you to manage other windows attached to
/// the same application.
#[default_runtime(crate::Wry, wry)]
pub struct Window<R: Runtime> {
  /// The window created by the runtime.
  pub(crate) window: DetachedWindow<EventLoopMessage, R>,
  /// The manager to associate this window with.
  pub(crate) manager: Arc<AppManager<R>>,
  pub(crate) app_handle: AppHandle<R>,
  // The menu set for this window
  #[cfg(desktop)]
  pub(crate) menu: Arc<std::sync::Mutex<Option<WindowMenu<R>>>>,
  /// Whether this window is a Webview window (hosts only a single webview) or a container for multiple webviews
  pub(crate) webview_window: bool,
}

impl<R: Runtime> std::fmt::Debug for Window<R> {
  fn fmt(&self, f: &mut fmt::Formatter<'_>) -> fmt::Result {
    f.debug_struct("Window")
      .field("window", &self.window)
      .field("manager", &self.manager)
      .field("app_handle", &self.app_handle)
      .field("webview_window", &self.webview_window)
      .finish()
  }
}

unsafe impl<R: Runtime> raw_window_handle::HasRawWindowHandle for Window<R> {
  fn raw_window_handle(&self) -> raw_window_handle::RawWindowHandle {
    self.window.dispatcher.raw_window_handle().unwrap()
  }
}

impl<R: Runtime> Clone for Window<R> {
  fn clone(&self) -> Self {
    Self {
      window: self.window.clone(),
      manager: self.manager.clone(),
      app_handle: self.app_handle.clone(),
      #[cfg(desktop)]
      menu: self.menu.clone(),
      webview_window: self.webview_window,
    }
  }
}

impl<R: Runtime> Hash for Window<R> {
  /// Only use the [`Window`]'s label to represent its hash.
  fn hash<H: Hasher>(&self, state: &mut H) {
    self.window.label.hash(state)
  }
}

impl<R: Runtime> Eq for Window<R> {}
impl<R: Runtime> PartialEq for Window<R> {
  /// Only use the [`Window`]'s label to compare equality.
  fn eq(&self, other: &Self) -> bool {
    self.window.label.eq(&other.window.label)
  }
}

impl<R: Runtime> Manager<R> for Window<R> {
  #[cfg_attr(
    feature = "tracing",
    tracing::instrument("window::emit", skip(self, payload))
  )]
  fn emit<S: Serialize + Clone>(&self, event: &str, payload: S) -> crate::Result<()> {
    // store the webviews before emit_filter() to prevent a deadlock
    let webviews = self.webviews();
    self.manager().emit_filter(
      event,
      EventSource::Window {
        label: self.label().to_string(),
      },
      payload,
      |w| webviews.contains(w),
    )?;
    Ok(())
  }

  fn emit_to<S: Serialize + Clone>(
    &self,
    label: &str,
    event: &str,
    payload: S,
  ) -> crate::Result<()> {
    self.manager().emit_filter(
      event,
      EventSource::Window {
        label: self.label().to_string(),
      },
      payload,
      |w| label == w.label(),
    )
  }

  #[cfg_attr(
    feature = "tracing",
    tracing::instrument("window::emit::filter", skip(self, payload, filter))
  )]
  fn emit_filter<S, F>(&self, event: &str, payload: S, filter: F) -> crate::Result<()>
  where
    S: Serialize + Clone,
    F: Fn(&Webview<R>) -> bool,
  {
    self.manager().emit_filter(
      event,
      EventSource::Window {
        label: self.label().to_string(),
      },
      payload,
      filter,
    )
  }
}

impl<R: Runtime> ManagerBase<R> for Window<R> {
  fn manager(&self) -> &AppManager<R> {
    &self.manager
  }

  fn manager_owned(&self) -> Arc<AppManager<R>> {
    self.manager.clone()
  }

  fn runtime(&self) -> RuntimeOrDispatch<'_, R> {
    RuntimeOrDispatch::Dispatch(self.window.dispatcher.clone())
  }

  fn managed_app_handle(&self) -> &AppHandle<R> {
    &self.app_handle
  }
}

impl<'de, R: Runtime> CommandArg<'de, R> for Window<R> {
  /// Grabs the [`Window`] from the [`CommandItem`]. This will never fail.
  fn from_command(command: CommandItem<'de, R>) -> Result<Self, InvokeError> {
    Ok(command.message.webview().window().clone())
  }
}

/// Base window functions.
impl<R: Runtime> Window<R> {
  /// Create a new window that is attached to the manager.
  pub(crate) fn new(
    manager: Arc<AppManager<R>>,
    window: DetachedWindow<EventLoopMessage, R>,
    app_handle: AppHandle<R>,
    #[cfg(desktop)] menu: Option<WindowMenu<R>>,
    webview_window: bool,
  ) -> Self {
    Self {
      window,
      manager,
      app_handle,
      #[cfg(desktop)]
      menu: Arc::new(std::sync::Mutex::new(menu)),
      webview_window,
    }
  }

  /// Initializes a window builder with the given window label.
  ///
  /// Data URLs are only supported with the `webview-data-url` feature flag.
  pub fn builder<M: Manager<R>, L: Into<String>>(manager: &M, label: L) -> WindowBuilder<'_, R, M> {
    WindowBuilder::new(manager, label.into())
  }

  /// Adds a new webview as a child of this window.
  #[cfg(desktop)]
  #[cfg_attr(docsrs, doc(cfg(desktop)))]
  pub fn add_child<P: Into<Position>, S: Into<Size>>(
    &self,
    webview_builder: WebviewBuilder<R>,
    position: P,
    size: S,
  ) -> crate::Result<Webview<R>> {
    webview_builder.build(self.clone(), position.into(), size.into())
  }

  /// List of webviews associated with this window.
  pub fn webviews(&self) -> Vec<Webview<R>> {
    self
      .manager
      .webview
      .webviews_lock()
      .values()
      .filter(|w| w.window() == self)
      .cloned()
      .collect()
  }

  /// Runs the given closure on the main thread.
  pub fn run_on_main_thread<F: FnOnce() + Send + 'static>(&self, f: F) -> crate::Result<()> {
    self
      .window
      .dispatcher
      .run_on_main_thread(f)
      .map_err(Into::into)
  }

  /// The label of this window.
  pub fn label(&self) -> &str {
    &self.window.label
  }

  /// Registers a window event listener.
  pub fn on_window_event<F: Fn(&WindowEvent) + Send + 'static>(&self, f: F) {
    self
      .window
      .dispatcher
      .on_window_event(move |event| f(&event.clone().into()));
  }
}

/// Menu APIs
#[cfg(desktop)]
impl<R: Runtime> Window<R> {
  /// Registers a global menu event listener.
  ///
  /// Note that this handler is called for any menu event,
  /// whether it is coming from this window, another window or from the tray icon menu.
  ///
  /// Also note that this handler will not be called if
  /// the window used to register it was closed.
  ///
  /// # Examples
  /// ```
  /// use tauri::menu::{Menu, Submenu, MenuItem};
  /// tauri::Builder::default()
  ///   .setup(|app| {
  ///     let handle = app.handle();
  ///     let save_menu_item = MenuItem::new(handle, "Save", true, None);
  ///     let menu = Menu::with_items(handle, &[
  ///       &Submenu::with_items(handle, "File", true, &[
  ///         &save_menu_item,
  ///       ])?,
  ///     ])?;
  ///     let window = tauri::WindowBuilder::new(app, "editor")
  ///       .menu(menu)
  ///       .build()
  ///       .unwrap();
  ///
  ///     window.on_menu_event(move |window, event| {
  ///       if event.id == save_menu_item.id() {
  ///           // save menu item
  ///       }
  ///     });
  ///
  ///     Ok(())
  ///   });
  /// ```
  pub fn on_menu_event<F: Fn(&Window<R>, crate::menu::MenuEvent) + Send + Sync + 'static>(
    &self,
    f: F,
  ) {
    self
      .manager
      .menu
      .event_listeners
      .lock()
      .unwrap()
      .insert(self.label().to_string(), Box::new(f));
  }

  pub(crate) fn menu_lock(&self) -> std::sync::MutexGuard<'_, Option<WindowMenu<R>>> {
    self.menu.lock().expect("poisoned window")
  }

  #[cfg_attr(target_os = "macos", allow(dead_code))]
  pub(crate) fn has_app_wide_menu(&self) -> bool {
    self
      .menu_lock()
      .as_ref()
      .map(|m| m.is_app_wide)
      .unwrap_or(false)
  }

  #[cfg_attr(target_os = "macos", allow(dead_code))]
  pub(crate) fn is_menu_in_use<I: PartialEq<MenuId>>(&self, id: &I) -> bool {
    self
      .menu_lock()
      .as_ref()
      .map(|m| id.eq(m.menu.id()))
      .unwrap_or(false)
  }

  /// Returns this window menu .
  pub fn menu(&self) -> Option<Menu<R>> {
    self.menu_lock().as_ref().map(|m| m.menu.clone())
  }

  /// Sets the window menu and returns the previous one.
  ///
  /// ## Platform-specific:
  ///
  /// - **macOS:** Unsupported. The menu on macOS is app-wide and not specific to one
  /// window, if you need to set it, use [`AppHandle::set_menu`] instead.
  #[cfg_attr(target_os = "macos", allow(unused_variables))]
  pub fn set_menu(&self, menu: Menu<R>) -> crate::Result<Option<Menu<R>>> {
    let prev_menu = self.remove_menu()?;

    self.manager.menu.insert_menu_into_stash(&menu);

    let window = self.clone();
    let menu_ = menu.clone();
    self.run_on_main_thread(move || {
      #[cfg(windows)]
      if let Ok(hwnd) = window.hwnd() {
        let _ = menu_.inner().init_for_hwnd(hwnd.0);
      }
      #[cfg(any(
        target_os = "linux",
        target_os = "dragonfly",
        target_os = "freebsd",
        target_os = "netbsd",
        target_os = "openbsd"
      ))]
      if let (Ok(gtk_window), Ok(gtk_box)) = (window.gtk_window(), window.default_vbox()) {
        let _ = menu_
          .inner()
          .init_for_gtk_window(&gtk_window, Some(&gtk_box));
      }
    })?;

    self.menu_lock().replace(WindowMenu {
      is_app_wide: false,
      menu,
    });

    Ok(prev_menu)
  }

  /// Removes the window menu and returns it.
  ///
  /// ## Platform-specific:
  ///
  /// - **macOS:** Unsupported. The menu on macOS is app-wide and not specific to one
  /// window, if you need to remove it, use [`AppHandle::remove_menu`] instead.
  pub fn remove_menu(&self) -> crate::Result<Option<Menu<R>>> {
    let prev_menu = self.menu_lock().take().map(|m| m.menu);

    // remove from the window
    #[cfg_attr(target_os = "macos", allow(unused_variables))]
    if let Some(menu) = &prev_menu {
      let window = self.clone();
      let menu = menu.clone();
      self.run_on_main_thread(move || {
        #[cfg(windows)]
        if let Ok(hwnd) = window.hwnd() {
          let _ = menu.inner().remove_for_hwnd(hwnd.0);
        }
        #[cfg(any(
          target_os = "linux",
          target_os = "dragonfly",
          target_os = "freebsd",
          target_os = "netbsd",
          target_os = "openbsd"
        ))]
        if let Ok(gtk_window) = window.gtk_window() {
          let _ = menu.inner().remove_for_gtk_window(&gtk_window);
        }
      })?;
    }

    self
      .manager
      .remove_menu_from_stash_by_id(prev_menu.as_ref().map(|m| m.id()));

    Ok(prev_menu)
  }

  /// Hides the window menu.
  pub fn hide_menu(&self) -> crate::Result<()> {
    // remove from the window
    #[cfg_attr(target_os = "macos", allow(unused_variables))]
    if let Some(window_menu) = &*self.menu_lock() {
      let window = self.clone();
      let menu_ = window_menu.menu.clone();
      self.run_on_main_thread(move || {
        #[cfg(windows)]
        if let Ok(hwnd) = window.hwnd() {
          let _ = menu_.inner().hide_for_hwnd(hwnd.0);
        }
        #[cfg(any(
          target_os = "linux",
          target_os = "dragonfly",
          target_os = "freebsd",
          target_os = "netbsd",
          target_os = "openbsd"
        ))]
        if let Ok(gtk_window) = window.gtk_window() {
          let _ = menu_.inner().hide_for_gtk_window(&gtk_window);
        }
      })?;
    }

    Ok(())
  }

  /// Shows the window menu.
  pub fn show_menu(&self) -> crate::Result<()> {
    // remove from the window
    #[cfg_attr(target_os = "macos", allow(unused_variables))]
    if let Some(window_menu) = &*self.menu_lock() {
      let window = self.clone();
      let menu_ = window_menu.menu.clone();
      self.run_on_main_thread(move || {
        #[cfg(windows)]
        if let Ok(hwnd) = window.hwnd() {
          let _ = menu_.inner().show_for_hwnd(hwnd.0);
        }
        #[cfg(any(
          target_os = "linux",
          target_os = "dragonfly",
          target_os = "freebsd",
          target_os = "netbsd",
          target_os = "openbsd"
        ))]
        if let Ok(gtk_window) = window.gtk_window() {
          let _ = menu_.inner().show_for_gtk_window(&gtk_window);
        }
      })?;
    }

    Ok(())
  }

  /// Shows the window menu.
  pub fn is_menu_visible(&self) -> crate::Result<bool> {
    // remove from the window
    #[cfg_attr(target_os = "macos", allow(unused_variables))]
    if let Some(window_menu) = &*self.menu_lock() {
      let (tx, rx) = std::sync::mpsc::channel();
      let window = self.clone();
      let menu_ = window_menu.menu.clone();
      self.run_on_main_thread(move || {
        #[cfg(windows)]
        if let Ok(hwnd) = window.hwnd() {
          let _ = tx.send(menu_.inner().is_visible_on_hwnd(hwnd.0));
        }
        #[cfg(any(
          target_os = "linux",
          target_os = "dragonfly",
          target_os = "freebsd",
          target_os = "netbsd",
          target_os = "openbsd"
        ))]
        if let Ok(gtk_window) = window.gtk_window() {
          let _ = tx.send(menu_.inner().is_visible_on_gtk_window(&gtk_window));
        }
      })?;

      return Ok(rx.recv().unwrap_or(false));
    }

    Ok(false)
  }

  /// Shows the specified menu as a context menu at the cursor position.
  pub fn popup_menu<M: ContextMenu>(&self, menu: &M) -> crate::Result<()> {
    menu.popup(self.clone())
  }

  /// Shows the specified menu as a context menu at the specified position.
  ///
  /// The position is relative to the window's top-left corner.
  pub fn popup_menu_at<M: ContextMenu, P: Into<Position>>(
    &self,
    menu: &M,
    position: P,
  ) -> crate::Result<()> {
    menu.popup_at(self.clone(), position)
  }
}

/// Window getters.
impl<R: Runtime> Window<R> {
  /// Returns the scale factor that can be used to map logical pixels to physical pixels, and vice versa.
  pub fn scale_factor(&self) -> crate::Result<f64> {
    self.window.dispatcher.scale_factor().map_err(Into::into)
  }

  /// Returns the position of the top-left hand corner of the window's client area relative to the top-left hand corner of the desktop.
  pub fn inner_position(&self) -> crate::Result<PhysicalPosition<i32>> {
    self.window.dispatcher.inner_position().map_err(Into::into)
  }

  /// Returns the position of the top-left hand corner of the window relative to the top-left hand corner of the desktop.
  pub fn outer_position(&self) -> crate::Result<PhysicalPosition<i32>> {
    self.window.dispatcher.outer_position().map_err(Into::into)
  }

  /// Returns the physical size of the window's client area.
  ///
  /// The client area is the content of the window, excluding the title bar and borders.
  pub fn inner_size(&self) -> crate::Result<PhysicalSize<u32>> {
    self.window.dispatcher.inner_size().map_err(Into::into)
  }

  /// Returns the physical size of the entire window.
  ///
  /// These dimensions include the title bar and borders. If you don't want that (and you usually don't), use inner_size instead.
  pub fn outer_size(&self) -> crate::Result<PhysicalSize<u32>> {
    self.window.dispatcher.outer_size().map_err(Into::into)
  }

  /// Gets the window's current fullscreen state.
  pub fn is_fullscreen(&self) -> crate::Result<bool> {
    self.window.dispatcher.is_fullscreen().map_err(Into::into)
  }

  /// Gets the window's current minimized state.
  pub fn is_minimized(&self) -> crate::Result<bool> {
    self.window.dispatcher.is_minimized().map_err(Into::into)
  }

  /// Gets the window's current maximized state.
  pub fn is_maximized(&self) -> crate::Result<bool> {
    self.window.dispatcher.is_maximized().map_err(Into::into)
  }

  /// Gets the window's current focus state.
  pub fn is_focused(&self) -> crate::Result<bool> {
    self.window.dispatcher.is_focused().map_err(Into::into)
  }

  /// Gets the window’s current decoration state.
  pub fn is_decorated(&self) -> crate::Result<bool> {
    self.window.dispatcher.is_decorated().map_err(Into::into)
  }

  /// Gets the window’s current resizable state.
  pub fn is_resizable(&self) -> crate::Result<bool> {
    self.window.dispatcher.is_resizable().map_err(Into::into)
  }

  /// Gets the window’s native maximize button state
  ///
  /// ## Platform-specific
  ///
  /// - **Linux / iOS / Android:** Unsupported.
  pub fn is_maximizable(&self) -> crate::Result<bool> {
    self.window.dispatcher.is_maximizable().map_err(Into::into)
  }

  /// Gets the window’s native minimize button state
  ///
  /// ## Platform-specific
  ///
  /// - **Linux / iOS / Android:** Unsupported.
  pub fn is_minimizable(&self) -> crate::Result<bool> {
    self.window.dispatcher.is_minimizable().map_err(Into::into)
  }

  /// Gets the window’s native close button state
  ///
  /// ## Platform-specific
  ///
  /// - **Linux / iOS / Android:** Unsupported.
  pub fn is_closable(&self) -> crate::Result<bool> {
    self.window.dispatcher.is_closable().map_err(Into::into)
  }

  /// Gets the window's current visibility state.
  pub fn is_visible(&self) -> crate::Result<bool> {
    self.window.dispatcher.is_visible().map_err(Into::into)
  }

  /// Gets the window's current title.
  pub fn title(&self) -> crate::Result<String> {
    self.window.dispatcher.title().map_err(Into::into)
  }

  /// Returns the monitor on which the window currently resides.
  ///
  /// Returns None if current monitor can't be detected.
  pub fn current_monitor(&self) -> crate::Result<Option<Monitor>> {
    self
      .window
      .dispatcher
      .current_monitor()
      .map(|m| m.map(Into::into))
      .map_err(Into::into)
  }

  /// Returns the primary monitor of the system.
  ///
  /// Returns None if it can't identify any monitor as a primary one.
  pub fn primary_monitor(&self) -> crate::Result<Option<Monitor>> {
    self
      .window
      .dispatcher
      .primary_monitor()
      .map(|m| m.map(Into::into))
      .map_err(Into::into)
  }

  /// Returns the list of all the monitors available on the system.
  pub fn available_monitors(&self) -> crate::Result<Vec<Monitor>> {
    self
      .window
      .dispatcher
      .available_monitors()
      .map(|m| m.into_iter().map(Into::into).collect())
      .map_err(Into::into)
  }

  /// Returns the native handle that is used by this window.
  #[cfg(target_os = "macos")]
  pub fn ns_window(&self) -> crate::Result<*mut std::ffi::c_void> {
    self
      .window
      .dispatcher
      .raw_window_handle()
      .map_err(Into::into)
      .and_then(|handle| {
        if let raw_window_handle::RawWindowHandle::AppKit(h) = handle {
          Ok(h.ns_window)
        } else {
          Err(crate::Error::InvalidWindowHandle)
        }
      })
  }

  /// Returns the pointer to the content view of this window.
  #[cfg(target_os = "macos")]
  pub fn ns_view(&self) -> crate::Result<*mut std::ffi::c_void> {
    self
      .window
      .dispatcher
      .raw_window_handle()
      .map_err(Into::into)
      .and_then(|handle| {
        if let raw_window_handle::RawWindowHandle::AppKit(h) = handle {
          Ok(h.ns_view)
        } else {
          Err(crate::Error::InvalidWindowHandle)
        }
      })
  }

  /// Returns the native handle that is used by this window.
  #[cfg(windows)]
  pub fn hwnd(&self) -> crate::Result<HWND> {
    self
      .window
      .dispatcher
      .raw_window_handle()
      .map_err(Into::into)
      .and_then(|handle| {
        if let raw_window_handle::RawWindowHandle::Win32(h) = handle {
          Ok(HWND(h.hwnd as _))
        } else {
          Err(crate::Error::InvalidWindowHandle)
        }
      })
  }

  /// Returns the `ApplicationWindow` from gtk crate that is used by this window.
  ///
  /// Note that this type can only be used on the main thread.
  #[cfg(any(
    target_os = "linux",
    target_os = "dragonfly",
    target_os = "freebsd",
    target_os = "netbsd",
    target_os = "openbsd"
  ))]
  pub fn gtk_window(&self) -> crate::Result<gtk::ApplicationWindow> {
    self.window.dispatcher.gtk_window().map_err(Into::into)
  }

  /// Returns the vertical [`gtk::Box`] that is added by default as the sole child of this window.
  ///
  /// Note that this type can only be used on the main thread.
  #[cfg(any(
    target_os = "linux",
    target_os = "dragonfly",
    target_os = "freebsd",
    target_os = "netbsd",
    target_os = "openbsd"
  ))]
  pub fn default_vbox(&self) -> crate::Result<gtk::Box> {
    self.window.dispatcher.default_vbox().map_err(Into::into)
  }

  /// Returns the current window theme.
  ///
  /// ## Platform-specific
  ///
  /// - **macOS**: Only supported on macOS 10.14+.
  pub fn theme(&self) -> crate::Result<Theme> {
    self.window.dispatcher.theme().map_err(Into::into)
  }
}

/// Desktop window setters and actions.
#[cfg(desktop)]
impl<R: Runtime> Window<R> {
  /// Centers the window.
  pub fn center(&self) -> crate::Result<()> {
    self.window.dispatcher.center().map_err(Into::into)
  }

  /// Requests user attention to the window, this has no effect if the application
  /// is already focused. How requesting for user attention manifests is platform dependent,
  /// see `UserAttentionType` for details.
  ///
  /// Providing `None` will unset the request for user attention. Unsetting the request for
  /// user attention might not be done automatically by the WM when the window receives input.
  ///
  /// ## Platform-specific
  ///
  /// - **macOS:** `None` has no effect.
  /// - **Linux:** Urgency levels have the same effect.
  pub fn request_user_attention(
    &self,
    request_type: Option<UserAttentionType>,
  ) -> crate::Result<()> {
    self
      .window
      .dispatcher
      .request_user_attention(request_type)
      .map_err(Into::into)
  }

  /// Determines if this window should be resizable.
  /// When resizable is set to false, native window's maximize button is automatically disabled.
  pub fn set_resizable(&self, resizable: bool) -> crate::Result<()> {
    self
      .window
      .dispatcher
      .set_resizable(resizable)
      .map_err(Into::into)
  }

  /// Determines if this window's native maximize button should be enabled.
  /// If resizable is set to false, this setting is ignored.
  ///
  /// ## Platform-specific
  ///
  /// - **macOS:** Disables the "zoom" button in the window titlebar, which is also used to enter fullscreen mode.
  /// - **Linux / iOS / Android:** Unsupported.
  pub fn set_maximizable(&self, maximizable: bool) -> crate::Result<()> {
    self
      .window
      .dispatcher
      .set_maximizable(maximizable)
      .map_err(Into::into)
  }

  /// Determines if this window's native minize button should be enabled.
  ///
  /// ## Platform-specific
  ///
  /// - **Linux / iOS / Android:** Unsupported.
  pub fn set_minimizable(&self, minimizable: bool) -> crate::Result<()> {
    self
      .window
      .dispatcher
      .set_minimizable(minimizable)
      .map_err(Into::into)
  }

  /// Determines if this window's native close button should be enabled.
  ///
  /// ## Platform-specific
  ///
  /// - **Linux:** "GTK+ will do its best to convince the window manager not to show a close button.
  ///   Depending on the system, this function may not have any effect when called on a window that is already visible"
  /// - **iOS / Android:** Unsupported.
  pub fn set_closable(&self, closable: bool) -> crate::Result<()> {
    self
      .window
      .dispatcher
      .set_closable(closable)
      .map_err(Into::into)
  }

  /// Set this window's title.
  pub fn set_title(&self, title: &str) -> crate::Result<()> {
    self
      .window
      .dispatcher
      .set_title(title.to_string())
      .map_err(Into::into)
  }

  /// Maximizes this window.
  pub fn maximize(&self) -> crate::Result<()> {
    self.window.dispatcher.maximize().map_err(Into::into)
  }

  /// Un-maximizes this window.
  pub fn unmaximize(&self) -> crate::Result<()> {
    self.window.dispatcher.unmaximize().map_err(Into::into)
  }

  /// Minimizes this window.
  pub fn minimize(&self) -> crate::Result<()> {
    self.window.dispatcher.minimize().map_err(Into::into)
  }

  /// Un-minimizes this window.
  pub fn unminimize(&self) -> crate::Result<()> {
    self.window.dispatcher.unminimize().map_err(Into::into)
  }

  /// Show this window.
  pub fn show(&self) -> crate::Result<()> {
    self.window.dispatcher.show().map_err(Into::into)
  }

  /// Hide this window.
  pub fn hide(&self) -> crate::Result<()> {
    self.window.dispatcher.hide().map_err(Into::into)
  }

  /// Closes this window.
  /// # Panics
  ///
  /// - Panics if the event loop is not running yet, usually when called on the [`setup`](crate::Builder#method.setup) closure.
  /// - Panics when called on the main thread, usually on the [`run`](crate::App#method.run) closure.
  ///
  /// You can spawn a task to use the API using [`crate::async_runtime::spawn`] or [`std::thread::spawn`] to prevent the panic.
  pub fn close(&self) -> crate::Result<()> {
    self.window.dispatcher.close().map_err(Into::into)
  }

  /// Determines if this window should be [decorated].
  ///
  /// [decorated]: https://en.wikipedia.org/wiki/Window_(computing)#Window_decoration
  pub fn set_decorations(&self, decorations: bool) -> crate::Result<()> {
    self
      .window
      .dispatcher
      .set_decorations(decorations)
      .map_err(Into::into)
  }

  /// Determines if this window should have shadow.
  ///
  /// ## Platform-specific
  ///
  /// - **Windows:**
  ///   - `false` has no effect on decorated window, shadow are always ON.
  ///   - `true` will make ndecorated window have a 1px white border,
  /// and on Windows 11, it will have a rounded corners.
  /// - **Linux:** Unsupported.
  pub fn set_shadow(&self, enable: bool) -> crate::Result<()> {
    self
      .window
      .dispatcher
      .set_shadow(enable)
      .map_err(Into::into)
  }

  /// Sets window effects, pass [`None`] to clear any effects applied if possible.
  ///
  /// Requires the window to be transparent.
  ///
  /// See [`EffectsBuilder`] for a convenient builder for [`WindowEffectsConfig`].
  ///
  ///
  /// ```rust,no_run
  /// use tauri::{Manager, window::{Color, Effect, EffectState, EffectsBuilder}};
  /// tauri::Builder::default()
  ///   .setup(|app| {
  ///     let window = app.get_window("main").unwrap();
  ///     window.set_effects(
  ///       EffectsBuilder::new()
  ///         .effect(Effect::Popover)
  ///         .state(EffectState::Active)
  ///         .radius(5.)
  ///         .color(Color(0, 0, 0, 255))
  ///         .build(),
  ///     )?;
  ///     Ok(())
  ///   });
  /// ```
  ///
  /// ## Platform-specific:
  ///
  /// - **Windows**: If using decorations or shadows, you may want to try this workaround <https://github.com/tauri-apps/tao/issues/72#issuecomment-975607891>
  /// - **Linux**: Unsupported
  pub fn set_effects<E: Into<Option<WindowEffectsConfig>>>(&self, effects: E) -> crate::Result<()> {
    let effects = effects.into();
    let window = self.clone();
    self.run_on_main_thread(move || {
      let _ = crate::vibrancy::set_window_effects(&window, effects);
    })
  }

  /// Determines if this window should always be below other windows.
  pub fn set_always_on_bottom(&self, always_on_bottom: bool) -> crate::Result<()> {
    self
      .window
      .dispatcher
      .set_always_on_bottom(always_on_bottom)
      .map_err(Into::into)
  }

  /// Determines if this window should always be on top of other windows.
  pub fn set_always_on_top(&self, always_on_top: bool) -> crate::Result<()> {
    self
      .window
      .dispatcher
      .set_always_on_top(always_on_top)
      .map_err(Into::into)
  }

  /// Sets whether the window should be visible on all workspaces or virtual desktops.
  pub fn set_visible_on_all_workspaces(
    &self,
    visible_on_all_workspaces: bool,
  ) -> crate::Result<()> {
    self
      .window
      .dispatcher
      .set_visible_on_all_workspaces(visible_on_all_workspaces)
      .map_err(Into::into)
  }

  /// Prevents the window contents from being captured by other apps.
  pub fn set_content_protected(&self, protected: bool) -> crate::Result<()> {
    self
      .window
      .dispatcher
      .set_content_protected(protected)
      .map_err(Into::into)
  }

  /// Resizes this window.
  pub fn set_size<S: Into<Size>>(&self, size: S) -> crate::Result<()> {
    self
      .window
      .dispatcher
      .set_size(size.into())
      .map_err(Into::into)
  }

  /// Sets this window's minimum size.
  pub fn set_min_size<S: Into<Size>>(&self, size: Option<S>) -> crate::Result<()> {
    self
      .window
      .dispatcher
      .set_min_size(size.map(|s| s.into()))
      .map_err(Into::into)
  }

  /// Sets this window's maximum size.
  pub fn set_max_size<S: Into<Size>>(&self, size: Option<S>) -> crate::Result<()> {
    self
      .window
      .dispatcher
      .set_max_size(size.map(|s| s.into()))
      .map_err(Into::into)
  }

  /// Sets this window's position.
  pub fn set_position<Pos: Into<Position>>(&self, position: Pos) -> crate::Result<()> {
    self
      .window
      .dispatcher
      .set_position(position.into())
      .map_err(Into::into)
  }

  /// Determines if this window should be fullscreen.
  pub fn set_fullscreen(&self, fullscreen: bool) -> crate::Result<()> {
    self
      .window
      .dispatcher
      .set_fullscreen(fullscreen)
      .map_err(Into::into)
  }

  /// Bring the window to front and focus.
  pub fn set_focus(&self) -> crate::Result<()> {
    self.window.dispatcher.set_focus().map_err(Into::into)
  }

  /// Sets this window' icon.
  pub fn set_icon(&self, icon: Icon) -> crate::Result<()> {
    self
      .window
      .dispatcher
      .set_icon(icon.try_into()?)
      .map_err(Into::into)
  }

  /// Whether to hide the window icon from the taskbar or not.
  ///
  /// ## Platform-specific
  ///
  /// - **macOS:** Unsupported.
  pub fn set_skip_taskbar(&self, skip: bool) -> crate::Result<()> {
    self
      .window
      .dispatcher
      .set_skip_taskbar(skip)
      .map_err(Into::into)
  }

  /// Grabs the cursor, preventing it from leaving the window.
  ///
  /// There's no guarantee that the cursor will be hidden. You should
  /// hide it by yourself if you want so.
  ///
  /// ## Platform-specific
  ///
  /// - **Linux:** Unsupported.
  /// - **macOS:** This locks the cursor in a fixed location, which looks visually awkward.
  pub fn set_cursor_grab(&self, grab: bool) -> crate::Result<()> {
    self
      .window
      .dispatcher
      .set_cursor_grab(grab)
      .map_err(Into::into)
  }

  /// Modifies the cursor's visibility.
  ///
  /// If `false`, this will hide the cursor. If `true`, this will show the cursor.
  ///
  /// ## Platform-specific
  ///
  /// - **Windows:** The cursor is only hidden within the confines of the window.
  /// - **macOS:** The cursor is hidden as long as the window has input focus, even if the cursor is
  ///   outside of the window.
  pub fn set_cursor_visible(&self, visible: bool) -> crate::Result<()> {
    self
      .window
      .dispatcher
      .set_cursor_visible(visible)
      .map_err(Into::into)
  }

  /// Modifies the cursor icon of the window.
  pub fn set_cursor_icon(&self, icon: CursorIcon) -> crate::Result<()> {
    self
      .window
      .dispatcher
      .set_cursor_icon(icon)
      .map_err(Into::into)
  }

  /// Changes the position of the cursor in window coordinates.
  pub fn set_cursor_position<Pos: Into<Position>>(&self, position: Pos) -> crate::Result<()> {
    self
      .window
      .dispatcher
      .set_cursor_position(position)
      .map_err(Into::into)
  }

  /// Ignores the window cursor events.
  pub fn set_ignore_cursor_events(&self, ignore: bool) -> crate::Result<()> {
    self
      .window
      .dispatcher
      .set_ignore_cursor_events(ignore)
      .map_err(Into::into)
  }

  /// Starts dragging the window.
  pub fn start_dragging(&self) -> crate::Result<()> {
    self.window.dispatcher.start_dragging().map_err(Into::into)
  }

  /// Starts resize-dragging the window.
  pub fn start_resize_dragging(&self, direction: ResizeDirection) -> crate::Result<()> {
    self
      .window
      .dispatcher
      .start_resize_dragging(direction)
      .map_err(Into::into)
  }

  /// Sets the taskbar progress state.
  ///
  /// ## Platform-specific
  ///
  /// - **Linux / macOS**: Progress bar is app-wide and not specific to this window.
  /// - **Linux**: Only supported desktop environments with `libunity` (e.g. GNOME).
  /// - **iOS / Android:** Unsupported.
  pub fn set_progress_bar(
    &self,
    progress_state: crate::utils::ProgressBarState,
  ) -> crate::Result<()> {
    self
      .window
      .dispatcher
      .set_progress_bar(progress_state)
      .map_err(Into::into)
  }
}

<<<<<<< HEAD
=======
/// Webview APIs.
impl<R: Runtime> Window<R> {
  /// Returns the current url of the webview.
  // TODO: in v2, change this type to Result
  pub fn url(&self) -> Url {
    self.window.dispatcher.url().unwrap()
  }

  /// Navigates the webview to the defined url.
  pub fn navigate(&mut self, url: Url) {
    self.window.dispatcher.navigate(url).unwrap();
  }

  fn is_local_url(&self, current_url: &Url) -> bool {
    self.manager.get_url().make_relative(current_url).is_some()
      || {
        let protocol_url = self.manager.protocol_url();
        current_url.scheme() == protocol_url.scheme()
          && current_url.domain() == protocol_url.domain()
      }
      || (cfg!(dev) && current_url.domain() == Some("tauri.localhost"))
  }

  /// Handles this window receiving an [`InvokeRequest`].
  pub fn on_message(self, request: InvokeRequest, responder: Box<OwnedInvokeResponder<R>>) {
    let manager = self.manager.clone();
    let current_url = self.url();
    let is_local = self.is_local_url(&current_url);

    let custom_responder = self.manager.window.invoke_responder.clone();

    let resolver = InvokeResolver::new(
      self.clone(),
      Arc::new(Mutex::new(Some(Box::new(
        #[allow(unused_variables)]
        move |window: Window<R>, cmd, response, callback, error| {
          if let Some(responder) = &custom_responder {
            (responder)(&window, &cmd, &response, callback, error);
          }

          responder(window, cmd, response, callback, error);
        },
      )))),
      request.cmd.clone(),
      request.callback,
      request.error,
    );

    #[cfg(mobile)]
    let app_handle = self.app_handle.clone();

    let message = InvokeMessage::new(
      self,
      manager.state(),
      request.cmd.to_string(),
      request.body,
      request.headers,
    );

    let resolved_acl = manager
      .runtime_authority
      .resolve_access(
        &request.cmd,
        &message.window.window.label,
        if is_local {
          Origin::Local
        } else {
          Origin::Remote {
            domain: current_url
              .domain()
              .map(|d| d.to_string())
              .unwrap_or_default(),
          }
        },
      )
      .cloned();

    let mut invoke = Invoke {
      message,
      resolver: resolver.clone(),
      acl: resolved_acl,
    };

    if request.cmd.starts_with("plugin:") {
      if request.cmd != crate::ipc::channel::FETCH_CHANNEL_DATA_COMMAND && invoke.acl.is_none() {
        invoke.resolver.reject("NOT ALLOWED");
        return;
      }

      let command = invoke.message.command.replace("plugin:", "");
      let mut tokens = command.split('|');
      // safe to unwrap: split always has a least one item
      let plugin = tokens.next().unwrap();
      invoke.message.command = tokens
        .next()
        .map(|c| c.to_string())
        .unwrap_or_else(String::new);

      let command = invoke.message.command.clone();

      #[cfg(mobile)]
      let message = invoke.message.clone();

      #[allow(unused_mut)]
      let mut handled = manager.extend_api(plugin, invoke);

      #[cfg(mobile)]
      {
        if !handled {
          handled = true;

          fn load_channels<R: Runtime>(payload: &serde_json::Value, window: &Window<R>) {
            use std::str::FromStr;

            if let serde_json::Value::Object(map) = payload {
              for v in map.values() {
                if let serde_json::Value::String(s) = v {
                  let _ = crate::ipc::JavaScriptChannelId::from_str(s)
                    .map(|id| id.channel_on(window.clone()));
                }
              }
            }
          }

          let payload = message.payload.into_json();
          // initialize channels
          load_channels(&payload, &message.window);

          let resolver_ = resolver.clone();
          #[cfg(feature = "span")]
          let _span = tracing::debug_span!("ipc::request::mobile_plugin").entered();
          if let Err(e) = crate::plugin::mobile::run_command(
            plugin,
            &app_handle,
            message.command,
            payload,
            move |response| match response {
              Ok(r) => resolver_.resolve(r),
              Err(e) => resolver_.reject(e),
            },
          ) {
            resolver.reject(e.to_string());
            return;
          }
        }
      }

      if !handled {
        resolver.reject(format!("Command {command} not found"));
      }
    } else {
      let command = invoke.message.command.clone();
      let handled = manager.run_invoke_handler(invoke);
      if !handled {
        resolver.reject(format!("Command {command} not found"));
      }
    }
  }

  /// Evaluates JavaScript on this window.
  pub fn eval(&self, js: &str) -> crate::Result<()> {
    self.window.dispatcher.eval_script(js).map_err(Into::into)
  }

  /// Register a JS event listener and return its identifier.
  pub(crate) fn listen_js(
    &self,
    window_label: Option<String>,
    event: String,
    handler: CallbackFn,
  ) -> crate::Result<EventId> {
    let event_id = self.manager.listeners().next_event_id();

    self.eval(&crate::event::listen_js(
      self.manager().listeners().listeners_object_name(),
      &format!("'{}'", event),
      event_id,
      window_label.as_deref(),
      &format!("window['_{}']", handler.0),
    ))?;

    self
      .js_event_listeners
      .lock()
      .unwrap()
      .entry(JsEventListenerKey {
        window_label,
        event,
      })
      .or_default()
      .insert(event_id);

    Ok(event_id)
  }

  /// Unregister a JS event listener.
  pub(crate) fn unlisten_js(&self, event: &str, id: EventId) -> crate::Result<()> {
    self.eval(&crate::event::unlisten_js(
      self.manager().listeners().listeners_object_name(),
      event,
      id,
    ))?;

    let mut empty = None;
    let mut js_listeners = self.js_event_listeners.lock().unwrap();
    let iter = js_listeners.iter_mut();
    for (key, ids) in iter {
      if ids.contains(&id) {
        ids.remove(&id);
        if ids.is_empty() {
          empty.replace(key.clone());
        }
        break;
      }
    }

    if let Some(key) = empty {
      js_listeners.remove(&key);
    }

    Ok(())
  }

  pub(crate) fn emit_js(&self, emit_args: &EmitArgs) -> crate::Result<()> {
    self.eval(&crate::event::emit_js(
      self.manager().listeners().function_name(),
      emit_args,
    )?)?;
    Ok(())
  }

  /// Whether this window registered a listener to an event from the given window and event name.
  pub(crate) fn has_js_listener(&self, window_label: Option<String>, event: &str) -> bool {
    let listeners = self.js_event_listeners.lock().unwrap();

    if let Some(label) = window_label {
      let event = event.to_string();
      // window-specific event is also triggered on global events, so we check that
      listeners.contains_key(&JsEventListenerKey {
        window_label: Some(label),
        event: event.clone(),
      }) || listeners.contains_key(&JsEventListenerKey {
        window_label: None,
        event,
      })
    } else {
      // for global events, any listener is triggered
      listeners.keys().any(|k| k.event == event)
    }
  }

  /// Opens the developer tools window (Web Inspector).
  /// The devtools is only enabled on debug builds or with the `devtools` feature flag.
  ///
  /// ## Platform-specific
  ///
  /// - **macOS:** Only supported on macOS 10.15+.
  /// This is a private API on macOS, so you cannot use this if your application will be published on the App Store.
  ///
  /// # Examples
  ///
  /// ```rust,no_run
  /// use tauri::Manager;
  /// tauri::Builder::default()
  ///   .setup(|app| {
  ///     #[cfg(debug_assertions)]
  ///     app.get_window("main").unwrap().open_devtools();
  ///     Ok(())
  ///   });
  /// ```
  #[cfg(any(debug_assertions, feature = "devtools"))]
  #[cfg_attr(docsrs, doc(cfg(any(debug_assertions, feature = "devtools"))))]
  pub fn open_devtools(&self) {
    self.window.dispatcher.open_devtools();
  }

  /// Closes the developer tools window (Web Inspector).
  /// The devtools is only enabled on debug builds or with the `devtools` feature flag.
  ///
  /// ## Platform-specific
  ///
  /// - **macOS:** Only supported on macOS 10.15+.
  /// This is a private API on macOS, so you cannot use this if your application will be published on the App Store.
  /// - **Windows:** Unsupported.
  ///
  /// # Examples
  ///
  /// ```rust,no_run
  /// use tauri::Manager;
  /// tauri::Builder::default()
  ///   .setup(|app| {
  ///     #[cfg(debug_assertions)]
  ///     {
  ///       let window = app.get_window("main").unwrap();
  ///       window.open_devtools();
  ///       std::thread::spawn(move || {
  ///         std::thread::sleep(std::time::Duration::from_secs(10));
  ///         window.close_devtools();
  ///       });
  ///     }
  ///     Ok(())
  ///   });
  /// ```
  #[cfg(any(debug_assertions, feature = "devtools"))]
  #[cfg_attr(docsrs, doc(cfg(any(debug_assertions, feature = "devtools"))))]
  pub fn close_devtools(&self) {
    self.window.dispatcher.close_devtools();
  }

  /// Checks if the developer tools window (Web Inspector) is opened.
  /// The devtools is only enabled on debug builds or with the `devtools` feature flag.
  ///
  /// ## Platform-specific
  ///
  /// - **macOS:** Only supported on macOS 10.15+.
  /// This is a private API on macOS, so you cannot use this if your application will be published on the App Store.
  /// - **Windows:** Unsupported.
  ///
  /// # Examples
  ///
  /// ```rust,no_run
  /// use tauri::Manager;
  /// tauri::Builder::default()
  ///   .setup(|app| {
  ///     #[cfg(debug_assertions)]
  ///     {
  ///       let window = app.get_window("main").unwrap();
  ///       if !window.is_devtools_open() {
  ///         window.open_devtools();
  ///       }
  ///     }
  ///     Ok(())
  ///   });
  /// ```
  #[cfg(any(debug_assertions, feature = "devtools"))]
  #[cfg_attr(docsrs, doc(cfg(any(debug_assertions, feature = "devtools"))))]
  pub fn is_devtools_open(&self) -> bool {
    self
      .window
      .dispatcher
      .is_devtools_open()
      .unwrap_or_default()
  }
}

>>>>>>> 74a2a603
/// Event system APIs.
impl<R: Runtime> Window<R> {
  /// Listen to an event on this window.
  ///
  /// # Examples
  /// ```
  /// use tauri::Manager;
  ///
  /// tauri::Builder::default()
  ///   .setup(|app| {
  ///     let window = app.get_window("main").unwrap();
  ///     window.listen("component-loaded", move |event| {
  ///       println!("window just loaded a component");
  ///     });
  ///
  ///     Ok(())
  ///   });
  /// ```
  pub fn listen<F>(&self, event: impl Into<String>, handler: F) -> EventId
  where
    F: Fn(Event) + Send + 'static,
  {
    // TODO: listen on all webviews
    self.manager.listen(event.into(), None, handler)
  }

  /// Unlisten to an event on this window.
  ///
  /// # Examples
  /// ```
  /// use tauri::Manager;
  ///
  /// tauri::Builder::default()
  ///   .setup(|app| {
  ///     let window = app.get_window("main").unwrap();
  ///     let window_ = window.clone();
  ///     let handler = window.listen("component-loaded", move |event| {
  ///       println!("window just loaded a component");
  ///
  ///       // we no longer need to listen to the event
  ///       // we also could have used `window.once` instead
  ///       window_.unlisten(event.id());
  ///     });
  ///
  ///     // stop listening to the event when you do not need it anymore
  ///     window.unlisten(handler);
  ///
  ///
  ///     Ok(())
  ///   });
  /// ```
  pub fn unlisten(&self, id: EventId) {
    self.manager.unlisten(id)
  }

  /// Listen to an event on this window only once.
  ///
  /// See [`Self::listen`] for more information.
  pub fn once<F>(&self, event: impl Into<String>, handler: F)
  where
    F: FnOnce(Event) + Send + 'static,
  {
    // TODO: listen on all webviews
    self.manager.once(event.into(), None, handler)
  }
}

/// The [`WindowEffectsConfig`] object builder
#[derive(Default)]
pub struct EffectsBuilder(WindowEffectsConfig);
impl EffectsBuilder {
  /// Create a new [`WindowEffectsConfig`] builder
  pub fn new() -> Self {
    Self(WindowEffectsConfig::default())
  }

  /// Adds effect to the [`WindowEffectsConfig`] `effects` field
  pub fn effect(mut self, effect: Effect) -> Self {
    self.0.effects.push(effect);
    self
  }

  /// Adds effects to the [`WindowEffectsConfig`] `effects` field
  pub fn effects<I: IntoIterator<Item = Effect>>(mut self, effects: I) -> Self {
    self.0.effects.extend(effects);
    self
  }

  /// Clears the [`WindowEffectsConfig`] `effects` field
  pub fn clear_effects(mut self) -> Self {
    self.0.effects.clear();
    self
  }

  /// Sets `state` field for the [`WindowEffectsConfig`] **macOS Only**
  pub fn state(mut self, state: EffectState) -> Self {
    self.0.state = Some(state);
    self
  }
  /// Sets `radius` field fo the [`WindowEffectsConfig`] **macOS Only**
  pub fn radius(mut self, radius: f64) -> Self {
    self.0.radius = Some(radius);
    self
  }
  /// Sets `color` field fo the [`WindowEffectsConfig`] **Windows Only**
  pub fn color(mut self, color: Color) -> Self {
    self.0.color = Some(color);
    self
  }

  /// Builds a [`WindowEffectsConfig`]
  pub fn build(self) -> WindowEffectsConfig {
    self.0
  }
}

impl From<WindowEffectsConfig> for EffectsBuilder {
  fn from(value: WindowEffectsConfig) -> Self {
    Self(value)
  }
}

#[cfg(test)]
mod tests {
  #[test]
  fn window_is_send_sync() {
    crate::test_utils::assert_send::<super::Window>();
    crate::test_utils::assert_sync::<super::Window>();
  }
}<|MERGE_RESOLUTION|>--- conflicted
+++ resolved
@@ -6,35 +6,19 @@
 
 pub(crate) mod plugin;
 
-<<<<<<< HEAD
+use tauri_runtime::ResizeDirection;
 use tauri_runtime::{
   webview::PendingWebview,
   window::dpi::{PhysicalPosition, PhysicalSize},
 };
-=======
-use http::HeaderMap;
-pub use tauri_runtime::window::PageLoadEvent;
-use tauri_runtime::ResizeDirection;
->>>>>>> 74a2a603
 pub use tauri_utils::{config::Color, WindowEffect as Effect, WindowEffectState as EffectState};
 
 use crate::{
-<<<<<<< HEAD
   app::AppHandle,
   command::{CommandArg, CommandItem},
   event::{Event, EventId, EventSource},
   ipc::InvokeError,
   manager::{webview::WebviewLabelDef, AppManager},
-=======
-  app::{AppHandle, UriSchemeResponder},
-  command::{CommandArg, CommandItem, Origin},
-  event::{EmitArgs, Event, EventId},
-  ipc::{
-    CallbackFn, Invoke, InvokeBody, InvokeError, InvokeMessage, InvokeResolver,
-    OwnedInvokeResponder,
-  },
-  manager::AppManager,
->>>>>>> 74a2a603
   runtime::{
     monitor::Monitor as RuntimeMonitor,
     window::{DetachedWindow, PendingWindow, WindowBuilder as _},
@@ -1817,354 +1801,6 @@
   }
 }
 
-<<<<<<< HEAD
-=======
-/// Webview APIs.
-impl<R: Runtime> Window<R> {
-  /// Returns the current url of the webview.
-  // TODO: in v2, change this type to Result
-  pub fn url(&self) -> Url {
-    self.window.dispatcher.url().unwrap()
-  }
-
-  /// Navigates the webview to the defined url.
-  pub fn navigate(&mut self, url: Url) {
-    self.window.dispatcher.navigate(url).unwrap();
-  }
-
-  fn is_local_url(&self, current_url: &Url) -> bool {
-    self.manager.get_url().make_relative(current_url).is_some()
-      || {
-        let protocol_url = self.manager.protocol_url();
-        current_url.scheme() == protocol_url.scheme()
-          && current_url.domain() == protocol_url.domain()
-      }
-      || (cfg!(dev) && current_url.domain() == Some("tauri.localhost"))
-  }
-
-  /// Handles this window receiving an [`InvokeRequest`].
-  pub fn on_message(self, request: InvokeRequest, responder: Box<OwnedInvokeResponder<R>>) {
-    let manager = self.manager.clone();
-    let current_url = self.url();
-    let is_local = self.is_local_url(&current_url);
-
-    let custom_responder = self.manager.window.invoke_responder.clone();
-
-    let resolver = InvokeResolver::new(
-      self.clone(),
-      Arc::new(Mutex::new(Some(Box::new(
-        #[allow(unused_variables)]
-        move |window: Window<R>, cmd, response, callback, error| {
-          if let Some(responder) = &custom_responder {
-            (responder)(&window, &cmd, &response, callback, error);
-          }
-
-          responder(window, cmd, response, callback, error);
-        },
-      )))),
-      request.cmd.clone(),
-      request.callback,
-      request.error,
-    );
-
-    #[cfg(mobile)]
-    let app_handle = self.app_handle.clone();
-
-    let message = InvokeMessage::new(
-      self,
-      manager.state(),
-      request.cmd.to_string(),
-      request.body,
-      request.headers,
-    );
-
-    let resolved_acl = manager
-      .runtime_authority
-      .resolve_access(
-        &request.cmd,
-        &message.window.window.label,
-        if is_local {
-          Origin::Local
-        } else {
-          Origin::Remote {
-            domain: current_url
-              .domain()
-              .map(|d| d.to_string())
-              .unwrap_or_default(),
-          }
-        },
-      )
-      .cloned();
-
-    let mut invoke = Invoke {
-      message,
-      resolver: resolver.clone(),
-      acl: resolved_acl,
-    };
-
-    if request.cmd.starts_with("plugin:") {
-      if request.cmd != crate::ipc::channel::FETCH_CHANNEL_DATA_COMMAND && invoke.acl.is_none() {
-        invoke.resolver.reject("NOT ALLOWED");
-        return;
-      }
-
-      let command = invoke.message.command.replace("plugin:", "");
-      let mut tokens = command.split('|');
-      // safe to unwrap: split always has a least one item
-      let plugin = tokens.next().unwrap();
-      invoke.message.command = tokens
-        .next()
-        .map(|c| c.to_string())
-        .unwrap_or_else(String::new);
-
-      let command = invoke.message.command.clone();
-
-      #[cfg(mobile)]
-      let message = invoke.message.clone();
-
-      #[allow(unused_mut)]
-      let mut handled = manager.extend_api(plugin, invoke);
-
-      #[cfg(mobile)]
-      {
-        if !handled {
-          handled = true;
-
-          fn load_channels<R: Runtime>(payload: &serde_json::Value, window: &Window<R>) {
-            use std::str::FromStr;
-
-            if let serde_json::Value::Object(map) = payload {
-              for v in map.values() {
-                if let serde_json::Value::String(s) = v {
-                  let _ = crate::ipc::JavaScriptChannelId::from_str(s)
-                    .map(|id| id.channel_on(window.clone()));
-                }
-              }
-            }
-          }
-
-          let payload = message.payload.into_json();
-          // initialize channels
-          load_channels(&payload, &message.window);
-
-          let resolver_ = resolver.clone();
-          #[cfg(feature = "span")]
-          let _span = tracing::debug_span!("ipc::request::mobile_plugin").entered();
-          if let Err(e) = crate::plugin::mobile::run_command(
-            plugin,
-            &app_handle,
-            message.command,
-            payload,
-            move |response| match response {
-              Ok(r) => resolver_.resolve(r),
-              Err(e) => resolver_.reject(e),
-            },
-          ) {
-            resolver.reject(e.to_string());
-            return;
-          }
-        }
-      }
-
-      if !handled {
-        resolver.reject(format!("Command {command} not found"));
-      }
-    } else {
-      let command = invoke.message.command.clone();
-      let handled = manager.run_invoke_handler(invoke);
-      if !handled {
-        resolver.reject(format!("Command {command} not found"));
-      }
-    }
-  }
-
-  /// Evaluates JavaScript on this window.
-  pub fn eval(&self, js: &str) -> crate::Result<()> {
-    self.window.dispatcher.eval_script(js).map_err(Into::into)
-  }
-
-  /// Register a JS event listener and return its identifier.
-  pub(crate) fn listen_js(
-    &self,
-    window_label: Option<String>,
-    event: String,
-    handler: CallbackFn,
-  ) -> crate::Result<EventId> {
-    let event_id = self.manager.listeners().next_event_id();
-
-    self.eval(&crate::event::listen_js(
-      self.manager().listeners().listeners_object_name(),
-      &format!("'{}'", event),
-      event_id,
-      window_label.as_deref(),
-      &format!("window['_{}']", handler.0),
-    ))?;
-
-    self
-      .js_event_listeners
-      .lock()
-      .unwrap()
-      .entry(JsEventListenerKey {
-        window_label,
-        event,
-      })
-      .or_default()
-      .insert(event_id);
-
-    Ok(event_id)
-  }
-
-  /// Unregister a JS event listener.
-  pub(crate) fn unlisten_js(&self, event: &str, id: EventId) -> crate::Result<()> {
-    self.eval(&crate::event::unlisten_js(
-      self.manager().listeners().listeners_object_name(),
-      event,
-      id,
-    ))?;
-
-    let mut empty = None;
-    let mut js_listeners = self.js_event_listeners.lock().unwrap();
-    let iter = js_listeners.iter_mut();
-    for (key, ids) in iter {
-      if ids.contains(&id) {
-        ids.remove(&id);
-        if ids.is_empty() {
-          empty.replace(key.clone());
-        }
-        break;
-      }
-    }
-
-    if let Some(key) = empty {
-      js_listeners.remove(&key);
-    }
-
-    Ok(())
-  }
-
-  pub(crate) fn emit_js(&self, emit_args: &EmitArgs) -> crate::Result<()> {
-    self.eval(&crate::event::emit_js(
-      self.manager().listeners().function_name(),
-      emit_args,
-    )?)?;
-    Ok(())
-  }
-
-  /// Whether this window registered a listener to an event from the given window and event name.
-  pub(crate) fn has_js_listener(&self, window_label: Option<String>, event: &str) -> bool {
-    let listeners = self.js_event_listeners.lock().unwrap();
-
-    if let Some(label) = window_label {
-      let event = event.to_string();
-      // window-specific event is also triggered on global events, so we check that
-      listeners.contains_key(&JsEventListenerKey {
-        window_label: Some(label),
-        event: event.clone(),
-      }) || listeners.contains_key(&JsEventListenerKey {
-        window_label: None,
-        event,
-      })
-    } else {
-      // for global events, any listener is triggered
-      listeners.keys().any(|k| k.event == event)
-    }
-  }
-
-  /// Opens the developer tools window (Web Inspector).
-  /// The devtools is only enabled on debug builds or with the `devtools` feature flag.
-  ///
-  /// ## Platform-specific
-  ///
-  /// - **macOS:** Only supported on macOS 10.15+.
-  /// This is a private API on macOS, so you cannot use this if your application will be published on the App Store.
-  ///
-  /// # Examples
-  ///
-  /// ```rust,no_run
-  /// use tauri::Manager;
-  /// tauri::Builder::default()
-  ///   .setup(|app| {
-  ///     #[cfg(debug_assertions)]
-  ///     app.get_window("main").unwrap().open_devtools();
-  ///     Ok(())
-  ///   });
-  /// ```
-  #[cfg(any(debug_assertions, feature = "devtools"))]
-  #[cfg_attr(docsrs, doc(cfg(any(debug_assertions, feature = "devtools"))))]
-  pub fn open_devtools(&self) {
-    self.window.dispatcher.open_devtools();
-  }
-
-  /// Closes the developer tools window (Web Inspector).
-  /// The devtools is only enabled on debug builds or with the `devtools` feature flag.
-  ///
-  /// ## Platform-specific
-  ///
-  /// - **macOS:** Only supported on macOS 10.15+.
-  /// This is a private API on macOS, so you cannot use this if your application will be published on the App Store.
-  /// - **Windows:** Unsupported.
-  ///
-  /// # Examples
-  ///
-  /// ```rust,no_run
-  /// use tauri::Manager;
-  /// tauri::Builder::default()
-  ///   .setup(|app| {
-  ///     #[cfg(debug_assertions)]
-  ///     {
-  ///       let window = app.get_window("main").unwrap();
-  ///       window.open_devtools();
-  ///       std::thread::spawn(move || {
-  ///         std::thread::sleep(std::time::Duration::from_secs(10));
-  ///         window.close_devtools();
-  ///       });
-  ///     }
-  ///     Ok(())
-  ///   });
-  /// ```
-  #[cfg(any(debug_assertions, feature = "devtools"))]
-  #[cfg_attr(docsrs, doc(cfg(any(debug_assertions, feature = "devtools"))))]
-  pub fn close_devtools(&self) {
-    self.window.dispatcher.close_devtools();
-  }
-
-  /// Checks if the developer tools window (Web Inspector) is opened.
-  /// The devtools is only enabled on debug builds or with the `devtools` feature flag.
-  ///
-  /// ## Platform-specific
-  ///
-  /// - **macOS:** Only supported on macOS 10.15+.
-  /// This is a private API on macOS, so you cannot use this if your application will be published on the App Store.
-  /// - **Windows:** Unsupported.
-  ///
-  /// # Examples
-  ///
-  /// ```rust,no_run
-  /// use tauri::Manager;
-  /// tauri::Builder::default()
-  ///   .setup(|app| {
-  ///     #[cfg(debug_assertions)]
-  ///     {
-  ///       let window = app.get_window("main").unwrap();
-  ///       if !window.is_devtools_open() {
-  ///         window.open_devtools();
-  ///       }
-  ///     }
-  ///     Ok(())
-  ///   });
-  /// ```
-  #[cfg(any(debug_assertions, feature = "devtools"))]
-  #[cfg_attr(docsrs, doc(cfg(any(debug_assertions, feature = "devtools"))))]
-  pub fn is_devtools_open(&self) -> bool {
-    self
-      .window
-      .dispatcher
-      .is_devtools_open()
-      .unwrap_or_default()
-  }
-}
-
->>>>>>> 74a2a603
 /// Event system APIs.
 impl<R: Runtime> Window<R> {
   /// Listen to an event on this window.
