--- conflicted
+++ resolved
@@ -443,9 +443,6 @@
     pending.navigation_handler = self.navigation_handler.take();
     pending.web_resource_request_handler = self.web_resource_request_handler.take();
 
-<<<<<<< HEAD
-    let labels = self.manager.window.labels().into_iter().collect::<Vec<_>>();
-=======
     if let Some(on_page_load_handler) = self.on_page_load_handler.take() {
       let label = pending.label.clone();
       let manager = self.app_handle.manager.clone();
@@ -458,8 +455,7 @@
         }));
     }
 
-    let labels = self.manager.labels().into_iter().collect::<Vec<_>>();
->>>>>>> 74d2464d
+    let labels = self.manager.window.labels().into_iter().collect::<Vec<_>>();
     let pending = self
       .manager
       .window
