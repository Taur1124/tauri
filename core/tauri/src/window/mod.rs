// Copyright 2019-2023 Tauri Programme within The Commons Conservancy
// SPDX-License-Identifier: Apache-2.0
// SPDX-License-Identifier: MIT

//! The Tauri window types and functions.

pub(crate) mod plugin;

use tauri_runtime::ResizeDirection;
use tauri_runtime::{
  webview::PendingWebview,
  window::dpi::{PhysicalPosition, PhysicalSize},
};
pub use tauri_utils::{config::Color, WindowEffect as Effect, WindowEffectState as EffectState};

use crate::{
  app::AppHandle,
  command::{CommandArg, CommandItem},
  event::{Event, EventId, EventSource},
  ipc::InvokeError,
  manager::{webview::WebviewLabelDef, AppManager},
  runtime::{
    monitor::Monitor as RuntimeMonitor,
    window::{DetachedWindow, PendingWindow, WindowBuilder as _},
    RuntimeHandle, WindowDispatch,
  },
  sealed::ManagerBase,
  sealed::RuntimeOrDispatch,
  utils::config::{WindowConfig, WindowEffectsConfig},
  webview::WebviewBuilder,
  EventLoopMessage, Manager, Runtime, Theme, Webview, WindowEvent,
};
#[cfg(desktop)]
use crate::{
  menu::{ContextMenu, Menu, MenuId},
  runtime::{
    window::dpi::{Position, Size},
    UserAttentionType,
  },
  CursorIcon, Icon,
};

use serde::Serialize;
#[cfg(windows)]
use windows::Win32::Foundation::HWND;

use tauri_macros::default_runtime;

use std::{
  fmt,
  hash::{Hash, Hasher},
  sync::Arc,
};

/// Monitor descriptor.
#[derive(Debug, Clone, Serialize)]
#[serde(rename_all = "camelCase")]
pub struct Monitor {
  pub(crate) name: Option<String>,
  pub(crate) size: PhysicalSize<u32>,
  pub(crate) position: PhysicalPosition<i32>,
  pub(crate) scale_factor: f64,
}

impl From<RuntimeMonitor> for Monitor {
  fn from(monitor: RuntimeMonitor) -> Self {
    Self {
      name: monitor.name,
      size: monitor.size,
      position: monitor.position,
      scale_factor: monitor.scale_factor,
    }
  }
}

impl Monitor {
  /// Returns a human-readable name of the monitor.
  /// Returns None if the monitor doesn't exist anymore.
  pub fn name(&self) -> Option<&String> {
    self.name.as_ref()
  }

  /// Returns the monitor's resolution.
  pub fn size(&self) -> &PhysicalSize<u32> {
    &self.size
  }

  /// Returns the top-left corner position of the monitor relative to the larger full screen area.
  pub fn position(&self) -> &PhysicalPosition<i32> {
    &self.position
  }

  /// Returns the scale factor that can be used to map logical pixels to physical pixels, and vice versa.
  pub fn scale_factor(&self) -> f64 {
    self.scale_factor
  }
}

macro_rules! unstable_struct {
    (#[doc = $doc:expr] $($tokens:tt)*) => {
      #[cfg(feature = "unstable")]
      #[cfg_attr(docsrs, doc(cfg(feature = "unstable")))]
      #[doc = $doc]
      pub $($tokens)*

      #[cfg(not(feature = "unstable"))]
      pub(crate) $($tokens)*
    }
}

unstable_struct!(
  #[doc = "A builder for a window managed by Tauri."]
  struct WindowBuilder<'a, R: Runtime, M: Manager<R>> {
    manager: &'a M,
    pub(crate) label: String,
    pub(crate) window_builder:
      <R::WindowDispatcher as WindowDispatch<EventLoopMessage>>::WindowBuilder,
    #[cfg(desktop)]
    pub(crate) menu: Option<Menu<R>>,
    #[cfg(desktop)]
    on_menu_event: Option<crate::app::GlobalMenuEventListener<Window<R>>>,
    window_effects: Option<WindowEffectsConfig>,
  }
);

impl<'a, R: Runtime, M: Manager<R>> fmt::Debug for WindowBuilder<'a, R, M> {
  fn fmt(&self, f: &mut fmt::Formatter<'_>) -> fmt::Result {
    f.debug_struct("WindowBuilder")
      .field("label", &self.label)
      .field("window_builder", &self.window_builder)
      .finish()
  }
}

#[cfg_attr(not(feature = "unstable"), allow(dead_code))]
impl<'a, R: Runtime, M: Manager<R>> WindowBuilder<'a, R, M> {
  /// Initializes a window builder with the given window label.
  ///
  /// # Known issues
  ///
  /// On Windows, this function deadlocks when used in a synchronous command, see [the Webview2 issue].
  /// You should use `async` commands when creating windows.
  ///
  /// # Examples
  ///
  /// - Create a window in the setup hook:
  ///
  #[cfg_attr(
    feature = "unstable",
    doc = r####"
```
tauri::Builder::default()
  .setup(|app| {
    let window = tauri::window::WindowBuilder::new(app, "label")
      .build()?;
    Ok(())
  });
```
  "####
  )]
  /// - Create a window in a separate thread:
  ///
  #[cfg_attr(
    feature = "unstable",
    doc = r####"
```
tauri::Builder::default()
  .setup(|app| {
    let handle = app.handle().clone();
    std::thread::spawn(move || {
      let window = tauri::window::WindowBuilder::new(&handle, "label")
        .build()
        .unwrap();
    });
    Ok(())
  });
```
  "####
  )]
  ///
  /// - Create a window in a command:
  ///
  #[cfg_attr(
    feature = "unstable",
    doc = r####"
```
#[tauri::command]
async fn create_window(app: tauri::AppHandle) {
  let window = tauri::window::WindowBuilder::new(&app, "label")
    .build()
    .unwrap();
}
```
  "####
  )]
  ///
  /// [the Webview2 issue]: https://github.com/tauri-apps/wry/issues/583
<<<<<<< HEAD
  pub fn new<M: Manager<R>, L: Into<String>>(manager: &'a M, label: L, url: WindowUrl) -> Self {
    let runtime = manager.runtime();
    let handle = manager.app_handle();
    let app_handle = handle.clone();
=======
  pub fn new<L: Into<String>>(manager: &'a M, label: L) -> Self {
>>>>>>> 30a64a9c
    Self {
      manager,
      label: label.into(),
      window_builder: <R::WindowDispatcher as WindowDispatch<EventLoopMessage>>::WindowBuilder::new(
      ),
      #[cfg(desktop)]
      menu: None,
      #[cfg(desktop)]
      on_menu_event: None,
      window_effects: None,
    }
  }

  /// Initializes a window builder from a [`WindowConfig`] from tauri.conf.json.
  /// Keep in mind that you can't create 2 windows with the same `label` so make sure
  /// that the initial window was closed or change the label of the new [`WindowBuilder`].
  ///
  /// # Known issues
  ///
  /// On Windows, this function deadlocks when used in a synchronous command, see [the Webview2 issue].
  /// You should use `async` commands when creating windows.
  ///
  /// # Examples
  ///
  /// - Create a window in a command:
  ///
  #[cfg_attr(
    feature = "unstable",
    doc = r####"
```
#[tauri::command]
async fn reopen_window(app: tauri::AppHandle) {
  let window = tauri::window::WindowBuilder::from_config(&app, app.config().tauri.windows.get(0).unwrap().clone())
    .build()
    .unwrap();
}
```
  "####
  )]
  ///
  /// [the Webview2 issue]: https://github.com/tauri-apps/wry/issues/583
  pub fn from_config(manager: &'a M, config: WindowConfig) -> Self {
    Self {
      manager,
      label: config.label.clone(),
      window_builder:
        <R::WindowDispatcher as WindowDispatch<EventLoopMessage>>::WindowBuilder::with_config(
          config,
        ),
      #[cfg(desktop)]
      menu: None,
      #[cfg(desktop)]
      on_menu_event: None,
      window_effects: None,
    }
  }

  /// Registers a global menu event listener.
  ///
  /// Note that this handler is called for any menu event,
  /// whether it is coming from this window, another window or from the tray icon menu.
  ///
  /// Also note that this handler will not be called if
  /// the window used to register it was closed.
  ///
  /// # Examples
<<<<<<< HEAD
  /// ```
  /// use tauri::menu::{Menu, Submenu, MenuItem};
  /// tauri::Builder::default()
  ///   .setup(|app| {
  ///     let handle = app.handle();
  ///     let save_menu_item = MenuItem::new(handle, "Save", true, None::<&str>)?;
  ///     let menu = Menu::with_items(handle, &[
  ///       &Submenu::with_items(handle, "File", true, &[
  ///         &save_menu_item,
  ///       ])?,
  ///     ])?;
  ///     let window = tauri::WindowBuilder::new(app, "editor", tauri::WindowUrl::default())
  ///       .menu(menu)
  ///       .on_menu_event(move |window, event| {
  ///         if event.id == save_menu_item.id() {
  ///           // save menu item
  ///         }
  ///       })
  ///       .build()
  ///       .unwrap();
  ///
  ///     Ok(())
  ///   });
  /// ```
=======
  #[cfg_attr(
    feature = "unstable",
    doc = r####"
```
use tauri::menu::{Menu, Submenu, MenuItem};
tauri::Builder::default()
  .setup(|app| {
    let handle = app.handle();
    let save_menu_item = MenuItem::new(handle, "Save", true, None);
    let menu = Menu::with_items(handle, &[
      &Submenu::with_items(handle, "File", true, &[
        &save_menu_item,
      ])?,
    ])?;
    let window = tauri::window::WindowBuilder::new(app, "editor")
      .menu(menu)
      .on_menu_event(move |window, event| {
        if event.id == save_menu_item.id() {
          // save menu item
        }
      })
      .build()
      .unwrap();
  ///
    Ok(())
  });
```"####
  )]
>>>>>>> 30a64a9c
  #[cfg(desktop)]
  pub fn on_menu_event<F: Fn(&Window<R>, crate::menu::MenuEvent) + Send + Sync + 'static>(
    mut self,
    f: F,
  ) -> Self {
    self.on_menu_event.replace(Box::new(f));
    self
  }

  /// Creates this window with a webview with it.
  #[cfg_attr(
    feature = "tracing",
    tracing::instrument(name = "webview::create", skip_all)
  )]
  pub(crate) fn with_webview(
    self,
    webview: WebviewBuilder<R>,
  ) -> crate::Result<(Window<R>, Webview<R>)> {
    let window_labels = self
      .manager
      .manager()
      .window
      .labels()
      .into_iter()
      .collect::<Vec<_>>();
    let webview_labels = self
      .manager
      .manager()
      .webview
      .webviews_lock()
      .values()
      .map(|w| WebviewLabelDef {
        window_label: w.window.label().to_string(),
        label: w.label().to_string(),
      })
      .collect::<Vec<_>>();

    self.with_webview_internal(webview, &window_labels, &webview_labels)
  }

  pub(crate) fn with_webview_internal(
    self,
    webview: WebviewBuilder<R>,
    window_labels: &[String],
    webview_labels: &[WebviewLabelDef],
  ) -> crate::Result<(Window<R>, Webview<R>)> {
    let pending_webview =
      webview.into_pending_webview(self.manager, &self.label, window_labels, webview_labels)?;
    let window = self.build_internal(Some(pending_webview))?;

    let webview = window.webviews().first().unwrap().clone();

    Ok((window, webview))
  }

  /// Creates a new window.
  pub fn build(self) -> crate::Result<Window<R>> {
    self.build_internal(None)
  }

  /// Creates a new window with an optional webview.
  fn build_internal(
    self,
    webview: Option<PendingWebview<EventLoopMessage, R>>,
  ) -> crate::Result<Window<R>> {
    let mut pending = PendingWindow::new(self.window_builder.clone(), self.label.clone())?;
    if let Some(webview) = webview {
      pending.set_webview(webview);
    }

    let app_manager = self.manager.manager();

    let pending = app_manager.window.prepare_window(pending)?;

    #[cfg(desktop)]
    let window_menu = {
      let is_app_wide = self.menu.is_none();
      self
        .menu
        .or_else(|| self.manager.app_handle().menu())
        .map(|menu| WindowMenu { is_app_wide, menu })
    };

    #[cfg(desktop)]
    let handler = app_manager
      .menu
      .prepare_window_menu_creation_handler(window_menu.as_ref());
    #[cfg(not(desktop))]
    #[allow(clippy::type_complexity)]
    let handler: Option<Box<dyn Fn(tauri_runtime::window::RawWindow<'_>) + Send>> = None;

    let window = match &mut self.manager.runtime() {
      RuntimeOrDispatch::Runtime(runtime) => runtime.create_window(pending, handler),
      RuntimeOrDispatch::RuntimeHandle(handle) => handle.create_window(pending, handler),
      RuntimeOrDispatch::Dispatch(dispatcher) => dispatcher.create_window(pending, handler),
    }
    .map(|detached_window| {
      let window = app_manager.window.attach_window(
        self.manager.app_handle().clone(),
        detached_window.clone(),
        detached_window.webview.is_some(),
        #[cfg(desktop)]
        window_menu,
      );

      if let Some(webview) = detached_window.webview {
        app_manager.webview.attach_webview(window.clone(), webview);
      }

      window
    })?;

    #[cfg(desktop)]
    if let Some(handler) = self.on_menu_event {
      window.on_menu_event(handler);
    }

    if let Some(effects) = self.window_effects {
      crate::vibrancy::set_window_effects(&window, Some(effects))?;
    }

    Ok(window)
  }
}

/// Desktop APIs.
#[cfg(desktop)]
#[cfg_attr(not(feature = "unstable"), allow(dead_code))]
impl<'a, R: Runtime, M: Manager<R>> WindowBuilder<'a, R, M> {
  /// Sets the menu for the window.
  #[must_use]
  pub fn menu(mut self, menu: Menu<R>) -> Self {
    self.menu.replace(menu);
    self
  }

  /// Show window in the center of the screen.
  #[must_use]
  pub fn center(mut self) -> Self {
    self.window_builder = self.window_builder.center();
    self
  }

  /// The initial position of the window's.
  #[must_use]
  pub fn position(mut self, x: f64, y: f64) -> Self {
    self.window_builder = self.window_builder.position(x, y);
    self
  }

  /// Window size.
  #[must_use]
  pub fn inner_size(mut self, width: f64, height: f64) -> Self {
    self.window_builder = self.window_builder.inner_size(width, height);
    self
  }

  /// Window min inner size.
  #[must_use]
  pub fn min_inner_size(mut self, min_width: f64, min_height: f64) -> Self {
    self.window_builder = self.window_builder.min_inner_size(min_width, min_height);
    self
  }

  /// Window max inner size.
  #[must_use]
  pub fn max_inner_size(mut self, max_width: f64, max_height: f64) -> Self {
    self.window_builder = self.window_builder.max_inner_size(max_width, max_height);
    self
  }

  /// Whether the window is resizable or not.
  /// When resizable is set to false, native window's maximize button is automatically disabled.
  #[must_use]
  pub fn resizable(mut self, resizable: bool) -> Self {
    self.window_builder = self.window_builder.resizable(resizable);
    self
  }

  /// Whether the window's native maximize button is enabled or not.
  /// If resizable is set to false, this setting is ignored.
  ///
  /// ## Platform-specific
  ///
  /// - **macOS:** Disables the "zoom" button in the window titlebar, which is also used to enter fullscreen mode.
  /// - **Linux / iOS / Android:** Unsupported.
  #[must_use]
  pub fn maximizable(mut self, maximizable: bool) -> Self {
    self.window_builder = self.window_builder.maximizable(maximizable);
    self
  }

  /// Whether the window's native minimize button is enabled or not.
  ///
  /// ## Platform-specific
  ///
  /// - **Linux / iOS / Android:** Unsupported.
  #[must_use]
  pub fn minimizable(mut self, minimizable: bool) -> Self {
    self.window_builder = self.window_builder.minimizable(minimizable);
    self
  }

  /// Whether the window's native close button is enabled or not.
  ///
  /// ## Platform-specific
  ///
  /// - **Linux:** "GTK+ will do its best to convince the window manager not to show a close button.
  ///   Depending on the system, this function may not have any effect when called on a window that is already visible"
  /// - **iOS / Android:** Unsupported.
  #[must_use]
  pub fn closable(mut self, closable: bool) -> Self {
    self.window_builder = self.window_builder.closable(closable);
    self
  }

  /// The title of the window in the title bar.
  #[must_use]
  pub fn title<S: Into<String>>(mut self, title: S) -> Self {
    self.window_builder = self.window_builder.title(title);
    self
  }

  /// Whether to start the window in fullscreen or not.
  #[must_use]
  pub fn fullscreen(mut self, fullscreen: bool) -> Self {
    self.window_builder = self.window_builder.fullscreen(fullscreen);
    self
  }

  /// Sets the window to be initially focused.
  #[must_use]
  #[deprecated(
    since = "1.2.0",
    note = "The window is automatically focused by default. This function Will be removed in 2.0.0. Use `focused` instead."
  )]
  pub fn focus(mut self) -> Self {
    self.window_builder = self.window_builder.focused(true);
    self
  }

  /// Whether the window will be initially focused or not.
  #[must_use]
  pub fn focused(mut self, focused: bool) -> Self {
    self.window_builder = self.window_builder.focused(focused);
    self
  }

  /// Whether the window should be maximized upon creation.
  #[must_use]
  pub fn maximized(mut self, maximized: bool) -> Self {
    self.window_builder = self.window_builder.maximized(maximized);
    self
  }

  /// Whether the window should be immediately visible upon creation.
  #[must_use]
  pub fn visible(mut self, visible: bool) -> Self {
    self.window_builder = self.window_builder.visible(visible);
    self
  }

  /// Forces a theme or uses the system settings if None was provided.
  ///
  /// ## Platform-specific
  ///
  /// - **macOS**: Only supported on macOS 10.14+.
  #[must_use]
  pub fn theme(mut self, theme: Option<Theme>) -> Self {
    self.window_builder = self.window_builder.theme(theme);
    self
  }

  /// Whether the window should be transparent. If this is true, writing colors
  /// with alpha values different than `1.0` will produce a transparent window.
  #[cfg(any(not(target_os = "macos"), feature = "macos-private-api"))]
  #[cfg_attr(
    docsrs,
    doc(cfg(any(not(target_os = "macos"), feature = "macos-private-api")))
  )]
  #[must_use]
  pub fn transparent(mut self, transparent: bool) -> Self {
    self.window_builder = self.window_builder.transparent(transparent);
    self
  }

  /// Whether the window should have borders and bars.
  #[must_use]
  pub fn decorations(mut self, decorations: bool) -> Self {
    self.window_builder = self.window_builder.decorations(decorations);
    self
  }

  /// Whether the window should always be below other windows.
  #[must_use]
  pub fn always_on_bottom(mut self, always_on_bottom: bool) -> Self {
    self.window_builder = self.window_builder.always_on_bottom(always_on_bottom);
    self
  }

  /// Whether the window should always be on top of other windows.
  #[must_use]
  pub fn always_on_top(mut self, always_on_top: bool) -> Self {
    self.window_builder = self.window_builder.always_on_top(always_on_top);
    self
  }

  /// Whether the window will be visible on all workspaces or virtual desktops.
  #[must_use]
  pub fn visible_on_all_workspaces(mut self, visible_on_all_workspaces: bool) -> Self {
    self.window_builder = self
      .window_builder
      .visible_on_all_workspaces(visible_on_all_workspaces);
    self
  }

  /// Prevents the window contents from being captured by other apps.
  #[must_use]
  pub fn content_protected(mut self, protected: bool) -> Self {
    self.window_builder = self.window_builder.content_protected(protected);
    self
  }

  /// Sets the window icon.
  pub fn icon(mut self, icon: Icon) -> crate::Result<Self> {
    self.window_builder = self.window_builder.icon(icon.try_into()?)?;
    Ok(self)
  }

  /// Sets whether or not the window icon should be hidden from the taskbar.
  ///
  /// ## Platform-specific
  ///
  /// - **macOS**: Unsupported.
  #[must_use]
  pub fn skip_taskbar(mut self, skip: bool) -> Self {
    self.window_builder = self.window_builder.skip_taskbar(skip);
    self
  }

  /// Sets whether or not the window has shadow.
  ///
  /// ## Platform-specific
  ///
  /// - **Windows:**
  ///   - `false` has no effect on decorated window, shadows are always ON.
  ///   - `true` will make ndecorated window have a 1px white border,
  /// and on Windows 11, it will have a rounded corners.
  /// - **Linux:** Unsupported.
  #[must_use]
  pub fn shadow(mut self, enable: bool) -> Self {
    self.window_builder = self.window_builder.shadow(enable);
    self
  }

  /// Sets a parent to the window to be created.
  ///
  /// A child window has the WS_CHILD style and is confined to the client area of its parent window.
  ///
  /// For more information, see <https://docs.microsoft.com/en-us/windows/win32/winmsg/window-features#child-windows>
  #[cfg(windows)]
  #[must_use]
  pub fn parent_window(mut self, parent: HWND) -> Self {
    self.window_builder = self.window_builder.parent_window(parent);
    self
  }

  /// Sets a parent to the window to be created.
  #[cfg(target_os = "macos")]
  #[must_use]
  pub fn parent_window(mut self, parent: *mut std::ffi::c_void) -> Self {
    self.window_builder = self.window_builder.parent_window(parent);
    self
  }

  /// Set an owner to the window to be created.
  ///
  /// From MSDN:
  /// - An owned window is always above its owner in the z-order.
  /// - The system automatically destroys an owned window when its owner is destroyed.
  /// - An owned window is hidden when its owner is minimized.
  ///
  /// For more information, see <https://docs.microsoft.com/en-us/windows/win32/winmsg/window-features#owned-windows>
  #[cfg(windows)]
  #[must_use]
  pub fn owner_window(mut self, owner: HWND) -> Self {
    self.window_builder = self.window_builder.owner_window(owner);
    self
  }

  /// Enables or disables drag and drop support.
  #[cfg(windows)]
  #[must_use]
  pub fn drag_and_drop(mut self, enabled: bool) -> Self {
    self.window_builder = self.window_builder.drag_and_drop(enabled);
    self
  }

  /// Sets the [`crate::TitleBarStyle`].
  #[cfg(target_os = "macos")]
  #[must_use]
  pub fn title_bar_style(mut self, style: crate::TitleBarStyle) -> Self {
    self.window_builder = self.window_builder.title_bar_style(style);
    self
  }

  /// Hide the window title.
  #[cfg(target_os = "macos")]
  #[must_use]
  pub fn hidden_title(mut self, hidden: bool) -> Self {
    self.window_builder = self.window_builder.hidden_title(hidden);
    self
  }

  /// Defines the window [tabbing identifier] for macOS.
  ///
  /// Windows with matching tabbing identifiers will be grouped together.
  /// If the tabbing identifier is not set, automatic tabbing will be disabled.
  ///
  /// [tabbing identifier]: <https://developer.apple.com/documentation/appkit/nswindow/1644704-tabbingidentifier>
  #[cfg(target_os = "macos")]
  #[must_use]
  pub fn tabbing_identifier(mut self, identifier: &str) -> Self {
    self.window_builder = self.window_builder.tabbing_identifier(identifier);
    self
  }

  /// Sets window effects.
  ///
  /// Requires the window to be transparent.
  ///
  /// ## Platform-specific:
  ///
  /// - **Windows**: If using decorations or shadows, you may want to try this workaround <https://github.com/tauri-apps/tao/issues/72#issuecomment-975607891>
  /// - **Linux**: Unsupported
  pub fn effects(mut self, effects: WindowEffectsConfig) -> Self {
    self.window_effects.replace(effects);
    self
  }
}

/// A wrapper struct to hold the window menu state
/// and whether it is global per-app or specific to this window.
#[cfg(desktop)]
pub(crate) struct WindowMenu<R: Runtime> {
  pub(crate) is_app_wide: bool,
  pub(crate) menu: Menu<R>,
}

// TODO: expand these docs since this is a pretty important type
/// A window managed by Tauri.
///
/// This type also implements [`Manager`] which allows you to manage other windows attached to
/// the same application.
#[default_runtime(crate::Wry, wry)]
pub struct Window<R: Runtime> {
  /// The window created by the runtime.
  pub(crate) window: DetachedWindow<EventLoopMessage, R>,
  /// The manager to associate this window with.
  pub(crate) manager: Arc<AppManager<R>>,
  pub(crate) app_handle: AppHandle<R>,
  // The menu set for this window
  #[cfg(desktop)]
  pub(crate) menu: Arc<std::sync::Mutex<Option<WindowMenu<R>>>>,
  /// Whether this window is a Webview window (hosts only a single webview) or a container for multiple webviews
  pub(crate) webview_window: bool,
}

impl<R: Runtime> std::fmt::Debug for Window<R> {
  fn fmt(&self, f: &mut fmt::Formatter<'_>) -> fmt::Result {
    f.debug_struct("Window")
      .field("window", &self.window)
      .field("manager", &self.manager)
      .field("app_handle", &self.app_handle)
      .field("webview_window", &self.webview_window)
      .finish()
  }
}

unsafe impl<R: Runtime> raw_window_handle::HasRawWindowHandle for Window<R> {
  fn raw_window_handle(&self) -> raw_window_handle::RawWindowHandle {
    self.window.dispatcher.raw_window_handle().unwrap()
  }
}

impl<R: Runtime> Clone for Window<R> {
  fn clone(&self) -> Self {
    Self {
      window: self.window.clone(),
      manager: self.manager.clone(),
      app_handle: self.app_handle.clone(),
      #[cfg(desktop)]
      menu: self.menu.clone(),
      webview_window: self.webview_window,
    }
  }
}

impl<R: Runtime> Hash for Window<R> {
  /// Only use the [`Window`]'s label to represent its hash.
  fn hash<H: Hasher>(&self, state: &mut H) {
    self.window.label.hash(state)
  }
}

impl<R: Runtime> Eq for Window<R> {}
impl<R: Runtime> PartialEq for Window<R> {
  /// Only use the [`Window`]'s label to compare equality.
  fn eq(&self, other: &Self) -> bool {
    self.window.label.eq(&other.window.label)
  }
}

impl<R: Runtime> Manager<R> for Window<R> {
  #[cfg_attr(
    feature = "tracing",
    tracing::instrument("window::emit", skip(self, payload))
  )]
  fn emit<S: Serialize + Clone>(&self, event: &str, payload: S) -> crate::Result<()> {
    // store the webviews before emit_filter() to prevent a deadlock
    let webviews = self.webviews();
    self.manager().emit_filter(
      event,
      EventSource::Window {
        label: self.label().to_string(),
      },
      payload,
      |w| webviews.contains(w),
    )?;
    Ok(())
  }

  fn emit_to<S: Serialize + Clone>(
    &self,
    label: &str,
    event: &str,
    payload: S,
  ) -> crate::Result<()> {
    self.manager().emit_filter(
      event,
      EventSource::Window {
        label: self.label().to_string(),
      },
      payload,
      |w| label == w.label(),
    )
  }

  #[cfg_attr(
    feature = "tracing",
    tracing::instrument("window::emit::filter", skip(self, payload, filter))
  )]
  fn emit_filter<S, F>(&self, event: &str, payload: S, filter: F) -> crate::Result<()>
  where
    S: Serialize + Clone,
    F: Fn(&Webview<R>) -> bool,
  {
    self.manager().emit_filter(
      event,
      EventSource::Window {
        label: self.label().to_string(),
      },
      payload,
      filter,
    )
  }
}

impl<R: Runtime> ManagerBase<R> for Window<R> {
  fn manager(&self) -> &AppManager<R> {
    &self.manager
  }

  fn manager_owned(&self) -> Arc<AppManager<R>> {
    self.manager.clone()
  }

  fn runtime(&self) -> RuntimeOrDispatch<'_, R> {
    RuntimeOrDispatch::Dispatch(self.window.dispatcher.clone())
  }

  fn managed_app_handle(&self) -> &AppHandle<R> {
    &self.app_handle
  }
}

impl<'de, R: Runtime> CommandArg<'de, R> for Window<R> {
  /// Grabs the [`Window`] from the [`CommandItem`]. This will never fail.
  fn from_command(command: CommandItem<'de, R>) -> Result<Self, InvokeError> {
    Ok(command.message.webview().window().clone())
  }
}

/// Base window functions.
impl<R: Runtime> Window<R> {
  /// Create a new window that is attached to the manager.
  pub(crate) fn new(
    manager: Arc<AppManager<R>>,
    window: DetachedWindow<EventLoopMessage, R>,
    app_handle: AppHandle<R>,
    #[cfg(desktop)] menu: Option<WindowMenu<R>>,
    webview_window: bool,
  ) -> Self {
    Self {
      window,
      manager,
      app_handle,
      #[cfg(desktop)]
      menu: Arc::new(std::sync::Mutex::new(menu)),
      webview_window,
    }
  }

  /// Initializes a window builder with the given window label.
  ///
  /// Data URLs are only supported with the `webview-data-url` feature flag.
  #[cfg(feature = "unstable")]
  #[cfg_attr(docsrs, doc(cfg(feature = "unstable")))]
  pub fn builder<M: Manager<R>, L: Into<String>>(manager: &M, label: L) -> WindowBuilder<'_, R, M> {
    WindowBuilder::new(manager, label.into())
  }

  /// Adds a new webview as a child of this window.
  #[cfg(all(desktop, feature = "unstable"))]
  #[cfg_attr(docsrs, doc(cfg(all(desktop, feature = "unstable"))))]
  pub fn add_child<P: Into<Position>, S: Into<Size>>(
    &self,
    webview_builder: WebviewBuilder<R>,
    position: P,
    size: S,
  ) -> crate::Result<Webview<R>> {
    webview_builder.build(self.clone(), position.into(), size.into())
  }

  /// List of webviews associated with this window.
  pub fn webviews(&self) -> Vec<Webview<R>> {
    self
      .manager
      .webview
      .webviews_lock()
      .values()
      .filter(|w| w.window() == self)
      .cloned()
      .collect()
  }

  /// Runs the given closure on the main thread.
  pub fn run_on_main_thread<F: FnOnce() + Send + 'static>(&self, f: F) -> crate::Result<()> {
    self
      .window
      .dispatcher
      .run_on_main_thread(f)
      .map_err(Into::into)
  }

  /// The label of this window.
  pub fn label(&self) -> &str {
    &self.window.label
  }

  /// Registers a window event listener.
  pub fn on_window_event<F: Fn(&WindowEvent) + Send + 'static>(&self, f: F) {
    self
      .window
      .dispatcher
      .on_window_event(move |event| f(&event.clone().into()));
  }
}

/// Menu APIs
#[cfg(desktop)]
impl<R: Runtime> Window<R> {
  /// Registers a global menu event listener.
  ///
  /// Note that this handler is called for any menu event,
  /// whether it is coming from this window, another window or from the tray icon menu.
  ///
  /// Also note that this handler will not be called if
  /// the window used to register it was closed.
  ///
  /// # Examples
<<<<<<< HEAD
  /// ```
  /// use tauri::menu::{Menu, Submenu, MenuItem};
  /// tauri::Builder::default()
  ///   .setup(|app| {
  ///     let handle = app.handle();
  ///     let save_menu_item = MenuItem::new(handle, "Save", true, None::<&str>)?;
  ///     let menu = Menu::with_items(handle, &[
  ///       &Submenu::with_items(handle, "File", true, &[
  ///         &save_menu_item,
  ///       ])?,
  ///     ])?;
  ///     let window = tauri::WindowBuilder::new(app, "editor", tauri::WindowUrl::default())
  ///       .menu(menu)
  ///       .build()
  ///       .unwrap();
  ///
  ///     window.on_menu_event(move |window, event| {
  ///       if event.id == save_menu_item.id() {
  ///           // save menu item
  ///       }
  ///     });
  ///
  ///     Ok(())
  ///   });
  /// ```
=======
  #[cfg_attr(
    feature = "unstable",
    doc = r####"
```
use tauri::menu::{Menu, Submenu, MenuItem};
tauri::Builder::default()
  .setup(|app| {
    let handle = app.handle();
    let save_menu_item = MenuItem::new(handle, "Save", true, None);
    let menu = Menu::with_items(handle, &[
      &Submenu::with_items(handle, "File", true, &[
        &save_menu_item,
      ])?,
    ])?;
    let window = tauri::window::WindowBuilder::new(app, "editor")
      .menu(menu)
      .build()
      .unwrap();

    window.on_menu_event(move |window, event| {
      if event.id == save_menu_item.id() {
          // save menu item
      }
    });

    Ok(())
  });
```
  "####
  )]
>>>>>>> 30a64a9c
  pub fn on_menu_event<F: Fn(&Window<R>, crate::menu::MenuEvent) + Send + Sync + 'static>(
    &self,
    f: F,
  ) {
    self
      .manager
      .menu
      .event_listeners
      .lock()
      .unwrap()
      .insert(self.label().to_string(), Box::new(f));
  }

  pub(crate) fn menu_lock(&self) -> std::sync::MutexGuard<'_, Option<WindowMenu<R>>> {
    self.menu.lock().expect("poisoned window")
  }

  #[cfg_attr(target_os = "macos", allow(dead_code))]
  pub(crate) fn has_app_wide_menu(&self) -> bool {
    self
      .menu_lock()
      .as_ref()
      .map(|m| m.is_app_wide)
      .unwrap_or(false)
  }

  #[cfg_attr(target_os = "macos", allow(dead_code))]
  pub(crate) fn is_menu_in_use<I: PartialEq<MenuId>>(&self, id: &I) -> bool {
    self
      .menu_lock()
      .as_ref()
      .map(|m| id.eq(m.menu.id()))
      .unwrap_or(false)
  }

  /// Returns this window menu .
  pub fn menu(&self) -> Option<Menu<R>> {
    self.menu_lock().as_ref().map(|m| m.menu.clone())
  }

  /// Sets the window menu and returns the previous one.
  ///
  /// ## Platform-specific:
  ///
  /// - **macOS:** Unsupported. The menu on macOS is app-wide and not specific to one
  /// window, if you need to set it, use [`AppHandle::set_menu`] instead.
  #[cfg_attr(target_os = "macos", allow(unused_variables))]
  pub fn set_menu(&self, menu: Menu<R>) -> crate::Result<Option<Menu<R>>> {
    let prev_menu = self.remove_menu()?;

    self.manager.menu.insert_menu_into_stash(&menu);

    let window = self.clone();
    let menu_ = menu.clone();
    self.run_on_main_thread(move || {
      #[cfg(windows)]
      if let Ok(hwnd) = window.hwnd() {
        let _ = menu_.inner().init_for_hwnd(hwnd.0);
      }
      #[cfg(any(
        target_os = "linux",
        target_os = "dragonfly",
        target_os = "freebsd",
        target_os = "netbsd",
        target_os = "openbsd"
      ))]
      if let (Ok(gtk_window), Ok(gtk_box)) = (window.gtk_window(), window.default_vbox()) {
        let _ = menu_
          .inner()
          .init_for_gtk_window(&gtk_window, Some(&gtk_box));
      }
    })?;

    self.menu_lock().replace(WindowMenu {
      is_app_wide: false,
      menu,
    });

    Ok(prev_menu)
  }

  /// Removes the window menu and returns it.
  ///
  /// ## Platform-specific:
  ///
  /// - **macOS:** Unsupported. The menu on macOS is app-wide and not specific to one
  /// window, if you need to remove it, use [`AppHandle::remove_menu`] instead.
  pub fn remove_menu(&self) -> crate::Result<Option<Menu<R>>> {
    let prev_menu = self.menu_lock().take().map(|m| m.menu);

    // remove from the window
    #[cfg_attr(target_os = "macos", allow(unused_variables))]
    if let Some(menu) = &prev_menu {
      let window = self.clone();
      let menu = menu.clone();
      self.run_on_main_thread(move || {
        #[cfg(windows)]
        if let Ok(hwnd) = window.hwnd() {
          let _ = menu.inner().remove_for_hwnd(hwnd.0);
        }
        #[cfg(any(
          target_os = "linux",
          target_os = "dragonfly",
          target_os = "freebsd",
          target_os = "netbsd",
          target_os = "openbsd"
        ))]
        if let Ok(gtk_window) = window.gtk_window() {
          let _ = menu.inner().remove_for_gtk_window(&gtk_window);
        }
      })?;
    }

    self
      .manager
      .remove_menu_from_stash_by_id(prev_menu.as_ref().map(|m| m.id()));

    Ok(prev_menu)
  }

  /// Hides the window menu.
  pub fn hide_menu(&self) -> crate::Result<()> {
    // remove from the window
    #[cfg_attr(target_os = "macos", allow(unused_variables))]
    if let Some(window_menu) = &*self.menu_lock() {
      let window = self.clone();
      let menu_ = window_menu.menu.clone();
      self.run_on_main_thread(move || {
        #[cfg(windows)]
        if let Ok(hwnd) = window.hwnd() {
          let _ = menu_.inner().hide_for_hwnd(hwnd.0);
        }
        #[cfg(any(
          target_os = "linux",
          target_os = "dragonfly",
          target_os = "freebsd",
          target_os = "netbsd",
          target_os = "openbsd"
        ))]
        if let Ok(gtk_window) = window.gtk_window() {
          let _ = menu_.inner().hide_for_gtk_window(&gtk_window);
        }
      })?;
    }

    Ok(())
  }

  /// Shows the window menu.
  pub fn show_menu(&self) -> crate::Result<()> {
    // remove from the window
    #[cfg_attr(target_os = "macos", allow(unused_variables))]
    if let Some(window_menu) = &*self.menu_lock() {
      let window = self.clone();
      let menu_ = window_menu.menu.clone();
      self.run_on_main_thread(move || {
        #[cfg(windows)]
        if let Ok(hwnd) = window.hwnd() {
          let _ = menu_.inner().show_for_hwnd(hwnd.0);
        }
        #[cfg(any(
          target_os = "linux",
          target_os = "dragonfly",
          target_os = "freebsd",
          target_os = "netbsd",
          target_os = "openbsd"
        ))]
        if let Ok(gtk_window) = window.gtk_window() {
          let _ = menu_.inner().show_for_gtk_window(&gtk_window);
        }
      })?;
    }

    Ok(())
  }

  /// Shows the window menu.
  pub fn is_menu_visible(&self) -> crate::Result<bool> {
    // remove from the window
    #[cfg_attr(target_os = "macos", allow(unused_variables))]
    if let Some(window_menu) = &*self.menu_lock() {
      let (tx, rx) = std::sync::mpsc::channel();
      let window = self.clone();
      let menu_ = window_menu.menu.clone();
      self.run_on_main_thread(move || {
        #[cfg(windows)]
        if let Ok(hwnd) = window.hwnd() {
          let _ = tx.send(menu_.inner().is_visible_on_hwnd(hwnd.0));
        }
        #[cfg(any(
          target_os = "linux",
          target_os = "dragonfly",
          target_os = "freebsd",
          target_os = "netbsd",
          target_os = "openbsd"
        ))]
        if let Ok(gtk_window) = window.gtk_window() {
          let _ = tx.send(menu_.inner().is_visible_on_gtk_window(&gtk_window));
        }
      })?;

      return Ok(rx.recv().unwrap_or(false));
    }

    Ok(false)
  }

  /// Shows the specified menu as a context menu at the cursor position.
  pub fn popup_menu<M: ContextMenu>(&self, menu: &M) -> crate::Result<()> {
    menu.popup(self.clone())
  }

  /// Shows the specified menu as a context menu at the specified position.
  ///
  /// The position is relative to the window's top-left corner.
  pub fn popup_menu_at<M: ContextMenu, P: Into<Position>>(
    &self,
    menu: &M,
    position: P,
  ) -> crate::Result<()> {
    menu.popup_at(self.clone(), position)
  }
}

/// Window getters.
impl<R: Runtime> Window<R> {
  /// Returns the scale factor that can be used to map logical pixels to physical pixels, and vice versa.
  pub fn scale_factor(&self) -> crate::Result<f64> {
    self.window.dispatcher.scale_factor().map_err(Into::into)
  }

  /// Returns the position of the top-left hand corner of the window's client area relative to the top-left hand corner of the desktop.
  pub fn inner_position(&self) -> crate::Result<PhysicalPosition<i32>> {
    self.window.dispatcher.inner_position().map_err(Into::into)
  }

  /// Returns the position of the top-left hand corner of the window relative to the top-left hand corner of the desktop.
  pub fn outer_position(&self) -> crate::Result<PhysicalPosition<i32>> {
    self.window.dispatcher.outer_position().map_err(Into::into)
  }

  /// Returns the physical size of the window's client area.
  ///
  /// The client area is the content of the window, excluding the title bar and borders.
  pub fn inner_size(&self) -> crate::Result<PhysicalSize<u32>> {
    self.window.dispatcher.inner_size().map_err(Into::into)
  }

  /// Returns the physical size of the entire window.
  ///
  /// These dimensions include the title bar and borders. If you don't want that (and you usually don't), use inner_size instead.
  pub fn outer_size(&self) -> crate::Result<PhysicalSize<u32>> {
    self.window.dispatcher.outer_size().map_err(Into::into)
  }

  /// Gets the window's current fullscreen state.
  pub fn is_fullscreen(&self) -> crate::Result<bool> {
    self.window.dispatcher.is_fullscreen().map_err(Into::into)
  }

  /// Gets the window's current minimized state.
  pub fn is_minimized(&self) -> crate::Result<bool> {
    self.window.dispatcher.is_minimized().map_err(Into::into)
  }

  /// Gets the window's current maximized state.
  pub fn is_maximized(&self) -> crate::Result<bool> {
    self.window.dispatcher.is_maximized().map_err(Into::into)
  }

  /// Gets the window's current focus state.
  pub fn is_focused(&self) -> crate::Result<bool> {
    self.window.dispatcher.is_focused().map_err(Into::into)
  }

  /// Gets the window’s current decoration state.
  pub fn is_decorated(&self) -> crate::Result<bool> {
    self.window.dispatcher.is_decorated().map_err(Into::into)
  }

  /// Gets the window’s current resizable state.
  pub fn is_resizable(&self) -> crate::Result<bool> {
    self.window.dispatcher.is_resizable().map_err(Into::into)
  }

  /// Gets the window’s native maximize button state
  ///
  /// ## Platform-specific
  ///
  /// - **Linux / iOS / Android:** Unsupported.
  pub fn is_maximizable(&self) -> crate::Result<bool> {
    self.window.dispatcher.is_maximizable().map_err(Into::into)
  }

  /// Gets the window’s native minimize button state
  ///
  /// ## Platform-specific
  ///
  /// - **Linux / iOS / Android:** Unsupported.
  pub fn is_minimizable(&self) -> crate::Result<bool> {
    self.window.dispatcher.is_minimizable().map_err(Into::into)
  }

  /// Gets the window’s native close button state
  ///
  /// ## Platform-specific
  ///
  /// - **Linux / iOS / Android:** Unsupported.
  pub fn is_closable(&self) -> crate::Result<bool> {
    self.window.dispatcher.is_closable().map_err(Into::into)
  }

  /// Gets the window's current visibility state.
  pub fn is_visible(&self) -> crate::Result<bool> {
    self.window.dispatcher.is_visible().map_err(Into::into)
  }

  /// Gets the window's current title.
  pub fn title(&self) -> crate::Result<String> {
    self.window.dispatcher.title().map_err(Into::into)
  }

  /// Returns the monitor on which the window currently resides.
  ///
  /// Returns None if current monitor can't be detected.
  pub fn current_monitor(&self) -> crate::Result<Option<Monitor>> {
    self
      .window
      .dispatcher
      .current_monitor()
      .map(|m| m.map(Into::into))
      .map_err(Into::into)
  }

  /// Returns the primary monitor of the system.
  ///
  /// Returns None if it can't identify any monitor as a primary one.
  pub fn primary_monitor(&self) -> crate::Result<Option<Monitor>> {
    self
      .window
      .dispatcher
      .primary_monitor()
      .map(|m| m.map(Into::into))
      .map_err(Into::into)
  }

  /// Returns the list of all the monitors available on the system.
  pub fn available_monitors(&self) -> crate::Result<Vec<Monitor>> {
    self
      .window
      .dispatcher
      .available_monitors()
      .map(|m| m.into_iter().map(Into::into).collect())
      .map_err(Into::into)
  }

  /// Returns the native handle that is used by this window.
  #[cfg(target_os = "macos")]
  pub fn ns_window(&self) -> crate::Result<*mut std::ffi::c_void> {
    self
      .window
      .dispatcher
      .raw_window_handle()
      .map_err(Into::into)
      .and_then(|handle| {
        if let raw_window_handle::RawWindowHandle::AppKit(h) = handle {
          Ok(h.ns_window)
        } else {
          Err(crate::Error::InvalidWindowHandle)
        }
      })
  }

  /// Returns the pointer to the content view of this window.
  #[cfg(target_os = "macos")]
  pub fn ns_view(&self) -> crate::Result<*mut std::ffi::c_void> {
    self
      .window
      .dispatcher
      .raw_window_handle()
      .map_err(Into::into)
      .and_then(|handle| {
        if let raw_window_handle::RawWindowHandle::AppKit(h) = handle {
          Ok(h.ns_view)
        } else {
          Err(crate::Error::InvalidWindowHandle)
        }
      })
  }

  /// Returns the native handle that is used by this window.
  #[cfg(windows)]
  pub fn hwnd(&self) -> crate::Result<HWND> {
    self
      .window
      .dispatcher
      .raw_window_handle()
      .map_err(Into::into)
      .and_then(|handle| {
        if let raw_window_handle::RawWindowHandle::Win32(h) = handle {
          Ok(HWND(h.hwnd as _))
        } else {
          Err(crate::Error::InvalidWindowHandle)
        }
      })
  }

  /// Returns the `ApplicationWindow` from gtk crate that is used by this window.
  ///
  /// Note that this type can only be used on the main thread.
  #[cfg(any(
    target_os = "linux",
    target_os = "dragonfly",
    target_os = "freebsd",
    target_os = "netbsd",
    target_os = "openbsd"
  ))]
  pub fn gtk_window(&self) -> crate::Result<gtk::ApplicationWindow> {
    self.window.dispatcher.gtk_window().map_err(Into::into)
  }

  /// Returns the vertical [`gtk::Box`] that is added by default as the sole child of this window.
  ///
  /// Note that this type can only be used on the main thread.
  #[cfg(any(
    target_os = "linux",
    target_os = "dragonfly",
    target_os = "freebsd",
    target_os = "netbsd",
    target_os = "openbsd"
  ))]
  pub fn default_vbox(&self) -> crate::Result<gtk::Box> {
    self.window.dispatcher.default_vbox().map_err(Into::into)
  }

  /// Returns the current window theme.
  ///
  /// ## Platform-specific
  ///
  /// - **macOS**: Only supported on macOS 10.14+.
  pub fn theme(&self) -> crate::Result<Theme> {
    self.window.dispatcher.theme().map_err(Into::into)
  }
}

/// Desktop window setters and actions.
#[cfg(desktop)]
impl<R: Runtime> Window<R> {
  /// Centers the window.
  pub fn center(&self) -> crate::Result<()> {
    self.window.dispatcher.center().map_err(Into::into)
  }

  /// Requests user attention to the window, this has no effect if the application
  /// is already focused. How requesting for user attention manifests is platform dependent,
  /// see `UserAttentionType` for details.
  ///
  /// Providing `None` will unset the request for user attention. Unsetting the request for
  /// user attention might not be done automatically by the WM when the window receives input.
  ///
  /// ## Platform-specific
  ///
  /// - **macOS:** `None` has no effect.
  /// - **Linux:** Urgency levels have the same effect.
  pub fn request_user_attention(
    &self,
    request_type: Option<UserAttentionType>,
  ) -> crate::Result<()> {
    self
      .window
      .dispatcher
      .request_user_attention(request_type)
      .map_err(Into::into)
  }

  /// Determines if this window should be resizable.
  /// When resizable is set to false, native window's maximize button is automatically disabled.
  pub fn set_resizable(&self, resizable: bool) -> crate::Result<()> {
    self
      .window
      .dispatcher
      .set_resizable(resizable)
      .map_err(Into::into)
  }

  /// Determines if this window's native maximize button should be enabled.
  /// If resizable is set to false, this setting is ignored.
  ///
  /// ## Platform-specific
  ///
  /// - **macOS:** Disables the "zoom" button in the window titlebar, which is also used to enter fullscreen mode.
  /// - **Linux / iOS / Android:** Unsupported.
  pub fn set_maximizable(&self, maximizable: bool) -> crate::Result<()> {
    self
      .window
      .dispatcher
      .set_maximizable(maximizable)
      .map_err(Into::into)
  }

  /// Determines if this window's native minize button should be enabled.
  ///
  /// ## Platform-specific
  ///
  /// - **Linux / iOS / Android:** Unsupported.
  pub fn set_minimizable(&self, minimizable: bool) -> crate::Result<()> {
    self
      .window
      .dispatcher
      .set_minimizable(minimizable)
      .map_err(Into::into)
  }

  /// Determines if this window's native close button should be enabled.
  ///
  /// ## Platform-specific
  ///
  /// - **Linux:** "GTK+ will do its best to convince the window manager not to show a close button.
  ///   Depending on the system, this function may not have any effect when called on a window that is already visible"
  /// - **iOS / Android:** Unsupported.
  pub fn set_closable(&self, closable: bool) -> crate::Result<()> {
    self
      .window
      .dispatcher
      .set_closable(closable)
      .map_err(Into::into)
  }

  /// Set this window's title.
  pub fn set_title(&self, title: &str) -> crate::Result<()> {
    self
      .window
      .dispatcher
      .set_title(title.to_string())
      .map_err(Into::into)
  }

  /// Maximizes this window.
  pub fn maximize(&self) -> crate::Result<()> {
    self.window.dispatcher.maximize().map_err(Into::into)
  }

  /// Un-maximizes this window.
  pub fn unmaximize(&self) -> crate::Result<()> {
    self.window.dispatcher.unmaximize().map_err(Into::into)
  }

  /// Minimizes this window.
  pub fn minimize(&self) -> crate::Result<()> {
    self.window.dispatcher.minimize().map_err(Into::into)
  }

  /// Un-minimizes this window.
  pub fn unminimize(&self) -> crate::Result<()> {
    self.window.dispatcher.unminimize().map_err(Into::into)
  }

  /// Show this window.
  pub fn show(&self) -> crate::Result<()> {
    self.window.dispatcher.show().map_err(Into::into)
  }

  /// Hide this window.
  pub fn hide(&self) -> crate::Result<()> {
    self.window.dispatcher.hide().map_err(Into::into)
  }

  /// Closes this window.
  /// # Panics
  ///
  /// - Panics if the event loop is not running yet, usually when called on the [`setup`](crate::Builder#method.setup) closure.
  /// - Panics when called on the main thread, usually on the [`run`](crate::App#method.run) closure.
  ///
  /// You can spawn a task to use the API using [`crate::async_runtime::spawn`] or [`std::thread::spawn`] to prevent the panic.
  pub fn close(&self) -> crate::Result<()> {
    self.window.dispatcher.close().map_err(Into::into)
  }

  /// Determines if this window should be [decorated].
  ///
  /// [decorated]: https://en.wikipedia.org/wiki/Window_(computing)#Window_decoration
  pub fn set_decorations(&self, decorations: bool) -> crate::Result<()> {
    self
      .window
      .dispatcher
      .set_decorations(decorations)
      .map_err(Into::into)
  }

  /// Determines if this window should have shadow.
  ///
  /// ## Platform-specific
  ///
  /// - **Windows:**
  ///   - `false` has no effect on decorated window, shadow are always ON.
  ///   - `true` will make ndecorated window have a 1px white border,
  /// and on Windows 11, it will have a rounded corners.
  /// - **Linux:** Unsupported.
  pub fn set_shadow(&self, enable: bool) -> crate::Result<()> {
    self
      .window
      .dispatcher
      .set_shadow(enable)
      .map_err(Into::into)
  }

  /// Sets window effects, pass [`None`] to clear any effects applied if possible.
  ///
  /// Requires the window to be transparent.
  ///
  /// See [`EffectsBuilder`] for a convenient builder for [`WindowEffectsConfig`].
  ///
  #[cfg_attr(
    feature = "unstable",
    doc = r####"
```rust,no_run
use tauri::{Manager, window::{Color, Effect, EffectState, EffectsBuilder}};
tauri::Builder::default()
  .setup(|app| {
    let window = app.get_window("main").unwrap();
    window.set_effects(
      EffectsBuilder::new()
        .effect(Effect::Popover)
        .state(EffectState::Active)
        .radius(5.)
        .color(Color(0, 0, 0, 255))
        .build(),
    )?;
    Ok(())
  });
```
  "####
  )]
  ///
  /// ## Platform-specific:
  ///
  /// - **Windows**: If using decorations or shadows, you may want to try this workaround <https://github.com/tauri-apps/tao/issues/72#issuecomment-975607891>
  /// - **Linux**: Unsupported
  pub fn set_effects<E: Into<Option<WindowEffectsConfig>>>(&self, effects: E) -> crate::Result<()> {
    let effects = effects.into();
    let window = self.clone();
    self.run_on_main_thread(move || {
      let _ = crate::vibrancy::set_window_effects(&window, effects);
    })
  }

  /// Determines if this window should always be below other windows.
  pub fn set_always_on_bottom(&self, always_on_bottom: bool) -> crate::Result<()> {
    self
      .window
      .dispatcher
      .set_always_on_bottom(always_on_bottom)
      .map_err(Into::into)
  }

  /// Determines if this window should always be on top of other windows.
  pub fn set_always_on_top(&self, always_on_top: bool) -> crate::Result<()> {
    self
      .window
      .dispatcher
      .set_always_on_top(always_on_top)
      .map_err(Into::into)
  }

  /// Sets whether the window should be visible on all workspaces or virtual desktops.
  pub fn set_visible_on_all_workspaces(
    &self,
    visible_on_all_workspaces: bool,
  ) -> crate::Result<()> {
    self
      .window
      .dispatcher
      .set_visible_on_all_workspaces(visible_on_all_workspaces)
      .map_err(Into::into)
  }

  /// Prevents the window contents from being captured by other apps.
  pub fn set_content_protected(&self, protected: bool) -> crate::Result<()> {
    self
      .window
      .dispatcher
      .set_content_protected(protected)
      .map_err(Into::into)
  }

  /// Resizes this window.
  pub fn set_size<S: Into<Size>>(&self, size: S) -> crate::Result<()> {
    self
      .window
      .dispatcher
      .set_size(size.into())
      .map_err(Into::into)
  }

  /// Sets this window's minimum size.
  pub fn set_min_size<S: Into<Size>>(&self, size: Option<S>) -> crate::Result<()> {
    self
      .window
      .dispatcher
      .set_min_size(size.map(|s| s.into()))
      .map_err(Into::into)
  }

  /// Sets this window's maximum size.
  pub fn set_max_size<S: Into<Size>>(&self, size: Option<S>) -> crate::Result<()> {
    self
      .window
      .dispatcher
      .set_max_size(size.map(|s| s.into()))
      .map_err(Into::into)
  }

  /// Sets this window's position.
  pub fn set_position<Pos: Into<Position>>(&self, position: Pos) -> crate::Result<()> {
    self
      .window
      .dispatcher
      .set_position(position.into())
      .map_err(Into::into)
  }

  /// Determines if this window should be fullscreen.
  pub fn set_fullscreen(&self, fullscreen: bool) -> crate::Result<()> {
    self
      .window
      .dispatcher
      .set_fullscreen(fullscreen)
      .map_err(Into::into)
  }

  /// Bring the window to front and focus.
  pub fn set_focus(&self) -> crate::Result<()> {
    self.window.dispatcher.set_focus().map_err(Into::into)
  }

  /// Sets this window' icon.
  pub fn set_icon(&self, icon: Icon) -> crate::Result<()> {
    self
      .window
      .dispatcher
      .set_icon(icon.try_into()?)
      .map_err(Into::into)
  }

  /// Whether to hide the window icon from the taskbar or not.
  ///
  /// ## Platform-specific
  ///
  /// - **macOS:** Unsupported.
  pub fn set_skip_taskbar(&self, skip: bool) -> crate::Result<()> {
    self
      .window
      .dispatcher
      .set_skip_taskbar(skip)
      .map_err(Into::into)
  }

  /// Grabs the cursor, preventing it from leaving the window.
  ///
  /// There's no guarantee that the cursor will be hidden. You should
  /// hide it by yourself if you want so.
  ///
  /// ## Platform-specific
  ///
  /// - **Linux:** Unsupported.
  /// - **macOS:** This locks the cursor in a fixed location, which looks visually awkward.
  pub fn set_cursor_grab(&self, grab: bool) -> crate::Result<()> {
    self
      .window
      .dispatcher
      .set_cursor_grab(grab)
      .map_err(Into::into)
  }

  /// Modifies the cursor's visibility.
  ///
  /// If `false`, this will hide the cursor. If `true`, this will show the cursor.
  ///
  /// ## Platform-specific
  ///
  /// - **Windows:** The cursor is only hidden within the confines of the window.
  /// - **macOS:** The cursor is hidden as long as the window has input focus, even if the cursor is
  ///   outside of the window.
  pub fn set_cursor_visible(&self, visible: bool) -> crate::Result<()> {
    self
      .window
      .dispatcher
      .set_cursor_visible(visible)
      .map_err(Into::into)
  }

  /// Modifies the cursor icon of the window.
  pub fn set_cursor_icon(&self, icon: CursorIcon) -> crate::Result<()> {
    self
      .window
      .dispatcher
      .set_cursor_icon(icon)
      .map_err(Into::into)
  }

  /// Changes the position of the cursor in window coordinates.
  pub fn set_cursor_position<Pos: Into<Position>>(&self, position: Pos) -> crate::Result<()> {
    self
      .window
      .dispatcher
      .set_cursor_position(position)
      .map_err(Into::into)
  }

  /// Ignores the window cursor events.
  pub fn set_ignore_cursor_events(&self, ignore: bool) -> crate::Result<()> {
    self
      .window
      .dispatcher
      .set_ignore_cursor_events(ignore)
      .map_err(Into::into)
  }

  /// Starts dragging the window.
  pub fn start_dragging(&self) -> crate::Result<()> {
    self.window.dispatcher.start_dragging().map_err(Into::into)
  }

  /// Starts resize-dragging the window.
  pub fn start_resize_dragging(&self, direction: ResizeDirection) -> crate::Result<()> {
    self
      .window
      .dispatcher
      .start_resize_dragging(direction)
      .map_err(Into::into)
  }

  /// Sets the taskbar progress state.
  ///
  /// ## Platform-specific
  ///
  /// - **Linux / macOS**: Progress bar is app-wide and not specific to this window.
  /// - **Linux**: Only supported desktop environments with `libunity` (e.g. GNOME).
  /// - **iOS / Android:** Unsupported.
  pub fn set_progress_bar(
    &self,
    progress_state: crate::utils::ProgressBarState,
  ) -> crate::Result<()> {
    self
      .window
      .dispatcher
      .set_progress_bar(progress_state)
      .map_err(Into::into)
  }
}

/// Event system APIs.
impl<R: Runtime> Window<R> {
  /// Listen to an event on this window.
  ///
  /// # Examples
  #[cfg_attr(
    feature = "unstable",
    doc = r####"
```
use tauri::Manager;

tauri::Builder::default()
  .setup(|app| {
    let window = app.get_window("main").unwrap();
    window.listen("component-loaded", move |event| {
      println!("window just loaded a component");
    });

    Ok(())
  });
```
  "####
  )]
  pub fn listen<F>(&self, event: impl Into<String>, handler: F) -> EventId
  where
    F: Fn(Event) + Send + 'static,
  {
    // TODO: listen on all webviews
    self.manager.listen(event.into(), None, handler)
  }

  /// Unlisten to an event on this window.
  ///
  /// # Examples
  #[cfg_attr(
    feature = "unstable",
    doc = r####"
```
use tauri::Manager;

tauri::Builder::default()
  .setup(|app| {
    let window = app.get_window("main").unwrap();
    let window_ = window.clone();
    let handler = window.listen("component-loaded", move |event| {
      println!("window just loaded a component");

      // we no longer need to listen to the event
      // we also could have used `window.once` instead
      window_.unlisten(event.id());
    });

    // stop listening to the event when you do not need it anymore
    window.unlisten(handler);

    Ok(())
  });
```
  "####
  )]
  pub fn unlisten(&self, id: EventId) {
    self.manager.unlisten(id)
  }

  /// Listen to an event on this window only once.
  ///
  /// See [`Self::listen`] for more information.
  pub fn once<F>(&self, event: impl Into<String>, handler: F)
  where
    F: FnOnce(Event) + Send + 'static,
  {
    // TODO: listen on all webviews
    self.manager.once(event.into(), None, handler)
  }
}

/// The [`WindowEffectsConfig`] object builder
#[derive(Default)]
pub struct EffectsBuilder(WindowEffectsConfig);
impl EffectsBuilder {
  /// Create a new [`WindowEffectsConfig`] builder
  pub fn new() -> Self {
    Self(WindowEffectsConfig::default())
  }

  /// Adds effect to the [`WindowEffectsConfig`] `effects` field
  pub fn effect(mut self, effect: Effect) -> Self {
    self.0.effects.push(effect);
    self
  }

  /// Adds effects to the [`WindowEffectsConfig`] `effects` field
  pub fn effects<I: IntoIterator<Item = Effect>>(mut self, effects: I) -> Self {
    self.0.effects.extend(effects);
    self
  }

  /// Clears the [`WindowEffectsConfig`] `effects` field
  pub fn clear_effects(mut self) -> Self {
    self.0.effects.clear();
    self
  }

  /// Sets `state` field for the [`WindowEffectsConfig`] **macOS Only**
  pub fn state(mut self, state: EffectState) -> Self {
    self.0.state = Some(state);
    self
  }
  /// Sets `radius` field fo the [`WindowEffectsConfig`] **macOS Only**
  pub fn radius(mut self, radius: f64) -> Self {
    self.0.radius = Some(radius);
    self
  }
  /// Sets `color` field fo the [`WindowEffectsConfig`] **Windows Only**
  pub fn color(mut self, color: Color) -> Self {
    self.0.color = Some(color);
    self
  }

  /// Builds a [`WindowEffectsConfig`]
  pub fn build(self) -> WindowEffectsConfig {
    self.0
  }
}

impl From<WindowEffectsConfig> for EffectsBuilder {
  fn from(value: WindowEffectsConfig) -> Self {
    Self(value)
  }
}

#[cfg(test)]
mod tests {
  #[test]
  fn window_is_send_sync() {
    crate::test_utils::assert_send::<super::Window>();
    crate::test_utils::assert_sync::<super::Window>();
  }
}<|MERGE_RESOLUTION|>--- conflicted
+++ resolved
@@ -195,14 +195,7 @@
   )]
   ///
   /// [the Webview2 issue]: https://github.com/tauri-apps/wry/issues/583
-<<<<<<< HEAD
-  pub fn new<M: Manager<R>, L: Into<String>>(manager: &'a M, label: L, url: WindowUrl) -> Self {
-    let runtime = manager.runtime();
-    let handle = manager.app_handle();
-    let app_handle = handle.clone();
-=======
   pub fn new<L: Into<String>>(manager: &'a M, label: L) -> Self {
->>>>>>> 30a64a9c
     Self {
       manager,
       label: label.into(),
@@ -269,32 +262,6 @@
   /// the window used to register it was closed.
   ///
   /// # Examples
-<<<<<<< HEAD
-  /// ```
-  /// use tauri::menu::{Menu, Submenu, MenuItem};
-  /// tauri::Builder::default()
-  ///   .setup(|app| {
-  ///     let handle = app.handle();
-  ///     let save_menu_item = MenuItem::new(handle, "Save", true, None::<&str>)?;
-  ///     let menu = Menu::with_items(handle, &[
-  ///       &Submenu::with_items(handle, "File", true, &[
-  ///         &save_menu_item,
-  ///       ])?,
-  ///     ])?;
-  ///     let window = tauri::WindowBuilder::new(app, "editor", tauri::WindowUrl::default())
-  ///       .menu(menu)
-  ///       .on_menu_event(move |window, event| {
-  ///         if event.id == save_menu_item.id() {
-  ///           // save menu item
-  ///         }
-  ///       })
-  ///       .build()
-  ///       .unwrap();
-  ///
-  ///     Ok(())
-  ///   });
-  /// ```
-=======
   #[cfg_attr(
     feature = "unstable",
     doc = r####"
@@ -323,7 +290,6 @@
   });
 ```"####
   )]
->>>>>>> 30a64a9c
   #[cfg(desktop)]
   pub fn on_menu_event<F: Fn(&Window<R>, crate::menu::MenuEvent) + Send + Sync + 'static>(
     mut self,
@@ -1005,33 +971,6 @@
   /// the window used to register it was closed.
   ///
   /// # Examples
-<<<<<<< HEAD
-  /// ```
-  /// use tauri::menu::{Menu, Submenu, MenuItem};
-  /// tauri::Builder::default()
-  ///   .setup(|app| {
-  ///     let handle = app.handle();
-  ///     let save_menu_item = MenuItem::new(handle, "Save", true, None::<&str>)?;
-  ///     let menu = Menu::with_items(handle, &[
-  ///       &Submenu::with_items(handle, "File", true, &[
-  ///         &save_menu_item,
-  ///       ])?,
-  ///     ])?;
-  ///     let window = tauri::WindowBuilder::new(app, "editor", tauri::WindowUrl::default())
-  ///       .menu(menu)
-  ///       .build()
-  ///       .unwrap();
-  ///
-  ///     window.on_menu_event(move |window, event| {
-  ///       if event.id == save_menu_item.id() {
-  ///           // save menu item
-  ///       }
-  ///     });
-  ///
-  ///     Ok(())
-  ///   });
-  /// ```
-=======
   #[cfg_attr(
     feature = "unstable",
     doc = r####"
@@ -1062,7 +1001,6 @@
 ```
   "####
   )]
->>>>>>> 30a64a9c
   pub fn on_menu_event<F: Fn(&Window<R>, crate::menu::MenuEvent) + Send + Sync + 'static>(
     &self,
     f: F,
