--- conflicted
+++ resolved
@@ -844,66 +844,40 @@
       installer_path.push("\"");
       installer_path.push(&found_path);
       installer_path.push("\"");
-<<<<<<< HEAD
-
-      // Run the EXE
-      Command::new(powershell_path)
-        .args(["-NoProfile", "-WindowStyle", "Hidden", "Start-Process"])
-        .arg(installer_path)
-        .arg("-ArgumentList")
-        .arg(
-          [
-            config
-              .tauri
-              .updater
-              .windows
-              .install_mode
-              .nsis_args()
-              .iter()
-              .map(ToString::to_string)
-              .collect(),
-            current_exe_args,
-            config
-              .tauri
-              .updater
-              .windows
-              .installer_args
-              .iter()
-              .map(ToString::to_string)
-              .collect::<Vec<_>>(),
-          ]
-          .concat()
-          .join(", "),
-        )
-        .spawn()
-        .expect("Running NSIS installer from powershell has failed to start");
-=======
 
       let installer_args = [
-        config.tauri.updater.windows.install_mode.nsis_args(),
+        config
+          .tauri
+          .updater
+          .windows
+          .install_mode
+          .nsis_args()
+          .iter()
+          .map(ToString::to_string)
+          .collect(),
+        current_exe_args,
         config
           .tauri
           .updater
           .windows
           .installer_args
           .iter()
-          .map(AsRef::as_ref)
-          .collect::<Vec<_>>()
-          .as_slice(),
+          .map(ToString::to_string)
+          .collect::<Vec<_>>(),
       ]
       .concat();
 
       // Run the EXE
       let mut cmd = Command::new(powershell_path);
       cmd
-        .args(["-NoProfile", "-WindowStyle", "Hidden"])
-        .args(["Start-Process"])
+        .args(["-NoProfile", "-WindowStyle", "Hidden", "Start-Process"])
         .arg(installer_path);
       if !installer_args.is_empty() {
         cmd.arg("-ArgumentList").arg(installer_args.join(", "));
       }
-      cmd.spawn().expect("installer failed to start");
->>>>>>> 0bff8c32
+      cmd
+        .spawn()
+        .expect("Running NSIS installer from powershell has failed to start");
 
       exit(0);
     } else if found_path.extension() == Some(OsStr::new("msi")) {
@@ -957,18 +931,6 @@
       msi_path.push(&found_path);
       msi_path.push("\"\"\"");
 
-<<<<<<< HEAD
-      let mut msiexec_args = config
-        .tauri
-        .updater
-        .windows
-        .install_mode
-        .msiexec_args()
-        .iter()
-        .map(|p| p.to_string())
-        .collect::<Vec<String>>();
-      msiexec_args.extend(config.tauri.updater.windows.installer_args.clone());
-=======
       let installer_args = [
         config.tauri.updater.windows.install_mode.msiexec_args(),
         config
@@ -982,7 +944,6 @@
           .as_slice(),
       ]
       .concat();
->>>>>>> 0bff8c32
 
       // run the installer and relaunch the application
       let mut powershell_cmd = Command::new(powershell_path);
@@ -998,11 +959,7 @@
         ])
         .arg("/i,")
         .arg(&msi_path)
-<<<<<<< HEAD
-        .arg(format!(", {}, /promptrestart;", msiexec_args.join(", ")))
-=======
         .arg(format!(", {}, /promptrestart;", installer_args.join(", ")))
->>>>>>> 0bff8c32
         .arg("Start-Process")
         .arg(current_executable);
 
@@ -1023,11 +980,7 @@
         let _ = Command::new(msiexec_path)
           .arg("/i")
           .arg(msi_path)
-<<<<<<< HEAD
-          .args(msiexec_args)
-=======
           .args(installer_args)
->>>>>>> 0bff8c32
           .arg("/promptrestart")
           .spawn();
       }
