--- conflicted
+++ resolved
@@ -813,11 +813,7 @@
           "Start-Process",
           "-Wait",
           "-FilePath",
-<<<<<<< HEAD
-          "C:\\Windows\\system32\\msiexec.exe",
-=======
           "$env:SYSTEMROOT\\System32\\msiexec.exe",
->>>>>>> 35264b4c
           "-ArgumentList",
         ])
         .arg("/i,")
@@ -829,15 +825,11 @@
       if powershell_install_res.is_err() {
         // fallback to running msiexec directly - relaunch won't be available
         // we use this here in case powershell fails in an older machine somehow
-<<<<<<< HEAD
-        let _ = Command::new("C:\\Windows\\system32\\msiexec.exe")
-=======
         let msiexec_path = system_root.as_ref().map_or_else(
           |_| "msiexec.exe".to_string(),
           |p| format!("{p}\\System32\\msiexec.exe"),
         );
         let _ = Command::new(msiexec_path)
->>>>>>> 35264b4c
           .arg("/i")
           .arg(found_path)
           .args(msiexec_args)
