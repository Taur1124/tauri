// Copyright 2019-2021 Tauri Programme within The Commons Conservancy
// SPDX-License-Identifier: Apache-2.0
// SPDX-License-Identifier: MIT

#[cfg(feature = "system-tray")]
pub(crate) mod tray;

use crate::{
  api::ipc::CallbackFn,
  command::{CommandArg, CommandItem},
  hooks::{
    window_invoke_responder, InvokeHandler, InvokeResponder, OnPageLoad, PageLoadPayload, SetupHook,
  },
  manager::{Asset, CustomProtocol, WindowManager},
  plugin::{Plugin, PluginStore},
  runtime::{
    http::{Request as HttpRequest, Response as HttpResponse},
    webview::{WebviewAttributes, WindowBuilder},
    window::{PendingWindow, WindowEvent},
    Dispatch, ExitRequestedEventAction, RunEvent as RuntimeRunEvent, Runtime,
  },
  scope::FsScope,
  sealed::{ManagerBase, RuntimeOrDispatch},
  utils::config::{Config, WindowUrl},
  utils::{assets::Assets, Env},
  Context, Invoke, InvokeError, InvokeResponse, Manager, Scopes, StateManager, Window,
};

#[cfg(shell_scope)]
use crate::scope::ShellScope;

use tauri_macros::default_runtime;
use tauri_utils::PackageInfo;

use std::{
  collections::HashMap,
  path::PathBuf,
  sync::{mpsc::Sender, Arc, Weak},
};

use crate::runtime::menu::{Menu, MenuId, MenuIdRef};

use crate::runtime::RuntimeHandle;
#[cfg(feature = "system-tray")]
use crate::runtime::{Icon, SystemTrayEvent as RuntimeSystemTrayEvent};

#[cfg(feature = "updater")]
use crate::updater;

#[cfg(target_os = "macos")]
use crate::ActivationPolicy;

pub(crate) type GlobalMenuEventListener<R> = Box<dyn Fn(WindowMenuEvent<R>) + Send + Sync>;
pub(crate) type GlobalWindowEventListener<R> = Box<dyn Fn(GlobalWindowEvent<R>) + Send + Sync>;
#[cfg(feature = "system-tray")]
type SystemTrayEventListener<R> = Box<dyn Fn(&AppHandle<R>, tray::SystemTrayEvent) + Send + Sync>;

/// Api exposed on the `ExitRequested` event.
#[derive(Debug)]
pub struct ExitRequestApi(Sender<ExitRequestedEventAction>);

impl ExitRequestApi {
  /// Prevents the app from exiting
  pub fn prevent_exit(&self) {
    self.0.send(ExitRequestedEventAction::Prevent).unwrap();
  }
}

/// Api exposed on the `CloseRequested` event.
#[derive(Debug)]
pub struct CloseRequestApi(Sender<bool>);

impl CloseRequestApi {
  /// Prevents the window from being closed.
  pub fn prevent_close(&self) {
    self.0.send(true).unwrap();
  }
}

/// An application event, triggered from the event loop.
#[derive(Debug)]
#[non_exhaustive]
pub enum RunEvent {
  /// Event loop is exiting.
  Exit,
  /// The app is about to exit
  #[non_exhaustive]
  ExitRequested {
    /// The label of the window that requested the exit.
    /// It is the last window managed by tauri.
    window_label: String,
    /// Event API
    api: ExitRequestApi,
  },
  /// Window close was requested by the user.
  #[non_exhaustive]
  CloseRequested {
    /// The window label.
    label: String,
    /// Event API.
    api: CloseRequestApi,
  },
  /// Window closed.
  WindowClosed(String),
  /// Application ready.
  Ready,
  /// Sent if the event loop is being resumed.
  Resumed,
  /// Emitted when all of the event loop’s input events have been processed and redraw processing is about to begin.
  ///
  /// This event is useful as a place to put your code that should be run after all state-changing events have been handled and you want to do stuff (updating state, performing calculations, etc) that happens as the “main body” of your event loop.
  MainEventsCleared,
}

/// A menu event that was triggered on a window.
#[default_runtime(crate::Wry, wry)]
#[derive(Debug)]
pub struct WindowMenuEvent<R: Runtime> {
  pub(crate) menu_item_id: MenuId,
  pub(crate) window: Window<R>,
}

impl<R: Runtime> WindowMenuEvent<R> {
  /// The menu item id.
  pub fn menu_item_id(&self) -> MenuIdRef<'_> {
    &self.menu_item_id
  }

  /// The window that the menu belongs to.
  pub fn window(&self) -> &Window<R> {
    &self.window
  }
}

/// A window event that was triggered on the specified window.
#[default_runtime(crate::Wry, wry)]
#[derive(Debug)]
pub struct GlobalWindowEvent<R: Runtime> {
  pub(crate) event: WindowEvent,
  pub(crate) window: Window<R>,
}

impl<R: Runtime> GlobalWindowEvent<R> {
  /// The event payload.
  pub fn event(&self) -> &WindowEvent {
    &self.event
  }

  /// The window that the menu belongs to.
  pub fn window(&self) -> &Window<R> {
    &self.window
  }
}

/// The path resolver is a helper for the application-specific [`crate::api::path`] APIs.
#[derive(Debug, Clone)]
pub struct PathResolver {
  env: Env,
  config: Arc<Config>,
  package_info: PackageInfo,
}

impl PathResolver {
  /// Returns the path to the resource directory of this app.
  pub fn resource_dir(&self) -> Option<PathBuf> {
    crate::api::path::resource_dir(&self.package_info, &self.env)
  }

  /// Returns the path to the suggested directory for your app config files.
  pub fn app_dir(&self) -> Option<PathBuf> {
    crate::api::path::app_dir(&self.config)
  }

  /// Returns the path to the suggested log directory.
  pub fn log_dir(&self) -> Option<PathBuf> {
    crate::api::path::log_dir(&self.config)
  }
}

/// The asset resolver is a helper to access the [`tauri_utils::assets::Assets`] interface.
#[derive(Debug, Clone)]
pub struct AssetResolver<R: Runtime> {
  manager: WindowManager<R>,
}

impl<R: Runtime> AssetResolver<R> {
  /// Gets the app asset associated with the given path.
  pub fn get(&self, path: String) -> Option<Asset> {
    self.manager.get_asset(path).ok()
  }
}

/// A handle to the currently running application.
///
/// This type implements [`Manager`] which allows for manipulation of global application items.
#[default_runtime(crate::Wry, wry)]
#[derive(Debug)]
pub struct AppHandle<R: Runtime> {
  runtime_handle: R::Handle,
  manager: WindowManager<R>,
  global_shortcut_manager: R::GlobalShortcutManager,
  clipboard_manager: R::ClipboardManager,
  #[cfg(feature = "system-tray")]
  tray_handle: Option<tray::SystemTrayHandle<R>>,
}

#[cfg(feature = "wry")]
impl AppHandle<crate::Wry> {
  /// Create a new tao window using a callback. The event loop must be running at this point.
  pub fn create_tao_window<
    F: FnOnce() -> (String, tauri_runtime_wry::WryWindowBuilder) + Send + 'static,
  >(
    &self,
    f: F,
  ) -> crate::Result<Weak<tauri_runtime_wry::Window>> {
    self.runtime_handle.create_tao_window(f).map_err(Into::into)
  }

  /// Sends a window message to the event loop.
  pub fn send_tao_window_event(
    &self,
    window_id: tauri_runtime_wry::WindowId,
    message: tauri_runtime_wry::WindowMessage,
  ) -> crate::Result<()> {
    self
      .runtime_handle
      .send_event(tauri_runtime_wry::Message::Window(window_id, message))
      .map_err(Into::into)
  }
}

impl<R: Runtime> Clone for AppHandle<R> {
  fn clone(&self) -> Self {
    Self {
      runtime_handle: self.runtime_handle.clone(),
      manager: self.manager.clone(),
      global_shortcut_manager: self.global_shortcut_manager.clone(),
      clipboard_manager: self.clipboard_manager.clone(),
      #[cfg(feature = "system-tray")]
      tray_handle: self.tray_handle.clone(),
    }
  }
}

impl<'de, R: Runtime> CommandArg<'de, R> for AppHandle<R> {
  /// Grabs the [`Window`] from the [`CommandItem`] and returns the associated [`AppHandle`]. This will never fail.
  fn from_command(command: CommandItem<'de, R>) -> Result<Self, InvokeError> {
    Ok(command.message.window().app_handle)
  }
}

impl<R: Runtime> AppHandle<R> {
  /// Runs the given closure on the main thread.
  pub fn run_on_main_thread<F: FnOnce() + Send + 'static>(&self, f: F) -> crate::Result<()> {
    self
      .runtime_handle
      .run_on_main_thread(f)
      .map_err(Into::into)
  }

  /// Removes the system tray.
  #[cfg(all(windows, feature = "system-tray"))]
  #[cfg_attr(doc_cfg, doc(cfg(all(windows, feature = "system-tray"))))]
  fn remove_system_tray(&self) -> crate::Result<()> {
    self.runtime_handle.remove_system_tray().map_err(Into::into)
  }

  /// Adds a plugin to the runtime.
  pub fn plugin<P: Plugin<R> + 'static>(&self, mut plugin: P) -> crate::Result<()> {
    plugin
      .initialize(
        self,
        self
          .config()
          .plugins
          .0
          .get(plugin.name())
          .cloned()
          .unwrap_or_default(),
      )
      .map_err(|e| crate::Error::PluginInitialization(plugin.name().to_string(), e.to_string()))?;
    self
      .manager()
      .inner
      .plugins
      .lock()
      .unwrap()
      .register(plugin);
    Ok(())
  }

  /// Exits the app
  pub fn exit(&self, exit_code: i32) {
    self.cleanup_before_exit();
    std::process::exit(exit_code);
  }

  /// Runs necessary cleanup tasks before exiting the process
  fn cleanup_before_exit(&self) {
    #[cfg(shell_execute)]
    {
      crate::api::process::kill_children();
    }
    #[cfg(all(windows, feature = "system-tray"))]
    {
      let _ = self.remove_system_tray();
    }
  }
}

impl<R: Runtime> Manager<R> for AppHandle<R> {}
impl<R: Runtime> ManagerBase<R> for AppHandle<R> {
  fn manager(&self) -> &WindowManager<R> {
    &self.manager
  }

  fn runtime(&self) -> RuntimeOrDispatch<'_, R> {
    RuntimeOrDispatch::RuntimeHandle(self.runtime_handle.clone())
  }

  fn app_handle(&self) -> AppHandle<R> {
    self.clone()
  }
}

/// The instance of the currently running application.
///
/// This type implements [`Manager`] which allows for manipulation of global application items.
#[default_runtime(crate::Wry, wry)]
#[derive(Debug)]
pub struct App<R: Runtime> {
  runtime: Option<R>,
  manager: WindowManager<R>,
  global_shortcut_manager: R::GlobalShortcutManager,
  clipboard_manager: R::ClipboardManager,
  #[cfg(feature = "system-tray")]
  tray_handle: Option<tray::SystemTrayHandle<R>>,
  handle: AppHandle<R>,
}

impl<R: Runtime> Manager<R> for App<R> {}
impl<R: Runtime> ManagerBase<R> for App<R> {
  fn manager(&self) -> &WindowManager<R> {
    &self.manager
  }

  fn runtime(&self) -> RuntimeOrDispatch<'_, R> {
    RuntimeOrDispatch::Runtime(self.runtime.as_ref().unwrap())
  }

  fn app_handle(&self) -> AppHandle<R> {
    self.handle()
  }
}

macro_rules! shared_app_impl {
  ($app: ty) => {
    impl<R: Runtime> $app {
      /// Creates a new webview window.
      pub fn create_window<F>(
        &self,
        label: impl Into<String>,
        url: WindowUrl,
        setup: F,
      ) -> crate::Result<Window<R>>
      where
        F: FnOnce(
          <R::Dispatcher as Dispatch>::WindowBuilder,
          WebviewAttributes,
        ) -> (
          <R::Dispatcher as Dispatch>::WindowBuilder,
          WebviewAttributes,
        ),
      {
        let (window_builder, webview_attributes) = setup(
          <R::Dispatcher as Dispatch>::WindowBuilder::new(),
          WebviewAttributes::new(url),
        );
        self.create_new_window(PendingWindow::new(
          window_builder,
          webview_attributes,
          label,
        ))
      }

      #[cfg(feature = "system-tray")]
      #[cfg_attr(doc_cfg, doc(cfg(feature = "system-tray")))]
      /// Gets a handle handle to the system tray.
      pub fn tray_handle(&self) -> tray::SystemTrayHandle<R> {
        self
          .tray_handle
          .clone()
          .expect("tray not configured; use the `Builder#system_tray` API first.")
      }

      /// The path resolver for the application.
      pub fn path_resolver(&self) -> PathResolver {
        PathResolver {
          env: self.state::<Env>().inner().clone(),
          config: self.manager.config(),
          package_info: self.manager.package_info().clone(),
        }
      }

      /// Gets a copy of the global shortcut manager instance.
      pub fn global_shortcut_manager(&self) -> R::GlobalShortcutManager {
        self.global_shortcut_manager.clone()
      }

      /// Gets a copy of the clipboard manager instance.
      pub fn clipboard_manager(&self) -> R::ClipboardManager {
        self.clipboard_manager.clone()
      }

      /// Gets the app's configuration, defined on the `tauri.conf.json` file.
      pub fn config(&self) -> Arc<Config> {
        self.manager.config()
      }

      /// Gets the app's package information.
      pub fn package_info(&self) -> &PackageInfo {
        self.manager.package_info()
      }

      /// Gets the managed [`Env`].
      pub fn env(&self) -> Env {
        self.state::<Env>().inner().clone()
      }

      /// The application's asset resolver.
      pub fn asset_resolver(&self) -> AssetResolver<R> {
        AssetResolver {
          manager: self.manager.clone(),
        }
      }

      /// Gets the scope for the filesystem APIs.
      pub fn fs_scope(&self) -> FsScope {
        self.state::<Scopes>().inner().fs.clone()
      }

      /// Gets the scope for the asset protocol.
      #[cfg(protocol_asset)]
      pub fn asset_protocol_scope(&self) -> FsScope {
        self.state::<Scopes>().inner().asset_protocol.clone()
      }

      /// Gets the scope for the shell execute APIs.
      #[cfg(shell_scope)]
      pub fn shell_scope(&self) -> ShellScope {
        self.state::<Scopes>().inner().shell.clone()
      }
    }
  };
}

shared_app_impl!(App<R>);
shared_app_impl!(AppHandle<R>);

impl<R: Runtime> App<R> {
  /// Gets a handle to the application instance.
  pub fn handle(&self) -> AppHandle<R> {
    self.handle.clone()
  }

  /// Sets the activation policy for the application. It is set to `NSApplicationActivationPolicyRegular` by default.
  ///
  /// # Example
  /// ```rust,ignore
  /// fn main() {
  ///   let mut app = tauri::Builder::default()
  ///     .build(tauri::generate_context!())
  ///     .expect("error while building tauri application");
  ///   #[cfg(target_os = "macos")]
  ///   app.set_activation_policy(tauri::ActivationPolicy::Accessory);
  ///   app.run(|_app_handle, _event| {});
  /// }
  /// ```
  #[cfg(target_os = "macos")]
  #[cfg_attr(doc_cfg, doc(cfg(target_os = "macos")))]
  pub fn set_activation_policy(&mut self, activation_policy: ActivationPolicy) {
    self
      .runtime
      .as_mut()
      .unwrap()
      .set_activation_policy(activation_policy);
  }

  /// Runs the application.
  ///
  /// # Example
  /// ```rust,ignore
  /// fn main() {
  ///   let app = tauri::Builder::default()
  ///     .build(tauri::generate_context!())
  ///     .expect("error while building tauri application");
  ///   app.run(|_app_handle, event| match event {
  ///     tauri::Event::ExitRequested { api, .. } => {
  ///       api.prevent_exit();
  ///     }
  ///     _ => {}
  ///   });
  /// }
  /// ```
  pub fn run<F: FnMut(&AppHandle<R>, RunEvent) + 'static>(mut self, mut callback: F) {
    let app_handle = self.handle();
    let manager = self.manager.clone();
    self.runtime.take().unwrap().run(move |event| match event {
      RuntimeRunEvent::Exit => {
        app_handle.cleanup_before_exit();
        on_event_loop_event(
          &app_handle,
          RuntimeRunEvent::Exit,
          &manager,
          Some(&mut callback),
        );
      }
      _ => {
        on_event_loop_event(&app_handle, event, &manager, Some(&mut callback));
      }
    });
  }

  /// Runs a iteration of the runtime event loop and immediately return.
  ///
  /// Note that when using this API, app cleanup is not automatically done.
  /// The cleanup calls [`crate::api::process::kill_children`] so you may want to call that function before exiting the application.
  /// Additionally, the cleanup calls [AppHandle#remove_system_tray](`AppHandle#method.remove_system_tray`) (Windows only).
  ///
  /// # Example
  /// ```rust,ignore
  /// fn main() {
  ///   let mut app = tauri::Builder::default()
  ///     .build(tauri::generate_context!())
  ///     .expect("error while building tauri application");
  ///   loop {
  ///     let iteration = app.run_iteration();
  ///     if iteration.webview_count == 0 {
  ///       break;
  ///     }
  ///   }
  /// }
  /// ```
  #[cfg(any(target_os = "windows", target_os = "macos"))]
  pub fn run_iteration(&mut self) -> crate::runtime::RunIteration {
    let manager = self.manager.clone();
    let app_handle = self.handle();
    self.runtime.as_mut().unwrap().run_iteration(move |event| {
      on_event_loop_event(
        &app_handle,
        event,
        &manager,
        Option::<&mut Box<dyn FnMut(&AppHandle<R>, RunEvent)>>::None,
      )
    })
  }
}

#[cfg(feature = "updater")]
impl<R: Runtime> App<R> {
  /// Runs the updater hook with built-in dialog.
  fn run_updater_dialog(&self, window: Window<R>) {
    let updater_config = self.manager.config().tauri.updater.clone();
    let package_info = self.manager.package_info().clone();

    crate::async_runtime::spawn(async move {
      updater::check_update_with_dialog(updater_config, package_info, window).await
    });
  }

  /// Listen updater events when dialog are disabled.
  fn listen_updater_events(&self, window: Window<R>) {
    let updater_config = self.manager.config().tauri.updater.clone();
    updater::listener(updater_config, self.manager.package_info().clone(), &window);
  }

  fn run_updater(&self, main_window: Option<Window<R>>) {
    if let Some(main_window) = main_window {
      let event_window = main_window.clone();
      let updater_config = self.manager.config().tauri.updater.clone();
      // check if updater is active or not
      if updater_config.dialog && updater_config.active {
        // if updater dialog is enabled spawn a new task
        self.run_updater_dialog(main_window.clone());
        let config = self.manager.config().tauri.updater.clone();
        let package_info = self.manager.package_info().clone();
        // When dialog is enabled, if user want to recheck
        // if an update is available after first start
        // invoke the Event `tauri://update` from JS or rust side.
        main_window.listen(updater::EVENT_CHECK_UPDATE, move |_msg| {
          let window = event_window.clone();
          let package_info = package_info.clone();
          let config = config.clone();
          // re-spawn task inside tokyo to launch the download
          // we don't need to emit anything as everything is handled
          // by the process (user is asked to restart at the end)
          // and it's handled by the updater
          crate::async_runtime::spawn(async move {
            updater::check_update_with_dialog(config, package_info, window).await
          });
        });
      } else if updater_config.active {
        // we only listen for `tauri://update`
        // once we receive the call, we check if an update is available or not
        // if there is a new update we emit `tauri://update-available` with details
        // this is the user responsabilities to display dialog and ask if user want to install
        // to install the update you need to invoke the Event `tauri://update-install`
        self.listen_updater_events(main_window);
      }
    }
  }
}

/// Builds a Tauri application.
///
/// # Example
/// ```rust,ignore
/// fn main() {
///   tauri::Builder::default()
///    .run(tauri::generate_context!())
///    .expect("error while running tauri application");
/// }
/// ```
#[allow(clippy::type_complexity)]
pub struct Builder<R: Runtime> {
  /// The JS message handler.
  invoke_handler: Box<InvokeHandler<R>>,

  /// The JS message responder.
  invoke_responder: Arc<InvokeResponder<R>>,

  /// The script that initializes the `window.__TAURI_POST_MESSAGE__` function.
  invoke_initialization_script: String,

  /// The setup hook.
  setup: SetupHook<R>,

  /// Page load hook.
  on_page_load: Box<OnPageLoad<R>>,

  /// windows to create when starting up.
  pending_windows: Vec<PendingWindow<R>>,

  /// All passed plugins
  plugins: PluginStore<R>,

  /// The webview protocols available to all windows.
  uri_scheme_protocols: HashMap<String, Arc<CustomProtocol<R>>>,

  /// App state.
  state: StateManager,

  /// The menu set to all windows.
  menu: Option<Menu>,

  /// Menu event handlers that listens to all windows.
  menu_event_listeners: Vec<GlobalMenuEventListener<R>>,

  /// Window event handlers that listens to all windows.
  window_event_listeners: Vec<GlobalWindowEventListener<R>>,

  /// The app system tray.
  #[cfg(feature = "system-tray")]
  system_tray: Option<tray::SystemTray>,

  /// System tray event handlers.
  #[cfg(feature = "system-tray")]
  system_tray_event_listeners: Vec<SystemTrayEventListener<R>>,
}

impl<R: Runtime> Builder<R> {
  /// Creates a new App builder.
  pub fn new() -> Self {
    Self {
      setup: Box::new(|_| Ok(())),
      invoke_handler: Box::new(|_| ()),
      invoke_responder: Arc::new(window_invoke_responder),
      invoke_initialization_script:
        "Object.defineProperty(window, '__TAURI_POST_MESSAGE__', { value: (message) => window.ipc.postMessage(JSON.stringify(message)) })".into(),
      on_page_load: Box::new(|_, _| ()),
      pending_windows: Default::default(),
      plugins: PluginStore::default(),
      uri_scheme_protocols: Default::default(),
      state: StateManager::new(),
      menu: None,
      menu_event_listeners: Vec::new(),
      window_event_listeners: Vec::new(),
      #[cfg(feature = "system-tray")]
      system_tray: None,
      #[cfg(feature = "system-tray")]
      system_tray_event_listeners: Vec::new(),
    }
  }

  /// Defines the JS message handler callback.
<<<<<<< HEAD
  ///
  /// # Example
  /// ```rust,ignore
  /// #[tauri::command]
  /// fn command_1() -> String {
  ///   return "hello world".to_string();
  /// }
  /// tauri::Builder::default()
  ///   .invoke_handler(tauri::generate_handler![
  ///     command_1,
  ///     // etc...
  ///   ]);
  /// ```
=======
  #[must_use]
>>>>>>> c5f3cbc6
  pub fn invoke_handler<F>(mut self, invoke_handler: F) -> Self
  where
    F: Fn(Invoke<R>) + Send + Sync + 'static,
  {
    self.invoke_handler = Box::new(invoke_handler);
    self
  }

  /// Defines a custom JS message system.
  ///
  /// The `responder` is a function that will be called when a command has been executed and must send a response to the JS layer.
  ///
  /// The `initialization_script` is a script that initializes `window.__TAURI_POST_MESSAGE__`.
  /// That function must take the `message: object` argument and send it to the backend.
  #[must_use]
  pub fn invoke_system<F>(mut self, initialization_script: String, responder: F) -> Self
  where
    F: Fn(Window<R>, InvokeResponse, CallbackFn, CallbackFn) + Send + Sync + 'static,
  {
    self.invoke_initialization_script = initialization_script;
    self.invoke_responder = Arc::new(responder);
    self
  }

  /// Defines the setup hook.
<<<<<<< HEAD
  ///
  /// # Example
  /// ```rust,ignore
  /// tauri::Builder::default()
  ///   .setup(|app| {
  ///     let main_window = app.get_window("main").unwrap();
  ///     dialog::message(Some(&main_window), "Hello", "Welcome back!");
  ///     Ok(())
  ///   });
  /// ```
=======
  #[must_use]
>>>>>>> c5f3cbc6
  pub fn setup<F>(mut self, setup: F) -> Self
  where
    F: FnOnce(&mut App<R>) -> Result<(), Box<dyn std::error::Error + Send>> + Send + 'static,
  {
    self.setup = Box::new(setup);
    self
  }

  /// Defines the page load hook.
  #[must_use]
  pub fn on_page_load<F>(mut self, on_page_load: F) -> Self
  where
    F: Fn(Window<R>, PageLoadPayload) + Send + Sync + 'static,
  {
    self.on_page_load = Box::new(on_page_load);
    self
  }

  /// Adds a plugin to the runtime.
  #[must_use]
  pub fn plugin<P: Plugin<R> + 'static>(mut self, plugin: P) -> Self {
    self.plugins.register(plugin);
    self
  }

  /// Add `state` to the state managed by the application.
  ///
  /// This method can be called any number of times as long as each call
  /// refers to a different `T`.
  ///
  /// Managed state can be retrieved by any request handler via the
  /// [`State`](crate::State) request guard. In particular, if a value of type `T`
  /// is managed by Tauri, adding `State<T>` to the list of arguments in a
  /// request handler instructs Tauri to retrieve the managed value.
  ///
  /// # Panics
  ///
  /// Panics if state of type `T` is already being managed.
  ///
  /// # Mutability
  ///
  /// Since the managed state is global and must be [`Send`] + [`Sync`], mutations can only happen through interior mutability:
  ///
  /// ```rust,ignore
  /// use std::{collections::HashMap, sync::Mutex};
  /// use tauri::State;
  /// // here we use Mutex to achieve interior mutability
  /// struct Storage(Mutex<HashMap<u64, String>>);
  /// struct Connection;
  /// struct DbConnection(Mutex<Option<Connection>>);
  ///
  /// #[tauri::command]
  /// fn connect(connection: State<DbConnection>) {
  ///   // initialize the connection, mutating the state with interior mutability
  ///   *connection.0.lock().unwrap() = Some(Connection {});
  /// }
  ///
  /// #[tauri::command]
  /// fn storage_insert(key: u64, value: String, storage: State<Storage>) {
  ///   // mutate the storage behind the Mutex
  ///   storage.0.lock().unwrap().insert(key, value);
  /// }
  ///
  /// fn main() {
  ///   Builder::default()
  ///     .manage(Storage(Default::default()))
  ///     .manage(DbConnection(Default::default()))
  ///     .invoke_handler(tauri::generate_handler![connect, storage_insert])
  ///     .run(tauri::generate_context!())
  ///     .expect("error while running tauri application");
  /// }
  /// ```
  ///
  /// # Example
  ///
  /// ```rust,ignore
  /// use tauri::State;
  ///
  /// struct MyInt(isize);
  /// struct MyString(String);
  ///
  /// #[tauri::command]
  /// fn int_command(state: State<MyInt>) -> String {
  ///     format!("The stateful int is: {}", state.0)
  /// }
  ///
  /// #[tauri::command]
  /// fn string_command<'r>(state: State<'r, MyString>) {
  ///     println!("state: {}", state.inner().0);
  /// }
  ///
  /// fn main() {
  ///     tauri::Builder::default()
  ///         .manage(MyInt(10))
  ///         .manage(MyString("Hello, managed state!".to_string()))
  ///         .invoke_handler(tauri::generate_handler![int_command, string_command])
  ///         .run(tauri::generate_context!())
  ///         .expect("error while running tauri application");
  /// }
  /// ```
  #[must_use]
  pub fn manage<T>(self, state: T) -> Self
  where
    T: Send + Sync + 'static,
  {
    let type_name = std::any::type_name::<T>();
    assert!(
      self.state.set(state),
      "state for type '{}' is already being managed",
      type_name
    );
    self
  }

  /// Creates a new webview window.
<<<<<<< HEAD
  ///
  /// # Example
  /// ```rust,ignore
  /// tauri::Builder::default()
  ///   .create_window("main", tauri::WindowUrl::default(), |win, webview| {
  ///     let win = win
  ///       .title("My Main Window")
  ///       .resizable(true)
  ///       .inner_size(800.0, 550.0)
  ///       .min_inner_size(400.0, 200.0);
  ///     return (win, webview);
  ///   });
  /// ```
=======
  #[must_use]
>>>>>>> c5f3cbc6
  pub fn create_window<F>(mut self, label: impl Into<String>, url: WindowUrl, setup: F) -> Self
  where
    F: FnOnce(
      <R::Dispatcher as Dispatch>::WindowBuilder,
      WebviewAttributes,
    ) -> (
      <R::Dispatcher as Dispatch>::WindowBuilder,
      WebviewAttributes,
    ),
  {
    let (window_builder, webview_attributes) = setup(
      <R::Dispatcher as Dispatch>::WindowBuilder::new(),
      WebviewAttributes::new(url),
    );
    self.pending_windows.push(PendingWindow::new(
      window_builder,
      webview_attributes,
      label,
    ));
    self
  }

  /// Adds the icon configured on `tauri.conf.json` to the system tray with the specified menu items.
  #[cfg(feature = "system-tray")]
  #[cfg_attr(doc_cfg, doc(cfg(feature = "system-tray")))]
  #[must_use]
  pub fn system_tray(mut self, system_tray: tray::SystemTray) -> Self {
    self.system_tray.replace(system_tray);
    self
  }

  /// Sets the menu to use on all windows.
<<<<<<< HEAD
  ///
  /// # Example
  /// ```rust,ignore
  /// use tauri::{MenuEntry, Submenu, MenuItem, Menu, CustomMenuItem};
  ///
  /// tauri::Builder::default()
  ///   .menu(Menu::with_items([
  ///     MenuEntry::Submenu(Submenu::new(
  ///       "File",
  ///       Menu::with_items([
  ///         MenuItem::CloseWindow.into(),
  ///         #[cfg(target_os = "macos")]
  ///         CustomMenuItem::new("hello", "Hello").into(),
  ///       ]),
  ///     )),
  ///   ]));
  /// ```
=======
  #[must_use]
>>>>>>> c5f3cbc6
  pub fn menu(mut self, menu: Menu) -> Self {
    self.menu.replace(menu);
    self
  }

  /// Registers a menu event handler for all windows.
<<<<<<< HEAD
  ///
  /// # Example
  /// ```rust,ignore
  /// use tauri::{Menu, MenuEntry, Submenu, CustomMenuItem, api};
  /// tauri::Builder::default()
  ///   .menu(Menu::with_items([
  ///     MenuEntry::Submenu(Submenu::new(
  ///       "File",
  ///       Menu::with_items([
  ///         CustomMenuItem::new("New", "New").into(),
  ///         CustomMenuItem::new("Learn More", "Learn More").into(),
  ///       ]),
  ///     )),
  ///   ]))
  ///   .on_menu_event(|event| {
  ///     match event.menu_item_id() {
  ///       "Learn More" => {
  ///         // open in browser (requires shell open API to be enabled)
  ///         api::shell::open("https://github.com/tauri-apps/tauri".to_string(), None).unwrap();
  ///       }
  ///       id => {
  ///         // emit others to frontend
  ///         event.window().emit("menu", id).unwrap();
  ///       }
  ///     }
  ///   });
  /// ```
=======
  #[must_use]
>>>>>>> c5f3cbc6
  pub fn on_menu_event<F: Fn(WindowMenuEvent<R>) + Send + Sync + 'static>(
    mut self,
    handler: F,
  ) -> Self {
    self.menu_event_listeners.push(Box::new(handler));
    self
  }

  /// Registers a window event handler for all windows.
<<<<<<< HEAD
  ///
  /// # Example
  /// ```rust,ignore
  /// tauri::Builder::default()
  ///   .on_window_event(|event| match event.event() {
  ///     tauri::WindowEvent::Focused(focused) => {
  ///       // hide window whenever it loses focus
  ///       if !focused {
  ///         event.window().hide().unwrap();
  ///       }
  ///     }
  ///     _ => {}
  ///   });
  /// ```
=======
  #[must_use]
>>>>>>> c5f3cbc6
  pub fn on_window_event<F: Fn(GlobalWindowEvent<R>) + Send + Sync + 'static>(
    mut self,
    handler: F,
  ) -> Self {
    self.window_event_listeners.push(Box::new(handler));
    self
  }

  /// Registers a system tray event handler.
  ///
  /// # Example
  /// ```rust,ignore
  /// tauri::Builder::default()
  ///   .on_system_tray_event(|app, event| match event {
  ///     // show window with id "main" when the tray is left clicked
  ///     tauri::SystemTrayEvent::LeftClick { .. } => {
  ///       let window = app.get_window("main").unwrap();
  ///       window.show().unwrap();
  ///       window.set_focus().unwrap();
  ///     }
  ///     _ => {}
  ///   })
  /// ```
  #[cfg(feature = "system-tray")]
  #[cfg_attr(doc_cfg, doc(cfg(feature = "system-tray")))]
  #[must_use]
  pub fn on_system_tray_event<
    F: Fn(&AppHandle<R>, tray::SystemTrayEvent) + Send + Sync + 'static,
  >(
    mut self,
    handler: F,
  ) -> Self {
    self.system_tray_event_listeners.push(Box::new(handler));
    self
  }

  /// Registers a URI scheme protocol available to all webviews.
  /// Leverages [setURLSchemeHandler](https://developer.apple.com/documentation/webkit/wkwebviewconfiguration/2875766-seturlschemehandler) on macOS,
  /// [AddWebResourceRequestedFilter](https://docs.microsoft.com/en-us/dotnet/api/microsoft.web.webview2.core.corewebview2.addwebresourcerequestedfilter?view=webview2-dotnet-1.0.774.44) on Windows
  /// and [webkit-web-context-register-uri-scheme](https://webkitgtk.org/reference/webkit2gtk/stable/WebKitWebContext.html#webkit-web-context-register-uri-scheme) on Linux.
  ///
  /// # Arguments
  ///
  /// * `uri_scheme` The URI scheme to register, such as `example`.
  /// * `protocol` the protocol associated with the given URI scheme. It's a function that takes an URL such as `example://localhost/asset.css`.
  #[must_use]
  pub fn register_uri_scheme_protocol<
    N: Into<String>,
    H: Fn(&AppHandle<R>, &HttpRequest) -> Result<HttpResponse, Box<dyn std::error::Error>>
      + Send
      + Sync
      + 'static,
  >(
    mut self,
    uri_scheme: N,
    protocol: H,
  ) -> Self {
    self.uri_scheme_protocols.insert(
      uri_scheme.into(),
      Arc::new(CustomProtocol {
        protocol: Box::new(protocol),
      }),
    );
    self
  }

  /// Builds the application.
  #[allow(clippy::type_complexity)]
  pub fn build<A: Assets>(mut self, context: Context<A>) -> crate::Result<App<R>> {
    #[cfg(feature = "system-tray")]
    let system_tray_icon = {
      let icon = context.system_tray_icon.clone();

      // check the icon format if the system tray is configured
      if self.system_tray.is_some() {
        use std::io::{Error, ErrorKind};
        #[cfg(target_os = "linux")]
        if let Some(Icon::Raw(_)) = icon {
          return Err(crate::Error::InvalidIcon(Box::new(Error::new(
            ErrorKind::InvalidInput,
            "system tray icons on linux must be a file path",
          ))));
        }

        #[cfg(not(target_os = "linux"))]
        if let Some(Icon::File(_)) = icon {
          return Err(crate::Error::InvalidIcon(Box::new(Error::new(
            ErrorKind::InvalidInput,
            "system tray icons on non-linux platforms must be the raw bytes",
          ))));
        }
      }

      icon
    };

    #[cfg(all(feature = "system-tray", target_os = "macos"))]
    let system_tray_icon_as_template = context
      .config
      .tauri
      .system_tray
      .as_ref()
      .map(|t| t.icon_as_template)
      .unwrap_or_default();

    #[cfg(shell_scope)]
    let shell_scope = context.shell_scope.clone();

    let manager = WindowManager::with_handlers(
      context,
      self.plugins,
      self.invoke_handler,
      self.on_page_load,
      self.uri_scheme_protocols,
      self.state,
      self.window_event_listeners,
      (self.menu, self.menu_event_listeners),
      (self.invoke_responder, self.invoke_initialization_script),
    );

    // set up all the windows defined in the config
    for config in manager.config().tauri.windows.clone() {
      let url = config.url.clone();
      let label = config.label.clone();
      let file_drop_enabled = config.file_drop_enabled;

      let mut webview_attributes = WebviewAttributes::new(url);
      if !file_drop_enabled {
        webview_attributes = webview_attributes.disable_file_drop_handler();
      }

      self.pending_windows.push(PendingWindow::with_config(
        config,
        webview_attributes,
        label,
      ));
    }

    let runtime = R::new()?;
    let runtime_handle = runtime.handle();
    let global_shortcut_manager = runtime.global_shortcut_manager();
    let clipboard_manager = runtime.clipboard_manager();

    let mut app = App {
      runtime: Some(runtime),
      manager: manager.clone(),
      global_shortcut_manager: global_shortcut_manager.clone(),
      clipboard_manager: clipboard_manager.clone(),
      #[cfg(feature = "system-tray")]
      tray_handle: None,
      handle: AppHandle {
        runtime_handle,
        manager,
        global_shortcut_manager,
        clipboard_manager,
        #[cfg(feature = "system-tray")]
        tray_handle: None,
      },
    };

    let env = Env::default();
    app.manage(Scopes {
      fs: FsScope::for_fs_api(
        &app.manager.config(),
        app.package_info(),
        &env,
        &app.config().tauri.allowlist.fs.scope,
      ),
      #[cfg(protocol_asset)]
      asset_protocol: FsScope::for_fs_api(
        &app.manager.config(),
        app.package_info(),
        &env,
        &app.config().tauri.allowlist.protocol.asset_scope,
      ),
      #[cfg(http_request)]
      http: crate::scope::HttpScope::for_http_api(&app.config().tauri.allowlist.http.scope),
      #[cfg(shell_scope)]
      shell: ShellScope::new(shell_scope),
    });
    app.manage(env);

    #[cfg(windows)]
    {
      if let Some(w) = &app
        .manager
        .config()
        .tauri
        .bundle
        .windows
        .webview_fixed_runtime_path
      {
        if let Some(resource_dir) = app.path_resolver().resource_dir() {
          std::env::set_var("WEBVIEW2_BROWSER_EXECUTABLE_FOLDER", resource_dir.join(w));
        } else {
          #[cfg(debug_assertions)]
          eprintln!(
            "failed to resolve resource directory; fallback to the installed Webview2 runtime."
          );
        }
      }
    }

    #[cfg(feature = "system-tray")]
    if let Some(system_tray) = self.system_tray {
      let mut ids = HashMap::new();
      if let Some(menu) = system_tray.menu() {
        tray::get_menu_ids(&mut ids, menu);
      }
      let mut tray = tray::SystemTray::new();
      if let Some(menu) = system_tray.menu {
        tray = tray.with_menu(menu);
      }

      #[cfg(not(target_os = "macos"))]
      let tray_handler = app
        .runtime
        .as_ref()
        .unwrap()
        .system_tray(
          tray.with_icon(
            system_tray
              .icon
              .or(system_tray_icon)
              .expect("tray icon not found; please configure it on tauri.conf.json"),
          ),
        )
        .expect("failed to run tray");

      #[cfg(target_os = "macos")]
      let tray_handler = app
        .runtime
        .as_ref()
        .unwrap()
        .system_tray(
          tray
            .with_icon(
              system_tray
                .icon
                .or(system_tray_icon)
                .expect("tray icon not found; please configure it on tauri.conf.json"),
            )
            .with_icon_as_template(system_tray_icon_as_template),
        )
        .expect("failed to run tray");

      let tray_handle = tray::SystemTrayHandle {
        ids: Arc::new(ids.clone()),
        inner: tray_handler,
      };
      app.tray_handle.replace(tray_handle.clone());
      app.handle.tray_handle.replace(tray_handle);
      for listener in self.system_tray_event_listeners {
        let app_handle = app.handle();
        let ids = ids.clone();
        let listener = Arc::new(std::sync::Mutex::new(listener));
        app
          .runtime
          .as_mut()
          .unwrap()
          .on_system_tray_event(move |event| {
            let app_handle = app_handle.clone();
            let event = match event {
              RuntimeSystemTrayEvent::MenuItemClick(id) => tray::SystemTrayEvent::MenuItemClick {
                id: ids.get(id).unwrap().clone(),
              },
              RuntimeSystemTrayEvent::LeftClick { position, size } => {
                tray::SystemTrayEvent::LeftClick {
                  position: *position,
                  size: *size,
                }
              }
              RuntimeSystemTrayEvent::RightClick { position, size } => {
                tray::SystemTrayEvent::RightClick {
                  position: *position,
                  size: *size,
                }
              }
              RuntimeSystemTrayEvent::DoubleClick { position, size } => {
                tray::SystemTrayEvent::DoubleClick {
                  position: *position,
                  size: *size,
                }
              }
            };
            let listener = listener.clone();
            listener.lock().unwrap()(&app_handle, event);
          });
      }
    }

    app.manager.initialize_plugins(&app.handle())?;

    let window_labels = self
      .pending_windows
      .iter()
      .map(|p| p.label.clone())
      .collect::<Vec<_>>();

    #[cfg(feature = "updater")]
    let mut main_window = None;

    for pending in self.pending_windows {
      let pending = app
        .manager
        .prepare_window(app.handle.clone(), pending, &window_labels)?;
      let detached = app.runtime.as_ref().unwrap().create_window(pending)?;
      let _window = app.manager.attach_window(app.handle(), detached);
      #[cfg(feature = "updater")]
      if main_window.is_none() {
        main_window = Some(_window);
      }
    }

    (self.setup)(&mut app).map_err(|e| crate::Error::Setup(e))?;

    #[cfg(feature = "updater")]
    app.run_updater(main_window);

    Ok(app)
  }

  /// Runs the configured Tauri application.
  pub fn run<A: Assets>(self, context: Context<A>) -> crate::Result<()> {
    self.build(context)?.run(|_, _| {});
    Ok(())
  }
}

fn on_event_loop_event<R: Runtime, F: FnMut(&AppHandle<R>, RunEvent) + 'static>(
  app_handle: &AppHandle<R>,
  event: RuntimeRunEvent,
  manager: &WindowManager<R>,
  callback: Option<&mut F>,
) {
  if let RuntimeRunEvent::WindowClose(label) = &event {
    manager.on_window_close(label);
  }

  let event = match event {
    RuntimeRunEvent::Exit => RunEvent::Exit,
    RuntimeRunEvent::ExitRequested { window_label, tx } => RunEvent::ExitRequested {
      window_label,
      api: ExitRequestApi(tx),
    },
    RuntimeRunEvent::CloseRequested { label, signal_tx } => RunEvent::CloseRequested {
      label,
      api: CloseRequestApi(signal_tx),
    },
    RuntimeRunEvent::WindowClose(label) => RunEvent::WindowClosed(label),
    RuntimeRunEvent::Ready => RunEvent::Ready,
    RuntimeRunEvent::Resumed => RunEvent::Resumed,
    RuntimeRunEvent::MainEventsCleared => RunEvent::MainEventsCleared,
    _ => unimplemented!(),
  };

  manager
    .inner
    .plugins
    .lock()
    .expect("poisoned plugin store")
    .on_event(app_handle, &event);

  if let Some(c) = callback {
    c(app_handle, event);
  }
}

/// Make `Wry` the default `Runtime` for `Builder`
#[cfg(feature = "wry")]
#[cfg_attr(doc_cfg, doc(cfg(feature = "wry")))]
impl Default for Builder<crate::Wry> {
  fn default() -> Self {
    Self::new()
  }
}

#[cfg(test)]
mod tests {
  #[test]
  fn is_send_sync() {
    crate::test_utils::assert_send::<super::AppHandle>();
    crate::test_utils::assert_sync::<super::AppHandle>();

    #[cfg(feature = "wry")]
    {
      crate::test_utils::assert_send::<super::AssetResolver<crate::Wry>>();
      crate::test_utils::assert_sync::<super::AssetResolver<crate::Wry>>();
    }

    crate::test_utils::assert_send::<super::PathResolver>();
    crate::test_utils::assert_sync::<super::PathResolver>();
  }
}<|MERGE_RESOLUTION|>--- conflicted
+++ resolved
@@ -693,7 +693,6 @@
   }
 
   /// Defines the JS message handler callback.
-<<<<<<< HEAD
   ///
   /// # Example
   /// ```rust,ignore
@@ -707,9 +706,7 @@
   ///     // etc...
   ///   ]);
   /// ```
-=======
   #[must_use]
->>>>>>> c5f3cbc6
   pub fn invoke_handler<F>(mut self, invoke_handler: F) -> Self
   where
     F: Fn(Invoke<R>) + Send + Sync + 'static,
@@ -735,7 +732,6 @@
   }
 
   /// Defines the setup hook.
-<<<<<<< HEAD
   ///
   /// # Example
   /// ```rust,ignore
@@ -746,9 +742,7 @@
   ///     Ok(())
   ///   });
   /// ```
-=======
   #[must_use]
->>>>>>> c5f3cbc6
   pub fn setup<F>(mut self, setup: F) -> Self
   where
     F: FnOnce(&mut App<R>) -> Result<(), Box<dyn std::error::Error + Send>> + Send + 'static,
@@ -864,7 +858,6 @@
   }
 
   /// Creates a new webview window.
-<<<<<<< HEAD
   ///
   /// # Example
   /// ```rust,ignore
@@ -878,9 +871,7 @@
   ///     return (win, webview);
   ///   });
   /// ```
-=======
   #[must_use]
->>>>>>> c5f3cbc6
   pub fn create_window<F>(mut self, label: impl Into<String>, url: WindowUrl, setup: F) -> Self
   where
     F: FnOnce(
@@ -913,7 +904,6 @@
   }
 
   /// Sets the menu to use on all windows.
-<<<<<<< HEAD
   ///
   /// # Example
   /// ```rust,ignore
@@ -931,16 +921,13 @@
   ///     )),
   ///   ]));
   /// ```
-=======
   #[must_use]
->>>>>>> c5f3cbc6
   pub fn menu(mut self, menu: Menu) -> Self {
     self.menu.replace(menu);
     self
   }
 
   /// Registers a menu event handler for all windows.
-<<<<<<< HEAD
   ///
   /// # Example
   /// ```rust,ignore
@@ -968,9 +955,7 @@
   ///     }
   ///   });
   /// ```
-=======
   #[must_use]
->>>>>>> c5f3cbc6
   pub fn on_menu_event<F: Fn(WindowMenuEvent<R>) + Send + Sync + 'static>(
     mut self,
     handler: F,
@@ -980,7 +965,6 @@
   }
 
   /// Registers a window event handler for all windows.
-<<<<<<< HEAD
   ///
   /// # Example
   /// ```rust,ignore
@@ -995,9 +979,7 @@
   ///     _ => {}
   ///   });
   /// ```
-=======
   #[must_use]
->>>>>>> c5f3cbc6
   pub fn on_window_event<F: Fn(GlobalWindowEvent<R>) + Send + Sync + 'static>(
     mut self,
     handler: F,
