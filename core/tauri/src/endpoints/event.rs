--- conflicted
+++ resolved
@@ -2,19 +2,13 @@
 // SPDX-License-Identifier: Apache-2.0
 // SPDX-License-Identifier: MIT
 
-<<<<<<< HEAD
-use crate::{
-  endpoints::InvokeResponse,
-  event::{listen_js, unlisten_js},
-  runtime::Runtime,
-  sealed::ManagerBase,
-  Manager, Window,
-};
-use serde::Deserialize;
-=======
 use super::InvokeContext;
 use crate::{
-  api::ipc::CallbackFn, event::is_event_name_valid, sealed::ManagerBase, Manager, Runtime, Window,
+  api::ipc::CallbackFn,
+  event::is_event_name_valid,
+  event::{listen_js, unlisten_js},
+  sealed::ManagerBase,
+  Manager, Runtime,
 };
 use serde::{de::Deserializer, Deserialize};
 use tauri_macros::CommandModule;
@@ -36,7 +30,6 @@
     }
   }
 }
->>>>>>> 2bade5ec
 
 /// The API descriptor.
 #[derive(Deserialize, CommandModule)]
@@ -58,36 +51,6 @@
 }
 
 impl Cmd {
-<<<<<<< HEAD
-  pub fn run<R: Runtime>(self, window: Window<R>) -> crate::Result<InvokeResponse> {
-    match self {
-      Self::Listen { event, handler } => {
-        let event_id = rand::random();
-        window.eval(&listen_js(
-          window.manager().event_listeners_object_name(),
-          format!("'{}'", event),
-          event_id,
-          format!("'{}'", handler),
-        ))?;
-        window.register_js_listener(event, event_id);
-        Ok(event_id.into())
-      }
-      Self::Unlisten { event_id } => {
-        window.eval(&unlisten_js(
-          window.manager().event_listeners_object_name(),
-          event_id,
-        ))?;
-        window.unregister_js_listener(event_id);
-        Ok(().into())
-      }
-      Self::Emit {
-        event,
-        window_label,
-        payload,
-      } => {
-        // dispatch the event to Rust listeners
-        window.trigger(&event, payload.clone());
-=======
   fn listen<R: Runtime>(
     context: InvokeContext<R>,
     event: EventId,
@@ -95,19 +58,20 @@
   ) -> crate::Result<u64> {
     let event_id = rand::random();
     context.window.eval(&listen_js(
-      &context.window,
-      event.0.clone(),
+      context.window.manager().event_listeners_object_name(),
+      format!("'{}'", event.0),
       event_id,
-      handler,
+      format!("window['_{}']", handler.0),
     ))?;
     context.window.register_js_listener(event.0, event_id);
     Ok(event_id)
   }
 
   fn unlisten<R: Runtime>(context: InvokeContext<R>, event_id: u64) -> crate::Result<()> {
-    context
-      .window
-      .eval(&unlisten_js(&context.window, event_id))?;
+    context.window.eval(&unlisten_js(
+      context.window.manager().event_listeners_object_name(),
+      event_id,
+    ))?;
     context.window.unregister_js_listener(event_id);
     Ok(())
   }
@@ -120,7 +84,6 @@
   ) -> crate::Result<()> {
     // dispatch the event to Rust listeners
     context.window.trigger(&event.0, payload.clone());
->>>>>>> 2bade5ec
 
     if let Some(target) = window_label {
       context.window.emit_to(&target, &event.0, payload)?;
@@ -129,47 +92,4 @@
     }
     Ok(())
   }
-<<<<<<< HEAD
-=======
-}
-
-pub fn unlisten_js<R: Runtime>(window: &Window<R>, event_id: u64) -> String {
-  format!(
-    "
-      for (var event in (window['{listeners}'] || {{}})) {{
-        var listeners = (window['{listeners}'] || {{}})[event]
-        if (listeners) {{
-          window['{listeners}'][event] = window['{listeners}'][event].filter(function (e) {{ return e.id !== {event_id} }})
-        }}
-      }}
-    ",
-    listeners = window.manager().event_listeners_object_name(),
-    event_id = event_id,
-  )
-}
-
-pub fn listen_js<R: Runtime>(
-  window: &Window<R>,
-  event: String,
-  event_id: u64,
-  handler: CallbackFn,
-) -> String {
-  format!(
-    "if (window['{listeners}'] === void 0) {{
-      window['{listeners}'] = Object.create(null)
-    }}
-    if (window['{listeners}']['{event}'] === void 0) {{
-      window['{listeners}']['{event}'] = []
-    }}
-    window['{listeners}']['{event}'].push({{
-      id: {event_id},
-      handler: window['_{handler}']
-    }});
-  ",
-    listeners = window.manager().event_listeners_object_name(),
-    event = event,
-    event_id = event_id,
-    handler = handler.0
-  )
->>>>>>> 2bade5ec
 }