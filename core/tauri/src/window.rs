// Copyright 2019-2023 Tauri Programme within The Commons Conservancy
// SPDX-License-Identifier: Apache-2.0
// SPDX-License-Identifier: MIT

//! The Tauri window types and functions.

use tauri_runtime::menu::MenuEvent;
pub use tauri_utils::{config::Color, WindowEffect as Effect, WindowEffectState as EffectState};
use url::Url;

#[cfg(target_os = "macos")]
use crate::TitleBarStyle;
use crate::{
  api::ipc::CallbackFn,
  app::AppHandle,
  command::{CommandArg, CommandItem},
  event::{Event, EventHandler},
  hooks::{InvokePayload, InvokeResponder},
  manager::WindowManager,
  runtime::{
    http::{Request as HttpRequest, Response as HttpResponse},
    monitor::Monitor as RuntimeMonitor,
    webview::{WebviewAttributes, WindowBuilder as _},
    window::{
      dpi::{PhysicalPosition, PhysicalSize},
      DetachedWindow, PendingWindow,
    },
    Dispatch, RuntimeHandle,
  },
  sealed::ManagerBase,
  sealed::RuntimeOrDispatch,
  utils::config::{WindowConfig, WindowEffectsConfig, WindowUrl},
  EventLoopMessage, Invoke, InvokeError, InvokeMessage, InvokeResolver, Manager, PageLoadPayload,
  Runtime, Theme, WindowEvent,
};
#[cfg(desktop)]
use crate::{
  runtime::{
    menu::Menu,
    window::dpi::{Position, Size},
    UserAttentionType,
  },
  CursorIcon, Icon,
};

use serde::Serialize;
#[cfg(windows)]
use windows::Win32::Foundation::HWND;

use tauri_macros::default_runtime;

use std::{
  collections::{HashMap, HashSet},
  fmt,
  hash::{Hash, Hasher},
  path::PathBuf,
  sync::{Arc, Mutex, MutexGuard},
};

pub(crate) type WebResourceRequestHandler = dyn Fn(&HttpRequest, &mut HttpResponse) + Send + Sync;
pub(crate) type NavigationHandler = dyn Fn(Url) -> bool + Send;

#[derive(Clone, Serialize)]
struct WindowCreatedEvent {
  label: String,
}

/// Monitor descriptor.
#[derive(Debug, Clone, Serialize)]
#[serde(rename_all = "camelCase")]
pub struct Monitor {
  pub(crate) name: Option<String>,
  pub(crate) size: PhysicalSize<u32>,
  pub(crate) position: PhysicalPosition<i32>,
  pub(crate) scale_factor: f64,
}

impl From<RuntimeMonitor> for Monitor {
  fn from(monitor: RuntimeMonitor) -> Self {
    Self {
      name: monitor.name,
      size: monitor.size,
      position: monitor.position,
      scale_factor: monitor.scale_factor,
    }
  }
}

impl Monitor {
  /// Returns a human-readable name of the monitor.
  /// Returns None if the monitor doesn't exist anymore.
  pub fn name(&self) -> Option<&String> {
    self.name.as_ref()
  }

  /// Returns the monitor's resolution.
  pub fn size(&self) -> &PhysicalSize<u32> {
    &self.size
  }

  /// Returns the top-left corner position of the monitor relative to the larger full screen area.
  pub fn position(&self) -> &PhysicalPosition<i32> {
    &self.position
  }

  /// Returns the scale factor that can be used to map logical pixels to physical pixels, and vice versa.
  pub fn scale_factor(&self) -> f64 {
    self.scale_factor
  }
}

/// A builder for a webview window managed by Tauri.
#[default_runtime(crate::Wry, wry)]
pub struct WindowBuilder<'a, R: Runtime> {
  manager: WindowManager<R>,
  runtime: RuntimeOrDispatch<'a, R>,
  app_handle: AppHandle<R>,
  label: String,
  pub(crate) window_builder: <R::Dispatcher as Dispatch<EventLoopMessage>>::WindowBuilder,
  pub(crate) webview_attributes: WebviewAttributes,
  web_resource_request_handler: Option<Box<WebResourceRequestHandler>>,
  navigation_handler: Option<Box<NavigationHandler>>,
}

impl<'a, R: Runtime> fmt::Debug for WindowBuilder<'a, R> {
  fn fmt(&self, f: &mut fmt::Formatter<'_>) -> fmt::Result {
    f.debug_struct("WindowBuilder")
      .field("manager", &self.manager)
      .field("app_handle", &self.app_handle)
      .field("label", &self.label)
      .field("window_builder", &self.window_builder)
      .field("webview_attributes", &self.webview_attributes)
      .finish()
  }
}

impl<'a, R: Runtime> WindowBuilder<'a, R> {
  /// Initializes a webview window builder with the given window label and URL to load on the webview.
  ///
  /// # Known issues
  ///
  /// On Windows, this function deadlocks when used in a synchronous command, see [the Webview2 issue].
  /// You should use `async` commands when creating windows.
  ///
  /// # Examples
  ///
  /// - Create a window in the setup hook:
  ///
  /// ```
  /// tauri::Builder::default()
  ///   .setup(|app| {
  ///     let window = tauri::WindowBuilder::new(app, "label", tauri::WindowUrl::App("index.html".into()))
  ///       .build()?;
  ///     Ok(())
  ///   });
  /// ```
  ///
  /// - Create a window in a separate thread:
  ///
  /// ```
  /// tauri::Builder::default()
  ///   .setup(|app| {
  ///     let handle = app.handle();
  ///     std::thread::spawn(move || {
  ///       let window = tauri::WindowBuilder::new(&handle, "label", tauri::WindowUrl::App("index.html".into()))
  ///         .build()
  ///         .unwrap();
  ///     });
  ///     Ok(())
  ///   });
  /// ```
  ///
  /// - Create a window in a command:
  ///
  /// ```
  /// #[tauri::command]
  /// async fn create_window(app: tauri::AppHandle) {
  ///   let window = tauri::WindowBuilder::new(&app, "label", tauri::WindowUrl::External("https://tauri.app/".parse().unwrap()))
  ///     .build()
  ///     .unwrap();
  /// }
  /// ```
  ///
  /// [the Webview2 issue]: https://github.com/tauri-apps/wry/issues/583
  pub fn new<M: Manager<R>, L: Into<String>>(manager: &'a M, label: L, url: WindowUrl) -> Self {
    let runtime = manager.runtime();
    let app_handle = manager.app_handle();
    Self {
      manager: manager.manager().clone(),
      runtime,
      app_handle,
      label: label.into(),
      window_builder: <R::Dispatcher as Dispatch<EventLoopMessage>>::WindowBuilder::new(),
      webview_attributes: WebviewAttributes::new(url),
      web_resource_request_handler: None,
      navigation_handler: None,
    }
  }

  /// Initializes a webview window builder from a window config from tauri.conf.json.
  /// Keep in mind that you can't create 2 windows with the same `label` so make sure
  /// that the initial window was closed or change the label of the new `WindowBuilder`.
  ///
  /// # Known issues
  ///
  /// On Windows, this function deadlocks when used in a synchronous command, see [the Webview2 issue].
  /// You should use `async` commands when creating windows.
  ///
  /// # Examples
  ///
  /// - Create a window in a command:
  ///
  /// ```
  /// #[tauri::command]
  /// async fn reopen_window(app: tauri::AppHandle) {
  ///   let window = tauri::WindowBuilder::from_config(&app, app.config().tauri.windows.get(0).unwrap().clone())
  ///     .build()
  ///     .unwrap();
  /// }
  /// ```
  ///
  /// [the Webview2 issue]: https://github.com/tauri-apps/wry/issues/583
  pub fn from_config<M: Manager<R>>(manager: &'a M, config: WindowConfig) -> Self {
    let builder = Self {
      manager: manager.manager().clone(),
      runtime: manager.runtime(),
      app_handle: manager.app_handle(),
      label: config.label.clone(),
      webview_attributes: WebviewAttributes::from(&config),
      window_builder: <R::Dispatcher as Dispatch<EventLoopMessage>>::WindowBuilder::with_config(
        config,
      ),
      web_resource_request_handler: None,
      navigation_handler: None,
    };

    builder
  }

  /// Defines a closure to be executed when the webview makes an HTTP request for a web resource, allowing you to modify the response.
  ///
  /// Currently only implemented for the `tauri` URI protocol.
  ///
  /// **NOTE:** Currently this is **not** executed when using external URLs such as a development server,
  /// but it might be implemented in the future. **Always** check the request URL.
  ///
  /// # Examples
  ///
  /// ```rust,no_run
  /// use tauri::{
  ///   utils::config::{Csp, CspDirectiveSources, WindowUrl},
  ///   http::header::HeaderValue,
  ///   window::WindowBuilder,
  /// };
  /// use std::collections::HashMap;
  /// tauri::Builder::default()
  ///   .setup(|app| {
  ///     WindowBuilder::new(app, "core", WindowUrl::App("index.html".into()))
  ///       .on_web_resource_request(|request, response| {
  ///         if request.uri().starts_with("tauri://") {
  ///           // if we have a CSP header, Tauri is loading an HTML file
  ///           //  for this example, let's dynamically change the CSP
  ///           if let Some(csp) = response.headers_mut().get_mut("Content-Security-Policy") {
  ///             // use the tauri helper to parse the CSP policy to a map
  ///             let mut csp_map: HashMap<String, CspDirectiveSources> = Csp::Policy(csp.to_str().unwrap().to_string()).into();
  ///             csp_map.entry("script-src".to_string()).or_insert_with(Default::default).push("'unsafe-inline'");
  ///             // use the tauri helper to get a CSP string from the map
  ///             let csp_string = Csp::from(csp_map).to_string();
  ///             *csp = HeaderValue::from_str(&csp_string).unwrap();
  ///           }
  ///         }
  ///       })
  ///       .build()?;
  ///     Ok(())
  ///   });
  /// ```
  pub fn on_web_resource_request<F: Fn(&HttpRequest, &mut HttpResponse) + Send + Sync + 'static>(
    mut self,
    f: F,
  ) -> Self {
    self.web_resource_request_handler.replace(Box::new(f));
    self
  }

  /// Defines a closure to be executed when the webview navigates to a URL. Returning `false` cancels the navigation.
  ///
  /// # Examples
  ///
  /// ```rust,no_run
  /// use tauri::{
  ///   utils::config::{Csp, CspDirectiveSources, WindowUrl},
  ///   http::header::HeaderValue,
  ///   window::WindowBuilder,
  /// };
  /// use std::collections::HashMap;
  /// tauri::Builder::default()
  ///   .setup(|app| {
  ///     WindowBuilder::new(app, "core", WindowUrl::App("index.html".into()))
  ///       .on_navigation(|url| {
  ///         // allow the production URL or localhost on dev
  ///         url.scheme() == "tauri" || (cfg!(dev) && url.host_str() == Some("localhost"))
  ///       })
  ///       .build()?;
  ///     Ok(())
  ///   });
  /// ```
  pub fn on_navigation<F: Fn(Url) -> bool + Send + 'static>(mut self, f: F) -> Self {
    self.navigation_handler.replace(Box::new(f));
    self
  }

  /// Creates a new webview window.
  pub fn build(mut self) -> crate::Result<Window<R>> {
    let mut pending = PendingWindow::new(
      self.window_builder.clone(),
      self.webview_attributes.clone(),
      self.label.clone(),
    )?;
    pending.navigation_handler = self.navigation_handler.take();
    pending.web_resource_request_handler = self.web_resource_request_handler.take();

    let labels = self.manager.labels().into_iter().collect::<Vec<_>>();
    let pending = self
      .manager
      .prepare_window(self.app_handle.clone(), pending, &labels)?;
    let menu = pending
      .menu()
      .cloned()
      .map(|m| (pending.has_app_wide_menu, m));
    let window_effects = pending.webview_attributes.window_effects.clone();
    let window = match &mut self.runtime {
      RuntimeOrDispatch::Runtime(runtime) => runtime.create_window(pending),
      RuntimeOrDispatch::RuntimeHandle(handle) => handle.create_window(pending),
      RuntimeOrDispatch::Dispatch(dispatcher) => dispatcher.create_window(pending),
    }
    .map(|window| {
      self
        .manager
        .attach_window(self.app_handle.clone(), window, menu)
    })?;

    if let Some(effects) = window_effects {
      crate::vibrancy::set_window_effects(&window, Some(effects))?;
    }
    self.manager.eval_script_all(format!(
      "window.__TAURI_METADATA__.__windows = {window_labels_array}.map(function (label) {{ return {{ label: label }} }})",
      window_labels_array = serde_json::to_string(&self.manager.labels())?,
    ))?;

    self.manager.emit_filter(
      "tauri://window-created",
      None,
      Some(WindowCreatedEvent {
        label: window.label().into(),
      }),
      |w| w != &window,
    )?;

    Ok(window)
  }
}

/// Desktop APIs.
#[cfg(desktop)]
impl<'a, R: Runtime> WindowBuilder<'a, R> {
  /// Sets the menu for the window.
  #[must_use]
  pub fn menu(mut self, menu: Menu) -> Self {
    self.window_builder = self.window_builder.menu(menu);
    self
  }

  /// Show window in the center of the screen.
  #[must_use]
  pub fn center(mut self) -> Self {
    self.window_builder = self.window_builder.center();
    self
  }

  /// The initial position of the window's.
  #[must_use]
  pub fn position(mut self, x: f64, y: f64) -> Self {
    self.window_builder = self.window_builder.position(x, y);
    self
  }

  /// Window size.
  #[must_use]
  pub fn inner_size(mut self, width: f64, height: f64) -> Self {
    self.window_builder = self.window_builder.inner_size(width, height);
    self
  }

  /// Window min inner size.
  #[must_use]
  pub fn min_inner_size(mut self, min_width: f64, min_height: f64) -> Self {
    self.window_builder = self.window_builder.min_inner_size(min_width, min_height);
    self
  }

  /// Window max inner size.
  #[must_use]
  pub fn max_inner_size(mut self, max_width: f64, max_height: f64) -> Self {
    self.window_builder = self.window_builder.max_inner_size(max_width, max_height);
    self
  }

  /// Whether the window is resizable or not.
  /// When resizable is set to false, native window's maximize button is automatically disabled.
  #[must_use]
  pub fn resizable(mut self, resizable: bool) -> Self {
    self.window_builder = self.window_builder.resizable(resizable);
    self
  }

  /// Whether the window's native maximize button is enabled or not.
  /// If resizable is set to false, this setting is ignored.
  ///
  /// ## Platform-specific
  ///
  /// - **macOS:** Disables the "zoom" button in the window titlebar, which is also used to enter fullscreen mode.
  /// - **Linux / iOS / Android:** Unsupported.
  #[must_use]
  pub fn maximizable(mut self, maximizable: bool) -> Self {
    self.window_builder = self.window_builder.maximizable(maximizable);
    self
  }

  /// Whether the window's native minimize button is enabled or not.
  ///
  /// ## Platform-specific
  ///
  /// - **Linux / iOS / Android:** Unsupported.
  #[must_use]
  pub fn minimizable(mut self, minimizable: bool) -> Self {
    self.window_builder = self.window_builder.minimizable(minimizable);
    self
  }

  /// Whether the window's native close button is enabled or not.
  ///
  /// ## Platform-specific
  ///
  /// - **Linux:** "GTK+ will do its best to convince the window manager not to show a close button.
  ///   Depending on the system, this function may not have any effect when called on a window that is already visible"
  /// - **iOS / Android:** Unsupported.
  #[must_use]
  pub fn closable(mut self, closable: bool) -> Self {
    self.window_builder = self.window_builder.closable(closable);
    self
  }

  /// The title of the window in the title bar.
  #[must_use]
  pub fn title<S: Into<String>>(mut self, title: S) -> Self {
    self.window_builder = self.window_builder.title(title);
    self
  }

  /// Whether to start the window in fullscreen or not.
  #[must_use]
  pub fn fullscreen(mut self, fullscreen: bool) -> Self {
    self.window_builder = self.window_builder.fullscreen(fullscreen);
    self
  }

  /// Sets the window to be initially focused.
  #[must_use]
  #[deprecated(
    since = "1.2.0",
    note = "The window is automatically focused by default. This function Will be removed in 2.0.0. Use `focused` instead."
  )]
  pub fn focus(mut self) -> Self {
    self.window_builder = self.window_builder.focused(true);
    self
  }

  /// Whether the window will be initially focused or not.
  #[must_use]
  pub fn focused(mut self, focused: bool) -> Self {
    self.window_builder = self.window_builder.focused(focused);
    self
  }

  /// Whether the window should be maximized upon creation.
  #[must_use]
  pub fn maximized(mut self, maximized: bool) -> Self {
    self.window_builder = self.window_builder.maximized(maximized);
    self
  }

  /// Whether the window should be immediately visible upon creation.
  #[must_use]
  pub fn visible(mut self, visible: bool) -> Self {
    self.window_builder = self.window_builder.visible(visible);
    self
  }

  /// Forces a theme or uses the system settings if None was provided.
  ///
  /// ## Platform-specific
  ///
  /// - **macOS**: Only supported on macOS 10.14+.
  #[must_use]
  pub fn theme(mut self, theme: Option<Theme>) -> Self {
    self.window_builder = self.window_builder.theme(theme);
    self
  }

  /// Whether the window should be transparent. If this is true, writing colors
  /// with alpha values different than `1.0` will produce a transparent window.
  #[cfg(any(not(target_os = "macos"), feature = "macos-private-api"))]
  #[cfg_attr(
    doc_cfg,
    doc(cfg(any(not(target_os = "macos"), feature = "macos-private-api")))
  )]
  #[must_use]
  pub fn transparent(mut self, transparent: bool) -> Self {
    self.window_builder = self.window_builder.transparent(transparent);
    self
  }

  /// Whether the window should have borders and bars.
  #[must_use]
  pub fn decorations(mut self, decorations: bool) -> Self {
    self.window_builder = self.window_builder.decorations(decorations);
    self
  }

  /// Whether the window should always be on top of other windows.
  #[must_use]
  pub fn always_on_top(mut self, always_on_top: bool) -> Self {
    self.window_builder = self.window_builder.always_on_top(always_on_top);
    self
  }

  /// Prevents the window contents from being captured by other apps.
  #[must_use]
  pub fn content_protected(mut self, protected: bool) -> Self {
    self.window_builder = self.window_builder.content_protected(protected);
    self
  }

  /// Sets the window icon.
  pub fn icon(mut self, icon: Icon) -> crate::Result<Self> {
    self.window_builder = self.window_builder.icon(icon.try_into()?)?;
    Ok(self)
  }

  /// Sets whether or not the window icon should be hidden from the taskbar.
  ///
  /// ## Platform-specific
  ///
  /// - **macOS**: Unsupported.
  #[must_use]
  pub fn skip_taskbar(mut self, skip: bool) -> Self {
    self.window_builder = self.window_builder.skip_taskbar(skip);
    self
  }

  /// Sets whether or not the window has shadow.
  ///
  /// ## Platform-specific
  ///
  /// - **Windows:**
  ///   - `false` has no effect on decorated window, shadows are always ON.
  ///   - `true` will make ndecorated window have a 1px white border,
  /// and on Windows 11, it will have a rounded corners.
  /// - **Linux:** Unsupported.
  #[must_use]
  pub fn shadow(mut self, enable: bool) -> Self {
    self.window_builder = self.window_builder.shadow(enable);
    self
  }

  /// Sets a parent to the window to be created.
  ///
  /// A child window has the WS_CHILD style and is confined to the client area of its parent window.
  ///
  /// For more information, see <https://docs.microsoft.com/en-us/windows/win32/winmsg/window-features#child-windows>
  #[cfg(windows)]
  #[must_use]
  pub fn parent_window(mut self, parent: HWND) -> Self {
    self.window_builder = self.window_builder.parent_window(parent);
    self
  }

  /// Sets a parent to the window to be created.
  #[cfg(target_os = "macos")]
  #[must_use]
  pub fn parent_window(mut self, parent: *mut std::ffi::c_void) -> Self {
    self.window_builder = self.window_builder.parent_window(parent);
    self
  }

  /// Set an owner to the window to be created.
  ///
  /// From MSDN:
  /// - An owned window is always above its owner in the z-order.
  /// - The system automatically destroys an owned window when its owner is destroyed.
  /// - An owned window is hidden when its owner is minimized.
  ///
  /// For more information, see <https://docs.microsoft.com/en-us/windows/win32/winmsg/window-features#owned-windows>
  #[cfg(windows)]
  #[must_use]
  pub fn owner_window(mut self, owner: HWND) -> Self {
    self.window_builder = self.window_builder.owner_window(owner);
    self
  }

  /// Sets the [`TitleBarStyle`].
  #[cfg(target_os = "macos")]
  #[must_use]
  pub fn title_bar_style(mut self, style: TitleBarStyle) -> Self {
    self.window_builder = self.window_builder.title_bar_style(style);
    self
  }

  /// Hide the window title.
  #[cfg(target_os = "macos")]
  #[must_use]
  pub fn hidden_title(mut self, hidden: bool) -> Self {
    self.window_builder = self.window_builder.hidden_title(hidden);
    self
  }

  /// Defines the window [tabbing identifier] for macOS.
  ///
  /// Windows with matching tabbing identifiers will be grouped together.
  /// If the tabbing identifier is not set, automatic tabbing will be disabled.
  ///
  /// [tabbing identifier]: <https://developer.apple.com/documentation/appkit/nswindow/1644704-tabbingidentifier>
  #[cfg(target_os = "macos")]
  #[must_use]
  pub fn tabbing_identifier(mut self, identifier: &str) -> Self {
    self.window_builder = self.window_builder.tabbing_identifier(identifier);
    self
  }

  /// Sets whether clicking an inactive window also clicks through to the webview.
  #[must_use]
  pub fn accept_first_mouse(mut self, accept: bool) -> Self {
    self.webview_attributes.accept_first_mouse = accept;
    self
  }

  /// Sets window effects.
  ///
  /// Requires the window to be transparent.
  ///
  /// ## Platform-specific:
  ///
  /// - **Windows**: If using decorations or shadows, you may want to try this workaround https://github.com/tauri-apps/tao/issues/72#issuecomment-975607891
  /// - **Linux**: Unsupported
  pub fn effects(mut self, effects: WindowEffectsConfig) -> Self {
    self.webview_attributes = self.webview_attributes.window_effects(effects);
    self
  }
}

/// Webview attributes.
impl<'a, R: Runtime> WindowBuilder<'a, R> {
  /// Adds the provided JavaScript to a list of scripts that should be run after the global object has been created,
  /// but before the HTML document has been parsed and before any other script included by the HTML document is run.
  ///
  /// Since it runs on all top-level document and child frame page navigations,
  /// it's recommended to check the `window.location` to guard your script from running on unexpected origins.
  ///
  /// # Examples
  ///
  /// ```rust
  /// use tauri::{WindowBuilder, Runtime};
  ///
  /// const INIT_SCRIPT: &str = r#"
  ///   if (window.location.origin === 'https://tauri.app') {
  ///     console.log("hello world from js init script");
  ///
  ///     window.__MY_CUSTOM_PROPERTY__ = { foo: 'bar' };
  ///   }
  /// "#;
  ///
  /// fn main() {
  ///   tauri::Builder::default()
  ///     .setup(|app| {
  ///       let window = tauri::WindowBuilder::new(app, "label", tauri::WindowUrl::App("index.html".into()))
  ///         .initialization_script(INIT_SCRIPT)
  ///         .build()?;
  ///       Ok(())
  ///     });
  /// }
  /// ```
  #[must_use]
  pub fn initialization_script(mut self, script: &str) -> Self {
    self
      .webview_attributes
      .initialization_scripts
      .push(script.to_string());
    self
  }

  /// Set the user agent for the webview
  #[must_use]
  pub fn user_agent(mut self, user_agent: &str) -> Self {
    self.webview_attributes.user_agent = Some(user_agent.to_string());
    self
  }

  /// Set additional arguments for the webview.
  ///
  /// ## Platform-specific
  ///
  /// - **macOS / Linux / Android / iOS**: Unsupported.
  ///
  /// ## Warning
  ///
  /// By default wry passes `--disable-features=msWebOOUI,msPdfOOUI,msSmartScreenProtection`
  /// so if you use this method, you also need to disable these components by yourself if you want.
  #[must_use]
  pub fn additional_browser_args(mut self, additional_args: &str) -> Self {
    self.webview_attributes.additional_browser_args = Some(additional_args.to_string());
    self
  }

  /// Data directory for the webview.
  #[must_use]
  pub fn data_directory(mut self, data_directory: PathBuf) -> Self {
    self
      .webview_attributes
      .data_directory
      .replace(data_directory);
    self
  }

  /// Disables the file drop handler. This is required to use drag and drop APIs on the front end on Windows.
  #[must_use]
  pub fn disable_file_drop_handler(mut self) -> Self {
    self.webview_attributes.file_drop_handler_enabled = false;
    self
  }

  /// Enables clipboard access for the page rendered on **Linux** and **Windows**.
  ///
  /// **macOS** doesn't provide such method and is always enabled by default,
  /// but you still need to add menu item accelerators to use shortcuts.
  #[must_use]
  pub fn enable_clipboard_access(mut self) -> Self {
    self.webview_attributes.clipboard = true;
    self
  }

  /// Enable or disable incognito mode for the WebView..
  ///
  ///  ## Platform-specific:
  ///
  ///  **Android**: Unsupported.
  #[must_use]
  pub fn incognito(mut self, incognito: bool) -> Self {
    self.webview_attributes.incognito = incognito;
    self
  }
}

/// Key for a JS event listener.
#[derive(Debug, Clone, PartialEq, Eq, Hash)]
struct JsEventListenerKey {
  /// The associated window label.
  pub window_label: Option<String>,
  /// The event name.
  pub event: String,
}

// TODO: expand these docs since this is a pretty important type
/// A webview window managed by Tauri.
///
/// This type also implements [`Manager`] which allows you to manage other windows attached to
/// the same application.
#[default_runtime(crate::Wry, wry)]
pub struct Window<R: Runtime> {
  /// The webview window created by the runtime.
  pub(crate) window: DetachedWindow<EventLoopMessage, R>,
  /// The manager to associate this webview window with.
  manager: WindowManager<R>,
  pub(crate) app_handle: AppHandle<R>,
  js_event_listeners: Arc<Mutex<HashMap<JsEventListenerKey, HashSet<usize>>>>,
  // The menu set for this window
  pub(crate) menu: Arc<Mutex<Option<(bool, Menu)>>>,
}

impl<R: Runtime> std::fmt::Debug for Window<R> {
  fn fmt(&self, f: &mut fmt::Formatter<'_>) -> fmt::Result {
    f.debug_struct("Window")
      .field("window", &self.window)
      .field("manager", &self.manager)
      .field("app_handle", &self.app_handle)
      .field("js_event_listeners", &self.js_event_listeners)
      .finish()
  }
}

unsafe impl<R: Runtime> raw_window_handle::HasRawWindowHandle for Window<R> {
  fn raw_window_handle(&self) -> raw_window_handle::RawWindowHandle {
    self.window.dispatcher.raw_window_handle().unwrap()
  }
}

impl<R: Runtime> Clone for Window<R> {
  fn clone(&self) -> Self {
    Self {
      window: self.window.clone(),
      manager: self.manager.clone(),
      app_handle: self.app_handle.clone(),
      js_event_listeners: self.js_event_listeners.clone(),
      menu: self.menu.clone(),
    }
  }
}

impl<R: Runtime> Hash for Window<R> {
  /// Only use the [`Window`]'s label to represent its hash.
  fn hash<H: Hasher>(&self, state: &mut H) {
    self.window.label.hash(state)
  }
}

impl<R: Runtime> Eq for Window<R> {}
impl<R: Runtime> PartialEq for Window<R> {
  /// Only use the [`Window`]'s label to compare equality.
  fn eq(&self, other: &Self) -> bool {
    self.window.label.eq(&other.window.label)
  }
}

impl<R: Runtime> Manager<R> for Window<R> {
  fn emit_to<S: Serialize + Clone>(
    &self,
    label: &str,
    event: &str,
    payload: S,
  ) -> crate::Result<()> {
    self
      .manager()
      .emit_filter(event, Some(self.label()), payload, |w| label == w.label())
  }

  fn emit_all<S: Serialize + Clone>(&self, event: &str, payload: S) -> crate::Result<()> {
    self
      .manager()
      .emit_filter(event, Some(self.label()), payload, |_| true)
  }
}
impl<R: Runtime> ManagerBase<R> for Window<R> {
  fn manager(&self) -> &WindowManager<R> {
    &self.manager
  }

  fn runtime(&self) -> RuntimeOrDispatch<'_, R> {
    RuntimeOrDispatch::Dispatch(self.dispatcher())
  }

  fn managed_app_handle(&self) -> AppHandle<R> {
    self.app_handle.clone()
  }
}

impl<'de, R: Runtime> CommandArg<'de, R> for Window<R> {
  /// Grabs the [`Window`] from the [`CommandItem`]. This will never fail.
  fn from_command(command: CommandItem<'de, R>) -> Result<Self, InvokeError> {
    Ok(command.message.window())
  }
}

/// The platform webview handle. Accessed with [`Window#method.with_webview`];
#[cfg(feature = "wry")]
#[cfg_attr(doc_cfg, doc(cfg(feature = "wry")))]
pub struct PlatformWebview(tauri_runtime_wry::Webview);

#[cfg(feature = "wry")]
impl PlatformWebview {
  /// Returns [`webkit2gtk::WebView`] handle.
  #[cfg(any(
    target_os = "linux",
    target_os = "dragonfly",
    target_os = "freebsd",
    target_os = "netbsd",
    target_os = "openbsd"
  ))]
  #[cfg_attr(
    doc_cfg,
    doc(cfg(any(
      target_os = "linux",
      target_os = "dragonfly",
      target_os = "freebsd",
      target_os = "netbsd",
      target_os = "openbsd"
    )))
  )]
  pub fn inner(&self) -> std::rc::Rc<webkit2gtk::WebView> {
    self.0.clone()
  }

  /// Returns the WebView2 controller.
  #[cfg(windows)]
  #[cfg_attr(doc_cfg, doc(cfg(windows)))]
  pub fn controller(
    &self,
  ) -> webview2_com::Microsoft::Web::WebView2::Win32::ICoreWebView2Controller {
    self.0.controller.clone()
  }

  /// Returns the [WKWebView] handle.
  ///
  /// [WKWebView]: https://developer.apple.com/documentation/webkit/wkwebview
  #[cfg(any(target_os = "macos", target_os = "ios"))]
  #[cfg_attr(doc_cfg, doc(cfg(any(target_os = "macos", target_os = "ios"))))]
  pub fn inner(&self) -> cocoa::base::id {
    self.0.webview
  }

  /// Returns WKWebView [controller] handle.
  ///
  /// [controller]: https://developer.apple.com/documentation/webkit/wkusercontentcontroller
  #[cfg(any(target_os = "macos", target_os = "ios"))]
  #[cfg_attr(doc_cfg, doc(cfg(any(target_os = "macos", target_os = "ios"))))]
  pub fn controller(&self) -> cocoa::base::id {
    self.0.manager
  }

  /// Returns [NSWindow] associated with the WKWebView webview.
  ///
  /// [NSWindow]: https://developer.apple.com/documentation/appkit/nswindow
  #[cfg(target_os = "macos")]
  #[cfg_attr(doc_cfg, doc(cfg(target_os = "macos")))]
  pub fn ns_window(&self) -> cocoa::base::id {
    self.0.ns_window
  }

  /// Returns [UIViewController] used by the WKWebView webview NSWindow.
  ///
  /// [UIViewController]: https://developer.apple.com/documentation/uikit/uiviewcontroller
  #[cfg(target_os = "ios")]
  #[cfg_attr(doc_cfg, doc(cfg(target_os = "ios")))]
  pub fn view_controller(&self) -> cocoa::base::id {
    self.0.view_controller
  }

  /// Returns handle for JNI execution.
  #[cfg(target_os = "android")]
  pub fn jni_handle(&self) -> tauri_runtime_wry::wry::webview::JniHandle {
    self.0
  }
}

/// Base window functions.
impl<R: Runtime> Window<R> {
  /// Create a new window that is attached to the manager.
  pub(crate) fn new(
    manager: WindowManager<R>,
    window: DetachedWindow<EventLoopMessage, R>,
    app_handle: AppHandle<R>,
    menu: Option<(bool, Menu)>,
  ) -> Self {
    Self {
      window,
      manager,
      app_handle,
      js_event_listeners: Default::default(),
      menu: Arc::new(Mutex::new(menu)),
    }
  }

  /// Initializes a webview window builder with the given window label and URL to load on the webview.
  ///
  /// Data URLs are only supported with the `window-data-url` feature flag.
  pub fn builder<'a, M: Manager<R>, L: Into<String>>(
    manager: &'a M,
    label: L,
    url: WindowUrl,
  ) -> WindowBuilder<'a, R> {
    WindowBuilder::<'a, R>::new(manager, label.into(), url)
  }

  pub(crate) fn invoke_responder(&self) -> Arc<InvokeResponder<R>> {
    self.manager.invoke_responder()
  }

  /// The current window's dispatcher.
  pub(crate) fn dispatcher(&self) -> R::Dispatcher {
    self.window.dispatcher.clone()
  }

  /// Runs the given closure on the main thread.
  pub fn run_on_main_thread<F: FnOnce() + Send + 'static>(&self, f: F) -> crate::Result<()> {
    self
      .window
      .dispatcher
      .run_on_main_thread(f)
      .map_err(Into::into)
  }

  /// The label of this window.
  pub fn label(&self) -> &str {
    &self.window.label
  }

  /// Registers a window event listener.
  pub fn on_window_event<F: Fn(&WindowEvent) + Send + 'static>(&self, f: F) {
    self
      .window
      .dispatcher
      .on_window_event(move |event| f(&event.clone().into()));
  }

  /// Registers a global menu event listener.
  ///
  /// Note that this handler is called for any menu event,
  /// whether it is coming from this window, another window or from the tray icon menu.
  ///
  /// Also note that this handler will not be called if
  /// the window used to register it was closed.
  ///
  /// # Examples
  /// ```
  /// tauri::Builder::default()
  ///   .setup(|window, event| {
  ///     let save_menu_item =  &MenuItem::new("Save", true, None);
  ///     let menu = Menu::with_items(&[
  ///       &Submenu::with_items("File", true, &[
  ///         &save_menu_item,
  ///       ]),
  ///     ]);
  ///     let window = WindowBuilder::new(app, "editor", tauri::WindowUrl::default())
  ///       .menu(menu)
  ///       .build()
  ///       .unwrap();
  ///
  ///     window.on_menu_event(move |window, event| {
  ///       if event.id == save_menu_item.id() {
  ///           // save menu item
  ///       }
  ///     });
  ///   });
  /// ```
  pub fn on_menu_event<F: Fn(&Window<R>, MenuEvent) + Send + Sync + 'static>(&self, f: F) {
    self
      .manager
      .inner
      .window_menu_event_listeners
      .lock()
      .unwrap()
      .insert(self.label().to_string(), Box::new(f));
  }

  pub(crate) fn menu_lock(&self) -> MutexGuard<'_, Option<(bool, Menu)>> {
    self.menu.lock().expect("poisoned window")
  }

  pub(crate) fn has_app_wide_menu(&self) -> bool {
    self.menu_lock().as_ref().map(|m| m.0).unwrap_or(false)
  }

  pub(crate) fn is_menu_in_use(&self, id: u32) -> bool {
    self
      .menu_lock()
      .as_ref()
      .map(|m| m.1.id() == id)
      .unwrap_or(false)
  }

  /// Returns this window menu .
  pub fn menu(&self) -> Option<Menu> {
    self.menu_lock().as_ref().map(|m| m.1.clone())
  }

  /// Sets the window menu and returns the previous one.
  pub fn set_menu(&self, menu: Menu) -> crate::Result<Option<Menu>> {
    let prev_menu = self.remove_menu()?;

    self.manager.insert_menu_into_stash(&menu);

    #[cfg(windows)]
    {
      let _ = menu.init_for_hwnd(self.hwnd().unwrap().0);
    }
    #[cfg(any(
      target_os = "linux",
      target_os = "dragonfly",
      target_os = "freebsd",
      target_os = "netbsd",
      target_os = "openbsd"
    ))]
    {
      let _ = menu.init_for_gtk_window(&self.gtk_window().unwrap());
    }

    self.menu_lock().replace((false, menu.clone()));

    Ok(prev_menu)
  }

  /// Removes the window menu and returns it.
  pub fn remove_menu(&self) -> crate::Result<Option<Menu>> {
    let mut current_menu = self.menu_lock();

    // remove from the window
    if let Some((_, menu)) = &*current_menu {
      #[cfg(windows)]
      {
        let _ = menu.remove_for_hwnd(self.hwnd()?.0);
      }
      #[cfg(any(
        target_os = "linux",
        target_os = "dragonfly",
        target_os = "freebsd",
        target_os = "netbsd",
        target_os = "openbsd"
      ))]
      {
        let _ = menu.remove_for_gtk_window(&self.gtk_window()?);
      }
      #[cfg(target_os = "macos")]
      menu.remove_for_nsapp();
    }

    let prev_menu = current_menu.take().map(|m| m.1);

    drop(current_menu);

    self
      .manager
      .remove_menu_from_stash_by_id(prev_menu.as_ref().map(|m| m.id()));

    Ok(prev_menu)
  }

  /// Hides the window menu.
  pub fn hide_menu(&self) -> crate::Result<()> {
    // remove from the window
    if let Some((_, menu)) = &*self.menu_lock() {
      #[cfg(windows)]
      {
        let _ = menu.hide_for_hwnd(self.hwnd()?.0);
      }
      #[cfg(any(
        target_os = "linux",
        target_os = "dragonfly",
        target_os = "freebsd",
        target_os = "netbsd",
        target_os = "openbsd"
      ))]
      {
        let _ = menu.hide_for_gtk_window(&self.gtk_window()?);
      }
    }

    Ok(())
  }

  /// Shows the window menu.
  pub fn show_menu(&self) -> crate::Result<()> {
    // remove from the window
    if let Some((_, menu)) = &*self.menu_lock() {
      #[cfg(windows)]
      {
        let _ = menu.show_for_hwnd(self.hwnd()?.0);
      }
      #[cfg(any(
        target_os = "linux",
        target_os = "dragonfly",
        target_os = "freebsd",
        target_os = "netbsd",
        target_os = "openbsd"
      ))]
      {
        let _ = menu.show_for_gtk_window(&self.gtk_window()?);
      }
    }

    Ok(())
  }

  /// Shows the window menu.
  pub fn is_menu_visible(&self) -> crate::Result<bool> {
    // remove from the window
    if let Some((_, menu)) = &*self.menu_lock() {
      #[cfg(windows)]
      {
        return Ok(menu.is_visible_on_hwnd(self.hwnd()?.0));
      }
      #[cfg(any(
        target_os = "linux",
        target_os = "dragonfly",
        target_os = "freebsd",
        target_os = "netbsd",
        target_os = "openbsd"
      ))]
      {
        return Ok(menu.is_visible_on_gtk_window(&self.gtk_window()?));
      }
    }

    Ok(false)
  }

  /// Executes a closure, providing it with the webview handle that is specific to the current platform.
  ///
  /// The closure is executed on the main thread.
  ///
  /// # Examples
  ///
  /// ```rust,no_run
  /// #[cfg(target_os = "macos")]
  /// #[macro_use]
  /// extern crate objc;
  /// use tauri::Manager;
  ///
  /// fn main() {
  ///   tauri::Builder::default()
  ///     .setup(|app| {
  ///       let main_window = app.get_window("main").unwrap();
  ///       main_window.with_webview(|webview| {
  ///         #[cfg(target_os = "linux")]
  ///         {
  ///           // see https://docs.rs/webkit2gtk/0.18.2/webkit2gtk/struct.WebView.html
  ///           // and https://docs.rs/webkit2gtk/0.18.2/webkit2gtk/trait.WebViewExt.html
  ///           use webkit2gtk::traits::WebViewExt;
  ///           webview.inner().set_zoom_level(4.);
  ///         }
  ///
  ///         #[cfg(windows)]
  ///         unsafe {
  ///           // see https://docs.rs/webview2-com/0.19.1/webview2_com/Microsoft/Web/WebView2/Win32/struct.ICoreWebView2Controller.html
  ///           webview.controller().SetZoomFactor(4.).unwrap();
  ///         }
  ///
  ///         #[cfg(target_os = "macos")]
  ///         unsafe {
  ///           let () = msg_send![webview.inner(), setPageZoom: 4.];
  ///           let () = msg_send![webview.controller(), removeAllUserScripts];
  ///           let bg_color: cocoa::base::id = msg_send![class!(NSColor), colorWithDeviceRed:0.5 green:0.2 blue:0.4 alpha:1.];
  ///           let () = msg_send![webview.ns_window(), setBackgroundColor: bg_color];
  ///         }
  ///
  ///         #[cfg(target_os = "android")]
  ///         {
  ///           use jni::objects::JValue;
  ///           webview.jni_handle().exec(|env, _, webview| {
  ///             env.call_method(webview, "zoomBy", "(F)V", &[JValue::Float(4.)]).unwrap();
  ///           })
  ///         }
  ///       });
  ///       Ok(())
  ///   });
  /// }
  /// ```
  #[cfg(feature = "wry")]
<<<<<<< HEAD
  #[cfg_attr(doc_cfg, doc(all(feature = "wry")))]
=======
  #[cfg_attr(doc_cfg, doc(feature = "wry"))]
>>>>>>> b7277357
  pub fn with_webview<F: FnOnce(PlatformWebview) + Send + 'static>(
    &self,
    f: F,
  ) -> crate::Result<()> {
    self
      .window
      .dispatcher
      .with_webview(|w| f(PlatformWebview(*w.downcast().unwrap())))
      .map_err(Into::into)
  }
}

/// Window getters.
impl<R: Runtime> Window<R> {
  /// Returns the scale factor that can be used to map logical pixels to physical pixels, and vice versa.
  pub fn scale_factor(&self) -> crate::Result<f64> {
    self.window.dispatcher.scale_factor().map_err(Into::into)
  }

  /// Returns the position of the top-left hand corner of the window's client area relative to the top-left hand corner of the desktop.
  pub fn inner_position(&self) -> crate::Result<PhysicalPosition<i32>> {
    self.window.dispatcher.inner_position().map_err(Into::into)
  }

  /// Returns the position of the top-left hand corner of the window relative to the top-left hand corner of the desktop.
  pub fn outer_position(&self) -> crate::Result<PhysicalPosition<i32>> {
    self.window.dispatcher.outer_position().map_err(Into::into)
  }

  /// Returns the physical size of the window's client area.
  ///
  /// The client area is the content of the window, excluding the title bar and borders.
  pub fn inner_size(&self) -> crate::Result<PhysicalSize<u32>> {
    self.window.dispatcher.inner_size().map_err(Into::into)
  }

  /// Returns the physical size of the entire window.
  ///
  /// These dimensions include the title bar and borders. If you don't want that (and you usually don't), use inner_size instead.
  pub fn outer_size(&self) -> crate::Result<PhysicalSize<u32>> {
    self.window.dispatcher.outer_size().map_err(Into::into)
  }

  /// Gets the window's current fullscreen state.
  pub fn is_fullscreen(&self) -> crate::Result<bool> {
    self.window.dispatcher.is_fullscreen().map_err(Into::into)
  }

  /// Gets the window's current minimized state.
  pub fn is_minimized(&self) -> crate::Result<bool> {
    self.window.dispatcher.is_minimized().map_err(Into::into)
  }

  /// Gets the window's current maximized state.
  pub fn is_maximized(&self) -> crate::Result<bool> {
    self.window.dispatcher.is_maximized().map_err(Into::into)
  }

  /// Gets the window's current focus state.
  pub fn is_focused(&self) -> crate::Result<bool> {
    self.window.dispatcher.is_focused().map_err(Into::into)
  }

  /// Gets the window’s current decoration state.
  pub fn is_decorated(&self) -> crate::Result<bool> {
    self.window.dispatcher.is_decorated().map_err(Into::into)
  }

  /// Gets the window’s current resizable state.
  pub fn is_resizable(&self) -> crate::Result<bool> {
    self.window.dispatcher.is_resizable().map_err(Into::into)
  }

  /// Gets the window’s native maximize button state
  ///
  /// ## Platform-specific
  ///
  /// - **Linux / iOS / Android:** Unsupported.
  pub fn is_maximizable(&self) -> crate::Result<bool> {
    self.window.dispatcher.is_maximizable().map_err(Into::into)
  }

  /// Gets the window’s native minimize button state
  ///
  /// ## Platform-specific
  ///
  /// - **Linux / iOS / Android:** Unsupported.
  pub fn is_minimizable(&self) -> crate::Result<bool> {
    self.window.dispatcher.is_minimizable().map_err(Into::into)
  }

  /// Gets the window’s native close button state
  ///
  /// ## Platform-specific
  ///
  /// - **Linux / iOS / Android:** Unsupported.
  pub fn is_closable(&self) -> crate::Result<bool> {
    self.window.dispatcher.is_closable().map_err(Into::into)
  }

  /// Gets the window's current visibility state.
  pub fn is_visible(&self) -> crate::Result<bool> {
    self.window.dispatcher.is_visible().map_err(Into::into)
  }

  /// Gets the window's current title.
  pub fn title(&self) -> crate::Result<String> {
    self.window.dispatcher.title().map_err(Into::into)
  }

  /// Returns the monitor on which the window currently resides.
  ///
  /// Returns None if current monitor can't be detected.
  pub fn current_monitor(&self) -> crate::Result<Option<Monitor>> {
    self
      .window
      .dispatcher
      .current_monitor()
      .map(|m| m.map(Into::into))
      .map_err(Into::into)
  }

  /// Returns the primary monitor of the system.
  ///
  /// Returns None if it can't identify any monitor as a primary one.
  pub fn primary_monitor(&self) -> crate::Result<Option<Monitor>> {
    self
      .window
      .dispatcher
      .primary_monitor()
      .map(|m| m.map(Into::into))
      .map_err(Into::into)
  }

  /// Returns the list of all the monitors available on the system.
  pub fn available_monitors(&self) -> crate::Result<Vec<Monitor>> {
    self
      .window
      .dispatcher
      .available_monitors()
      .map(|m| m.into_iter().map(Into::into).collect())
      .map_err(Into::into)
  }

  /// Returns the native handle that is used by this window.
  #[cfg(target_os = "macos")]
  pub fn ns_window(&self) -> crate::Result<*mut std::ffi::c_void> {
    self
      .window
      .dispatcher
      .raw_window_handle()
      .map_err(Into::into)
      .and_then(|handle| {
        if let raw_window_handle::RawWindowHandle::AppKit(h) = handle {
          Ok(h.ns_window)
        } else {
          Err(crate::Error::InvalidWindowHandle)
        }
      })
  }

  /// Returns the native handle that is used by this window.
  #[cfg(windows)]
  pub fn hwnd(&self) -> crate::Result<HWND> {
    self
      .window
      .dispatcher
      .raw_window_handle()
      .map_err(Into::into)
      .and_then(|handle| {
        if let raw_window_handle::RawWindowHandle::Win32(h) = handle {
          Ok(HWND(h.hwnd as _))
        } else {
          Err(crate::Error::InvalidWindowHandle)
        }
      })
  }

  /// Returns the `ApplicationWindow` from gtk crate that is used by this window.
  ///
  /// Note that this can only be used on the main thread.
  #[cfg(any(
    target_os = "linux",
    target_os = "dragonfly",
    target_os = "freebsd",
    target_os = "netbsd",
    target_os = "openbsd"
  ))]
  pub fn gtk_window(&self) -> crate::Result<gtk::ApplicationWindow> {
    self.window.dispatcher.gtk_window().map_err(Into::into)
  }

  /// Returns the current window theme.
  ///
  /// ## Platform-specific
  ///
  /// - **macOS**: Only supported on macOS 10.14+.
  pub fn theme(&self) -> crate::Result<Theme> {
    self.window.dispatcher.theme().map_err(Into::into)
  }
}

/// Desktop window setters and actions.
#[cfg(desktop)]
impl<R: Runtime> Window<R> {
  /// Centers the window.
  pub fn center(&self) -> crate::Result<()> {
    self.window.dispatcher.center().map_err(Into::into)
  }

  /// Requests user attention to the window, this has no effect if the application
  /// is already focused. How requesting for user attention manifests is platform dependent,
  /// see `UserAttentionType` for details.
  ///
  /// Providing `None` will unset the request for user attention. Unsetting the request for
  /// user attention might not be done automatically by the WM when the window receives input.
  ///
  /// ## Platform-specific
  ///
  /// - **macOS:** `None` has no effect.
  /// - **Linux:** Urgency levels have the same effect.
  pub fn request_user_attention(
    &self,
    request_type: Option<UserAttentionType>,
  ) -> crate::Result<()> {
    self
      .window
      .dispatcher
      .request_user_attention(request_type)
      .map_err(Into::into)
  }

  /// Opens the dialog to prints the contents of the webview.
  /// Currently only supported on macOS on `wry`.
  /// `window.print()` works on all platforms.
  pub fn print(&self) -> crate::Result<()> {
    self.window.dispatcher.print().map_err(Into::into)
  }

  /// Determines if this window should be resizable.
  /// When resizable is set to false, native window's maximize button is automatically disabled.
  pub fn set_resizable(&self, resizable: bool) -> crate::Result<()> {
    self
      .window
      .dispatcher
      .set_resizable(resizable)
      .map_err(Into::into)
  }

  /// Determines if this window's native maximize button should be enabled.
  /// If resizable is set to false, this setting is ignored.
  ///
  /// ## Platform-specific
  ///
  /// - **macOS:** Disables the "zoom" button in the window titlebar, which is also used to enter fullscreen mode.
  /// - **Linux / iOS / Android:** Unsupported.
  pub fn set_maximizable(&self, maximizable: bool) -> crate::Result<()> {
    self
      .window
      .dispatcher
      .set_maximizable(maximizable)
      .map_err(Into::into)
  }

  /// Determines if this window's native minize button should be enabled.
  ///
  /// ## Platform-specific
  ///
  /// - **Linux / iOS / Android:** Unsupported.
  pub fn set_minimizable(&self, minimizable: bool) -> crate::Result<()> {
    self
      .window
      .dispatcher
      .set_minimizable(minimizable)
      .map_err(Into::into)
  }

  /// Determines if this window's native close button should be enabled.
  ///
  /// ## Platform-specific
  ///
  /// - **Linux:** "GTK+ will do its best to convince the window manager not to show a close button.
  ///   Depending on the system, this function may not have any effect when called on a window that is already visible"
  /// - **iOS / Android:** Unsupported.
  pub fn set_closable(&self, closable: bool) -> crate::Result<()> {
    self
      .window
      .dispatcher
      .set_closable(closable)
      .map_err(Into::into)
  }

  /// Set this window's title.
  pub fn set_title(&self, title: &str) -> crate::Result<()> {
    self
      .window
      .dispatcher
      .set_title(title.to_string())
      .map_err(Into::into)
  }

  /// Maximizes this window.
  pub fn maximize(&self) -> crate::Result<()> {
    self.window.dispatcher.maximize().map_err(Into::into)
  }

  /// Un-maximizes this window.
  pub fn unmaximize(&self) -> crate::Result<()> {
    self.window.dispatcher.unmaximize().map_err(Into::into)
  }

  /// Minimizes this window.
  pub fn minimize(&self) -> crate::Result<()> {
    self.window.dispatcher.minimize().map_err(Into::into)
  }

  /// Un-minimizes this window.
  pub fn unminimize(&self) -> crate::Result<()> {
    self.window.dispatcher.unminimize().map_err(Into::into)
  }

  /// Show this window.
  pub fn show(&self) -> crate::Result<()> {
    self.window.dispatcher.show().map_err(Into::into)
  }

  /// Hide this window.
  pub fn hide(&self) -> crate::Result<()> {
    self.window.dispatcher.hide().map_err(Into::into)
  }

  /// Closes this window.
  /// # Panics
  ///
  /// - Panics if the event loop is not running yet, usually when called on the [`setup`](crate::Builder#method.setup) closure.
  /// - Panics when called on the main thread, usually on the [`run`](crate::App#method.run) closure.
  ///
  /// You can spawn a task to use the API using [`crate::async_runtime::spawn`] or [`std::thread::spawn`] to prevent the panic.
  pub fn close(&self) -> crate::Result<()> {
    self.window.dispatcher.close().map_err(Into::into)
  }

  /// Determines if this window should be [decorated].
  ///
  /// [decorated]: https://en.wikipedia.org/wiki/Window_(computing)#Window_decoration
  pub fn set_decorations(&self, decorations: bool) -> crate::Result<()> {
    self
      .window
      .dispatcher
      .set_decorations(decorations)
      .map_err(Into::into)
  }

  /// Determines if this window should have shadow.
  ///
  /// ## Platform-specific
  ///
  /// - **Windows:**
  ///   - `false` has no effect on decorated window, shadow are always ON.
  ///   - `true` will make ndecorated window have a 1px white border,
  /// and on Windows 11, it will have a rounded corners.
  /// - **Linux:** Unsupported.
  pub fn set_shadow(&self, enable: bool) -> crate::Result<()> {
    self
      .window
      .dispatcher
      .set_shadow(enable)
      .map_err(Into::into)
  }

  /// Sets window effects, pass [`None`] to clear any effects applied if possible.
  ///
  /// Requires the window to be transparent.
  ///
  /// See [`EffectsBuilder`] for a convenient builder for [`WindowEffectsConfig`].
  ///
  ///
  /// ```rust,no_run
  /// use tauri::{Manager, window::{Color, Effect, EffectState, EffectsBuilder}};
  /// tauri::Builder::default()
  ///   .setup(|app| {
  ///     let window = app.get_window("main").unwrap();
  ///     window.set_effects(
  ///       EffectsBuilder::new()
  ///         .effect(Effect::Popover)
  ///         .state(EffectState::Active)
  ///         .radius(5.)
  ///         .color(Color(0, 0, 0, 255))
  ///         .build(),
  ///     )?;
  ///     Ok(())
  ///   });
  /// ```
  ///
  /// ## Platform-specific:
  ///
  /// - **Windows**: If using decorations or shadows, you may want to try this workaround https://github.com/tauri-apps/tao/issues/72#issuecomment-975607891
  /// - **Linux**: Unsupported
  pub fn set_effects<E: Into<Option<WindowEffectsConfig>>>(&self, effects: E) -> crate::Result<()> {
    let effects = effects.into();
    let window = self.clone();
    self.run_on_main_thread(move || {
      let _ = crate::vibrancy::set_window_effects(&window, effects);
    })
  }

  /// Determines if this window should always be on top of other windows.
  pub fn set_always_on_top(&self, always_on_top: bool) -> crate::Result<()> {
    self
      .window
      .dispatcher
      .set_always_on_top(always_on_top)
      .map_err(Into::into)
  }

  /// Prevents the window contents from being captured by other apps.
  pub fn set_content_protected(&self, protected: bool) -> crate::Result<()> {
    self
      .window
      .dispatcher
      .set_content_protected(protected)
      .map_err(Into::into)
  }

  /// Resizes this window.
  pub fn set_size<S: Into<Size>>(&self, size: S) -> crate::Result<()> {
    self
      .window
      .dispatcher
      .set_size(size.into())
      .map_err(Into::into)
  }

  /// Sets this window's minimum size.
  pub fn set_min_size<S: Into<Size>>(&self, size: Option<S>) -> crate::Result<()> {
    self
      .window
      .dispatcher
      .set_min_size(size.map(|s| s.into()))
      .map_err(Into::into)
  }

  /// Sets this window's maximum size.
  pub fn set_max_size<S: Into<Size>>(&self, size: Option<S>) -> crate::Result<()> {
    self
      .window
      .dispatcher
      .set_max_size(size.map(|s| s.into()))
      .map_err(Into::into)
  }

  /// Sets this window's position.
  pub fn set_position<Pos: Into<Position>>(&self, position: Pos) -> crate::Result<()> {
    self
      .window
      .dispatcher
      .set_position(position.into())
      .map_err(Into::into)
  }

  /// Determines if this window should be fullscreen.
  pub fn set_fullscreen(&self, fullscreen: bool) -> crate::Result<()> {
    self
      .window
      .dispatcher
      .set_fullscreen(fullscreen)
      .map_err(Into::into)
  }

  /// Bring the window to front and focus.
  pub fn set_focus(&self) -> crate::Result<()> {
    self.window.dispatcher.set_focus().map_err(Into::into)
  }

  /// Sets this window' icon.
  pub fn set_icon(&self, icon: Icon) -> crate::Result<()> {
    self
      .window
      .dispatcher
      .set_icon(icon.try_into()?)
      .map_err(Into::into)
  }

  /// Whether to hide the window icon from the taskbar or not.
  ///
  /// ## Platform-specific
  ///
  /// - **macOS:** Unsupported.
  pub fn set_skip_taskbar(&self, skip: bool) -> crate::Result<()> {
    self
      .window
      .dispatcher
      .set_skip_taskbar(skip)
      .map_err(Into::into)
  }

  /// Grabs the cursor, preventing it from leaving the window.
  ///
  /// There's no guarantee that the cursor will be hidden. You should
  /// hide it by yourself if you want so.
  ///
  /// ## Platform-specific
  ///
  /// - **Linux:** Unsupported.
  /// - **macOS:** This locks the cursor in a fixed location, which looks visually awkward.
  pub fn set_cursor_grab(&self, grab: bool) -> crate::Result<()> {
    self
      .window
      .dispatcher
      .set_cursor_grab(grab)
      .map_err(Into::into)
  }

  /// Modifies the cursor's visibility.
  ///
  /// If `false`, this will hide the cursor. If `true`, this will show the cursor.
  ///
  /// ## Platform-specific
  ///
  /// - **Windows:** The cursor is only hidden within the confines of the window.
  /// - **macOS:** The cursor is hidden as long as the window has input focus, even if the cursor is
  ///   outside of the window.
  pub fn set_cursor_visible(&self, visible: bool) -> crate::Result<()> {
    self
      .window
      .dispatcher
      .set_cursor_visible(visible)
      .map_err(Into::into)
  }

  /// Modifies the cursor icon of the window.
  pub fn set_cursor_icon(&self, icon: CursorIcon) -> crate::Result<()> {
    self
      .window
      .dispatcher
      .set_cursor_icon(icon)
      .map_err(Into::into)
  }

  /// Changes the position of the cursor in window coordinates.
  pub fn set_cursor_position<Pos: Into<Position>>(&self, position: Pos) -> crate::Result<()> {
    self
      .window
      .dispatcher
      .set_cursor_position(position)
      .map_err(Into::into)
  }

  /// Ignores the window cursor events.
  pub fn set_ignore_cursor_events(&self, ignore: bool) -> crate::Result<()> {
    self
      .window
      .dispatcher
      .set_ignore_cursor_events(ignore)
      .map_err(Into::into)
  }

  /// Starts dragging the window.
  pub fn start_dragging(&self) -> crate::Result<()> {
    self.window.dispatcher.start_dragging().map_err(Into::into)
  }
}

/// Webview APIs.
impl<R: Runtime> Window<R> {
  /// Returns the current url of the webview.
  // TODO: in v2, change this type to Result
  pub fn url(&self) -> Url {
    self.window.dispatcher.url().unwrap()
  }

  /// Navigates the webview to the defined url.
  pub fn navigate(&mut self, url: Url) {
    self.window.dispatcher.navigate(url).unwrap();
  }

  fn is_local_url(&self, current_url: &Url) -> bool {
    self.manager.get_url().make_relative(current_url).is_some() || {
      let protocol_url = self.manager.protocol_url();
      current_url.scheme() == protocol_url.scheme() && current_url.domain() == protocol_url.domain()
    }
  }

  /// Handles this window receiving an [`InvokeMessage`].
  pub fn on_message(self, payload: InvokePayload) -> crate::Result<()> {
    let manager = self.manager.clone();
    let current_url = self.url();
    let is_local = self.is_local_url(&current_url);

    let mut scope_not_found_error_message =
      ipc_scope_not_found_error_message(&self.window.label, current_url.as_str());
    let scope = if is_local {
      None
    } else {
      match self.ipc_scope().remote_access_for(&self, &current_url) {
        Ok(scope) => Some(scope),
        Err(e) => {
          if e.matches_window {
            scope_not_found_error_message = ipc_scope_domain_error_message(current_url.as_str());
          } else if e.matches_domain {
            scope_not_found_error_message = ipc_scope_window_error_message(&self.window.label);
          }
          None
        }
      }
    };
    match payload.cmd.as_str() {
      "__initialized" => {
        let payload: PageLoadPayload = serde_json::from_value(payload.inner)?;
        manager.run_on_page_load(self, payload);
      }
      _ => {
        let message = InvokeMessage::new(
          self.clone(),
          manager.state(),
          payload.cmd.to_string(),
          payload.inner,
        );
        #[allow(clippy::redundant_clone)]
        let resolver = InvokeResolver::new(self.clone(), payload.callback, payload.error);

        let mut invoke = Invoke { message, resolver };
        if !is_local && scope.is_none() {
          invoke.resolver.reject(scope_not_found_error_message);
          return Ok(());
        }

        if payload.cmd.starts_with("plugin:") {
          if !is_local {
            let command = invoke.message.command.replace("plugin:", "");
            let plugin_name = command.split('|').next().unwrap().to_string();
            if !scope
              .map(|s| s.plugins().contains(&plugin_name))
              .unwrap_or(true)
            {
              invoke.resolver.reject(IPC_SCOPE_DOES_NOT_ALLOW);
              return Ok(());
            }
          }
          let command = invoke.message.command.replace("plugin:", "");
          let mut tokens = command.split('|');
          // safe to unwrap: split always has a least one item
          let plugin = tokens.next().unwrap();
          invoke.message.command = tokens
            .next()
            .map(|c| c.to_string())
            .unwrap_or_else(String::new);

          let command = invoke.message.command.clone();
          let resolver = invoke.resolver.clone();
          #[cfg(mobile)]
          let message = invoke.message.clone();

          #[allow(unused_mut)]
          let mut handled = manager.extend_api(plugin, invoke);

          #[cfg(target_os = "ios")]
          {
            if !handled {
              handled = true;
              let plugin = plugin.to_string();
              let (callback, error) = (resolver.callback, resolver.error);
              self.with_webview(move |webview| {
                unsafe {
                  crate::ios::post_ipc_message(
                    webview.inner() as _,
                    &plugin.as_str().into(),
                    &heck::ToLowerCamelCase::to_lower_camel_case(message.command.as_str())
                      .as_str()
                      .into(),
                    crate::ios::json_to_dictionary(&message.payload) as _,
                    callback.0,
                    error.0,
                  )
                };
              })?;
            }
          }

          #[cfg(target_os = "android")]
          {
            if !handled {
              handled = true;
              let resolver_ = resolver.clone();
              let runtime_handle = self.app_handle.runtime_handle.clone();
              let plugin = plugin.to_string();
              self.with_webview(move |webview| {
                webview.jni_handle().exec(move |env, activity, webview| {
                  use jni::{
                    errors::Error as JniError,
                    objects::JObject,
                    JNIEnv,
                  };

                  fn handle_message<R: Runtime>(
                    plugin: &str,
                    runtime_handle: &R::Handle,
                    message: InvokeMessage<R>,
                    (callback, error): (CallbackFn, CallbackFn),
                    env: JNIEnv<'_>,
                    activity: JObject<'_>,
                    webview: JObject<'_>,
                  ) -> Result<(), JniError> {
                    let data = crate::jni_helpers::to_jsobject::<R>(env, activity, runtime_handle, &message.payload)?;
                    let plugin_manager = env
                      .call_method(
                        activity,
                        "getPluginManager",
                        "()Lapp/tauri/plugin/PluginManager;",
                        &[],
                      )?
                      .l()?;

                    env.call_method(
                      plugin_manager,
                      "postIpcMessage",
                      "(Landroid/webkit/WebView;Ljava/lang/String;Ljava/lang/String;Lapp/tauri/plugin/JSObject;JJ)V",
                      &[
                        webview.into(),
                        env.new_string(plugin)?.into(),
                        env.new_string(&heck::ToLowerCamelCase::to_lower_camel_case(message.command.as_str()))?.into(),
                        data,
                        (callback.0 as i64).into(),
                        (error.0 as i64).into(),
                      ],
                    )?;

                    Ok(())
                  }

                  if let Err(e) = handle_message(
                    &plugin,
                    &runtime_handle,
                    message,
                    (resolver_.callback, resolver_.error),
                    env,
                    activity,
                    webview,
                  ) {
                    resolver_.reject(format!("failed to reach Android layer: {e}"));
                  }
                });
              })?;
            }
          }

          if !handled {
            resolver.reject(format!("Command {command} not found"));
          }
        } else {
          let command = invoke.message.command.clone();
          let resolver = invoke.resolver.clone();
          let handled = manager.run_invoke_handler(invoke);
          if !handled {
            resolver.reject(format!("Command {command} not found"));
          }
        }
      }
    }

    Ok(())
  }

  /// Evaluates JavaScript on this window.
  pub fn eval(&self, js: &str) -> crate::Result<()> {
    self.window.dispatcher.eval_script(js).map_err(Into::into)
  }

  /// Register a JS event listener and return its identifier.
  pub(crate) fn listen_js(
    &self,
    window_label: Option<String>,
    event: String,
    handler: CallbackFn,
  ) -> crate::Result<usize> {
    let event_id = rand::random();

    self.eval(&crate::event::listen_js(
      self.manager().event_listeners_object_name(),
      format!("'{}'", event),
      event_id,
      window_label.clone(),
      format!("window['_{}']", handler.0),
    ))?;

    self
      .js_event_listeners
      .lock()
      .unwrap()
      .entry(JsEventListenerKey {
        window_label,
        event,
      })
      .or_insert_with(Default::default)
      .insert(event_id);

    Ok(event_id)
  }

  /// Unregister a JS event listener.
  pub(crate) fn unlisten_js(&self, event: String, id: usize) -> crate::Result<()> {
    self.eval(&crate::event::unlisten_js(
      self.manager().event_listeners_object_name(),
      event,
      id,
    ))?;

    let mut empty = None;
    let mut js_listeners = self.js_event_listeners.lock().unwrap();
    let iter = js_listeners.iter_mut();
    for (key, ids) in iter {
      if ids.contains(&id) {
        ids.remove(&id);
        if ids.is_empty() {
          empty.replace(key.clone());
        }
        break;
      }
    }

    if let Some(key) = empty {
      js_listeners.remove(&key);
    }

    Ok(())
  }

  /// Whether this window registered a listener to an event from the given window and event name.
  pub(crate) fn has_js_listener(&self, window_label: Option<String>, event: &str) -> bool {
    self
      .js_event_listeners
      .lock()
      .unwrap()
      .contains_key(&JsEventListenerKey {
        window_label,
        event: event.into(),
      })
  }

  /// Opens the developer tools window (Web Inspector).
  /// The devtools is only enabled on debug builds or with the `devtools` feature flag.
  ///
  /// ## Platform-specific
  ///
  /// - **macOS:** Only supported on macOS 10.15+.
  /// This is a private API on macOS, so you cannot use this if your application will be published on the App Store.
  ///
  /// # Examples
  ///
  /// ```rust,no_run
  /// use tauri::Manager;
  /// tauri::Builder::default()
  ///   .setup(|app| {
  ///     #[cfg(debug_assertions)]
  ///     app.get_window("main").unwrap().open_devtools();
  ///     Ok(())
  ///   });
  /// ```
  #[cfg(any(debug_assertions, feature = "devtools"))]
  #[cfg_attr(doc_cfg, doc(cfg(any(debug_assertions, feature = "devtools"))))]
  pub fn open_devtools(&self) {
    self.window.dispatcher.open_devtools();
  }

  /// Closes the developer tools window (Web Inspector).
  /// The devtools is only enabled on debug builds or with the `devtools` feature flag.
  ///
  /// ## Platform-specific
  ///
  /// - **macOS:** Only supported on macOS 10.15+.
  /// This is a private API on macOS, so you cannot use this if your application will be published on the App Store.
  /// - **Windows:** Unsupported.
  ///
  /// # Examples
  ///
  /// ```rust,no_run
  /// use tauri::Manager;
  /// tauri::Builder::default()
  ///   .setup(|app| {
  ///     #[cfg(debug_assertions)]
  ///     {
  ///       let window = app.get_window("main").unwrap();
  ///       window.open_devtools();
  ///       std::thread::spawn(move || {
  ///         std::thread::sleep(std::time::Duration::from_secs(10));
  ///         window.close_devtools();
  ///       });
  ///     }
  ///     Ok(())
  ///   });
  /// ```
  #[cfg(any(debug_assertions, feature = "devtools"))]
  #[cfg_attr(doc_cfg, doc(cfg(any(debug_assertions, feature = "devtools"))))]
  pub fn close_devtools(&self) {
    self.window.dispatcher.close_devtools();
  }

  /// Checks if the developer tools window (Web Inspector) is opened.
  /// The devtools is only enabled on debug builds or with the `devtools` feature flag.
  ///
  /// ## Platform-specific
  ///
  /// - **macOS:** Only supported on macOS 10.15+.
  /// This is a private API on macOS, so you cannot use this if your application will be published on the App Store.
  /// - **Windows:** Unsupported.
  ///
  /// # Examples
  ///
  /// ```rust,no_run
  /// use tauri::Manager;
  /// tauri::Builder::default()
  ///   .setup(|app| {
  ///     #[cfg(debug_assertions)]
  ///     {
  ///       let window = app.get_window("main").unwrap();
  ///       if !window.is_devtools_open() {
  ///         window.open_devtools();
  ///       }
  ///     }
  ///     Ok(())
  ///   });
  /// ```
  #[cfg(any(debug_assertions, feature = "devtools"))]
  #[cfg_attr(doc_cfg, doc(cfg(any(debug_assertions, feature = "devtools"))))]
  pub fn is_devtools_open(&self) -> bool {
    self
      .window
      .dispatcher
      .is_devtools_open()
      .unwrap_or_default()
  }
}

/// Event system APIs.
impl<R: Runtime> Window<R> {
  /// Emits an event to both the JavaScript and the Rust listeners.
  ///
  /// This API is a combination of [`Self::trigger`] and [`Self::emit`].
  ///
  /// # Examples
  /// ```
  /// use tauri::Manager;
  ///
  /// #[tauri::command]
  /// fn download(window: tauri::Window) {
  ///   window.emit_and_trigger("download-started", ());
  ///
  ///   for i in 1..100 {
  ///     std::thread::sleep(std::time::Duration::from_millis(150));
  ///     // emit a download progress event to all listeners
  ///     window.emit_and_trigger("download-progress", i);
  ///   }
  /// }
  /// ```
  pub fn emit_and_trigger<S: Serialize + Clone>(
    &self,
    event: &str,
    payload: S,
  ) -> crate::Result<()> {
    self.trigger(event, Some(serde_json::to_string(&payload)?));
    self.emit(event, payload)
  }

  pub(crate) fn emit_internal<S: Serialize>(
    &self,
    event: &str,
    source_window_label: Option<&str>,
    payload: S,
  ) -> crate::Result<()> {
    self.eval(&format!(
      "(function () {{ const fn = window['{}']; fn && fn({{event: {}, windowLabel: {}, payload: {}}}) }})()",
      self.manager.event_emit_function_name(),
      serde_json::to_string(event)?,
      serde_json::to_string(&source_window_label)?,
      serde_json::to_value(payload)?,
    ))?;
    Ok(())
  }

  /// Emits an event to the JavaScript listeners on the current window or globally.
  ///
  /// # Examples
  /// ```
  /// use tauri::Manager;
  ///
  /// #[tauri::command]
  /// fn download(window: tauri::Window) {
  ///   for i in 1..100 {
  ///     std::thread::sleep(std::time::Duration::from_millis(150));
  ///     // emit a download progress event to all listeners registed in the webview
  ///     window.emit("download-progress", i);
  ///   }
  /// }
  /// ```
  pub fn emit<S: Serialize + Clone>(&self, event: &str, payload: S) -> crate::Result<()> {
    self
      .manager
      .emit_filter(event, Some(self.label()), payload, |w| {
        w.has_js_listener(None, event) || w.has_js_listener(Some(self.label().into()), event)
      })?;
    Ok(())
  }

  /// Listen to an event on this window.
  ///
  /// This listener only receives events that are triggered using the
  /// [`trigger`](Window#method.trigger) and [`emit_and_trigger`](Window#method.emit_and_trigger) methods or
  /// the `emit` function from the window plugin (`@tauri-apps/plugin-window` package).
  ///
  /// # Examples
  /// ```
  /// use tauri::Manager;
  ///
  /// tauri::Builder::default()
  ///   .setup(|app| {
  ///     let window = app.get_window("main").unwrap();
  ///     window.listen("component-loaded", move |event| {
  ///       println!("window just loaded a component");
  ///     });
  ///
  ///     Ok(())
  ///   });
  /// ```
  pub fn listen<F>(&self, event: impl Into<String>, handler: F) -> EventHandler
  where
    F: Fn(Event) + Send + 'static,
  {
    let label = self.window.label.clone();
    self.manager.listen(event.into(), Some(label), handler)
  }

  /// Unlisten to an event on this window.
  ///
  /// # Examples
  /// ```
  /// use tauri::Manager;
  ///
  /// tauri::Builder::default()
  ///   .setup(|app| {
  ///     let window = app.get_window("main").unwrap();
  ///     let window_ = window.clone();
  ///     let handler = window.listen("component-loaded", move |event| {
  ///       println!("window just loaded a component");
  ///
  ///       // we no longer need to listen to the event
  ///       // we also could have used `window.once` instead
  ///       window_.unlisten(event.id());
  ///     });
  ///
  ///     // stop listening to the event when you do not need it anymore
  ///     window.unlisten(handler);
  ///
  ///
  ///     Ok(())
  ///   });
  /// ```
  pub fn unlisten(&self, handler_id: EventHandler) {
    self.manager.unlisten(handler_id)
  }

  /// Listen to an event on this window a single time.
  ///
  /// See [`Self::listen`] for more information.
  pub fn once<F>(&self, event: impl Into<String>, handler: F) -> EventHandler
  where
    F: FnOnce(Event) + Send + 'static,
  {
    let label = self.window.label.clone();
    self.manager.once(event.into(), Some(label), handler)
  }

  /// Triggers an event to the Rust listeners on this window or global listeners.
  ///
  /// # Examples
  /// ```
  /// use tauri::Manager;
  ///
  /// #[tauri::command]
  /// fn download(window: tauri::Window) {
  ///   for i in 1..100 {
  ///     std::thread::sleep(std::time::Duration::from_millis(150));
  ///     // emit a download progress event to all listeners registed on `window` in Rust
  ///     window.trigger("download-progress", Some(i.to_string()));
  ///   }
  /// }
  /// ```
  pub fn trigger(&self, event: &str, data: Option<String>) {
    let label = self.window.label.clone();
    self.manager.trigger(event, Some(label), data)
  }
}

/// The [`WindowEffectsConfig`] object builder
#[derive(Default)]
pub struct EffectsBuilder(WindowEffectsConfig);
impl EffectsBuilder {
  /// Create a new [`WindowEffectsConfig`] builder
  pub fn new() -> Self {
    Self(WindowEffectsConfig::default())
  }

  /// Adds effect to the [`WindowEffectsConfig`] `effects` field
  pub fn effect(mut self, effect: Effect) -> Self {
    self.0.effects.push(effect);
    self
  }

  /// Adds effects to the [`WindowEffectsConfig`] `effects` field
  pub fn effects<I: IntoIterator<Item = Effect>>(mut self, effects: I) -> Self {
    self.0.effects.extend(effects);
    self
  }

  /// Clears the [`WindowEffectsConfig`] `effects` field
  pub fn clear_effects(mut self) -> Self {
    self.0.effects.clear();
    self
  }

  /// Sets `state` field for the [`WindowEffectsConfig`] **macOS Only**
  pub fn state(mut self, state: EffectState) -> Self {
    self.0.state = Some(state);
    self
  }
  /// Sets `radius` field fo the [`WindowEffectsConfig`] **macOS Only**
  pub fn radius(mut self, radius: f64) -> Self {
    self.0.radius = Some(radius);
    self
  }
  /// Sets `color` field fo the [`WindowEffectsConfig`] **Windows Only**
  pub fn color(mut self, color: Color) -> Self {
    self.0.color = Some(color);
    self
  }

  /// Builds a [`WindowEffectsConfig`]
  pub fn build(self) -> WindowEffectsConfig {
    self.0
  }
}

impl From<WindowEffectsConfig> for EffectsBuilder {
  fn from(value: WindowEffectsConfig) -> Self {
    Self(value)
  }
}

pub(crate) const IPC_SCOPE_DOES_NOT_ALLOW: &str = "Not allowed by the scope";

pub(crate) fn ipc_scope_not_found_error_message(label: &str, url: &str) -> String {
  format!("Scope not defined for window `{label}` and URL `{url}`. See https://tauri.app/v1/api/config/#securityconfig.dangerousremotedomainipcaccess and https://docs.rs/tauri/1/tauri/scope/struct.IpcScope.html#method.configure_remote_access")
}

pub(crate) fn ipc_scope_window_error_message(label: &str) -> String {
  format!("Scope not defined for window `{}`. See https://tauri.app/v1/api/config/#securityconfig.dangerousremotedomainipcaccess and https://docs.rs/tauri/1/tauri/scope/struct.IpcScope.html#method.configure_remote_access", label)
}

pub(crate) fn ipc_scope_domain_error_message(url: &str) -> String {
  format!("Scope not defined for URL `{url}`. See https://tauri.app/v1/api/config/#securityconfig.dangerousremotedomainipcaccess and https://docs.rs/tauri/1/tauri/scope/struct.IpcScope.html#method.configure_remote_access")
}

#[cfg(test)]
mod tests {
  #[test]
  fn window_is_send_sync() {
    crate::test_utils::assert_send::<super::Window>();
    crate::test_utils::assert_sync::<super::Window>();
  }
}<|MERGE_RESOLUTION|>--- conflicted
+++ resolved
@@ -1253,11 +1253,7 @@
   /// }
   /// ```
   #[cfg(feature = "wry")]
-<<<<<<< HEAD
-  #[cfg_attr(doc_cfg, doc(all(feature = "wry")))]
-=======
   #[cfg_attr(doc_cfg, doc(feature = "wry"))]
->>>>>>> b7277357
   pub fn with_webview<F: FnOnce(PlatformWebview) + Send + 'static>(
     &self,
     f: F,
