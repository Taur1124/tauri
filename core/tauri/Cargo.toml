--- conflicted
+++ resolved
@@ -79,15 +79,9 @@
 [target."cfg(windows)".dependencies]
 webview2-com = "0.25"
 
-<<<<<<< HEAD
 [target."cfg(windows)".dependencies.windows]
 version = "0.48"
 features = [ "Win32_Foundation" ]
-=======
-  [target."cfg(windows)".dependencies.windows]
-  version = "0.48"
-  features = [ "Win32_Foundation" ]
->>>>>>> b7277357
 
 [target."cfg(any(target_os = \"android\", target_os = \"ios\"))".dependencies]
 log = "0.4"
@@ -123,7 +117,7 @@
 compression = [ "tauri-macros/compression", "tauri-utils/compression" ]
 wry = [ "tauri-runtime-wry" ]
 objc-exception = [ "tauri-runtime-wry/objc-exception" ]
-linux-protocol-body = [ "tauri-runtime-wry/linux-body", "webkit2gtk/v2_40" ]
+linux-protocol-headers = [ "tauri-runtime-wry/linux-headers" ]
 linux-libxdo = [ "tauri-runtime/libxdo", ]
 isolation = [ "tauri-utils/isolation", "tauri-macros/isolation" ]
 custom-protocol = [ "tauri-macros/custom-protocol" ]
