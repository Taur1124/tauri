--- conflicted
+++ resolved
@@ -70,13 +70,7 @@
 png = { version = "0.17", optional = true }
 ico = { version = "0.3.0", optional = true }
 http-range = { version = "0.1.5", optional = true }
-<<<<<<< HEAD
-static_assertions = "1.1.0"
-toml = "0.8.8"
-async-trait = "0.1.74"
-=======
 tracing = { version = "0.1", optional = true }
->>>>>>> 97e33412
 
 [target."cfg(any(target_os = \"linux\", target_os = \"dragonfly\", target_os = \"freebsd\", target_os = \"openbsd\", target_os = \"netbsd\", target_os = \"windows\", target_os = \"macos\"))".dependencies]
 muda = { version = "0.11", default-features = false, features = [ "serde" ] }
