// Copyright 2019-2023 Tauri Programme within The Commons Conservancy
// SPDX-License-Identifier: Apache-2.0
// SPDX-License-Identifier: MIT

//! The Tauri configuration used at runtime.
//!
//! It is pulled from a `tauri.conf.json` file and the [`Config`] struct is generated at compile time.
//!
//! # Stability
//! This is a core functionality that is not considered part of the stable API.
//! If you use it, note that it may include breaking changes in the future.

#[cfg(target_os = "linux")]
use heck::ToKebabCase;
#[cfg(feature = "schema")]
use schemars::JsonSchema;
use semver::Version;
use serde::{
  de::{Deserializer, Error as DeError, Visitor},
  Deserialize, Serialize, Serializer,
};
use serde_json::Value as JsonValue;
use serde_with::skip_serializing_none;
use url::Url;

use std::{
  collections::HashMap,
  fmt::{self, Display},
  fs::read_to_string,
  path::PathBuf,
  str::FromStr,
};

/// Items to help with parsing content into a [`Config`].
pub mod parse;

use crate::{TitleBarStyle, WindowEffectState, WindowEffects};

pub use self::parse::parse;

/// An URL to open on a Tauri webview window.
#[derive(PartialEq, Eq, Debug, Clone, Deserialize, Serialize)]
#[cfg_attr(feature = "schema", derive(JsonSchema))]
#[serde(untagged)]
#[non_exhaustive]
pub enum WindowUrl {
  /// An external URL.
  External(Url),
  /// The path portion of an app URL.
  /// For instance, to load `tauri://localhost/users/john`,
  /// you can simply provide `users/john` in this configuration.
  App(PathBuf),
}

impl fmt::Display for WindowUrl {
  fn fmt(&self, f: &mut fmt::Formatter<'_>) -> fmt::Result {
    match self {
      Self::External(url) => write!(f, "{url}"),
      Self::App(path) => write!(f, "{}", path.display()),
    }
  }
}

impl Default for WindowUrl {
  fn default() -> Self {
    Self::App("index.html".into())
  }
}

/// A bundle referenced by tauri-bundler.
#[derive(Debug, PartialEq, Eq, Clone)]
#[cfg_attr(feature = "schema", derive(JsonSchema))]
#[cfg_attr(feature = "schema", schemars(rename_all = "lowercase"))]
pub enum BundleType {
  /// The debian bundle (.deb).
  Deb,
  /// The AppImage bundle (.appimage).
  AppImage,
  /// The Microsoft Installer bundle (.msi).
  Msi,
  /// The NSIS bundle (.exe).
  Nsis,
  /// The macOS application bundle (.app).
  App,
  /// The Apple Disk Image bundle (.dmg).
  Dmg,
  /// The Tauri updater bundle.
  Updater,
}

impl Display for BundleType {
  fn fmt(&self, f: &mut std::fmt::Formatter<'_>) -> std::fmt::Result {
    write!(
      f,
      "{}",
      match self {
        Self::Deb => "deb",
        Self::AppImage => "appimage",
        Self::Msi => "msi",
        Self::Nsis => "nsis",
        Self::App => "app",
        Self::Dmg => "dmg",
        Self::Updater => "updater",
      }
    )
  }
}

impl Serialize for BundleType {
  fn serialize<S>(&self, serializer: S) -> std::result::Result<S::Ok, S::Error>
  where
    S: Serializer,
  {
    serializer.serialize_str(self.to_string().as_ref())
  }
}

impl<'de> Deserialize<'de> for BundleType {
  fn deserialize<D>(deserializer: D) -> std::result::Result<Self, D::Error>
  where
    D: Deserializer<'de>,
  {
    let s = String::deserialize(deserializer)?;
    match s.to_lowercase().as_str() {
      "deb" => Ok(Self::Deb),
      "appimage" => Ok(Self::AppImage),
      "msi" => Ok(Self::Msi),
      "nsis" => Ok(Self::Nsis),
      "app" => Ok(Self::App),
      "dmg" => Ok(Self::Dmg),
      "updater" => Ok(Self::Updater),
      _ => Err(DeError::custom(format!("unknown bundle target '{s}'"))),
    }
  }
}

/// Targets to bundle. Each value is case insensitive.
#[derive(Debug, PartialEq, Eq, Clone)]
pub enum BundleTarget {
  /// Bundle all targets.
  All,
  /// A list of bundle targets.
  List(Vec<BundleType>),
  /// A single bundle target.
  One(BundleType),
}

#[cfg(feature = "schema")]
impl schemars::JsonSchema for BundleTarget {
  fn schema_name() -> std::string::String {
    "BundleTarget".to_owned()
  }

  fn json_schema(gen: &mut schemars::gen::SchemaGenerator) -> schemars::schema::Schema {
    let any_of = vec![
      schemars::schema::SchemaObject {
        enum_values: Some(vec!["all".into()]),
        metadata: Some(Box::new(schemars::schema::Metadata {
          description: Some("Bundle all targets.".to_owned()),
          ..Default::default()
        })),
        ..Default::default()
      }
      .into(),
      schemars::_private::apply_metadata(
        gen.subschema_for::<Vec<BundleType>>(),
        schemars::schema::Metadata {
          description: Some("A list of bundle targets.".to_owned()),
          ..Default::default()
        },
      ),
      schemars::_private::apply_metadata(
        gen.subschema_for::<BundleType>(),
        schemars::schema::Metadata {
          description: Some("A single bundle target.".to_owned()),
          ..Default::default()
        },
      ),
    ];

    schemars::schema::SchemaObject {
      subschemas: Some(Box::new(schemars::schema::SubschemaValidation {
        any_of: Some(any_of),
        ..Default::default()
      })),
      metadata: Some(Box::new(schemars::schema::Metadata {
        description: Some("Targets to bundle. Each value is case insensitive.".to_owned()),
        ..Default::default()
      })),
      ..Default::default()
    }
    .into()
  }
}

impl Default for BundleTarget {
  fn default() -> Self {
    Self::All
  }
}

impl Serialize for BundleTarget {
  fn serialize<S>(&self, serializer: S) -> std::result::Result<S::Ok, S::Error>
  where
    S: Serializer,
  {
    match self {
      Self::All => serializer.serialize_str("all"),
      Self::List(l) => l.serialize(serializer),
      Self::One(t) => serializer.serialize_str(t.to_string().as_ref()),
    }
  }
}

impl<'de> Deserialize<'de> for BundleTarget {
  fn deserialize<D>(deserializer: D) -> std::result::Result<Self, D::Error>
  where
    D: Deserializer<'de>,
  {
    #[derive(Deserialize, Serialize)]
    #[serde(untagged)]
    pub enum BundleTargetInner {
      List(Vec<BundleType>),
      One(BundleType),
      All(String),
    }

    match BundleTargetInner::deserialize(deserializer)? {
      BundleTargetInner::All(s) if s.to_lowercase() == "all" => Ok(Self::All),
      BundleTargetInner::All(t) => Err(DeError::custom(format!("invalid bundle type {t}"))),
      BundleTargetInner::List(l) => Ok(Self::List(l)),
      BundleTargetInner::One(t) => Ok(Self::One(t)),
    }
  }
}

impl BundleTarget {
  /// Gets the bundle targets as a [`Vec`]. The vector is empty when set to [`BundleTarget::All`].
  #[allow(dead_code)]
  pub fn to_vec(&self) -> Vec<BundleType> {
    match self {
      Self::All => vec![],
      Self::List(list) => list.clone(),
      Self::One(i) => vec![i.clone()],
    }
  }
}

/// Configuration for AppImage bundles.
///
/// See more: https://tauri.app/v1/api/config#appimageconfig
#[derive(Debug, Default, PartialEq, Eq, Clone, Deserialize, Serialize)]
#[cfg_attr(feature = "schema", derive(JsonSchema))]
#[serde(rename_all = "camelCase", deny_unknown_fields)]
pub struct AppImageConfig {
  /// Include additional gstreamer dependencies needed for audio and video playback.
  /// This increases the bundle size by ~15-35MB depending on your build system.
  #[serde(default, alias = "bundle-media-framework")]
  pub bundle_media_framework: bool,
}

/// Configuration for Debian (.deb) bundles.
///
/// See more: https://tauri.app/v1/api/config#debconfig
#[skip_serializing_none]
#[derive(Debug, Default, PartialEq, Eq, Clone, Deserialize, Serialize)]
#[cfg_attr(feature = "schema", derive(JsonSchema))]
#[serde(rename_all = "camelCase", deny_unknown_fields)]
pub struct DebConfig {
  /// The list of deb dependencies your application relies on.
  pub depends: Option<Vec<String>>,
  /// The files to include on the package.
  #[serde(default)]
  pub files: HashMap<PathBuf, PathBuf>,
}

fn de_minimum_system_version<'de, D>(deserializer: D) -> Result<Option<String>, D::Error>
where
  D: Deserializer<'de>,
{
  let version = Option::<String>::deserialize(deserializer)?;
  match version {
    Some(v) if v.is_empty() => Ok(minimum_system_version()),
    e => Ok(e),
  }
}

/// Configuration for the macOS bundles.
///
/// See more: https://tauri.app/v1/api/config#macconfig
#[skip_serializing_none]
#[derive(Debug, PartialEq, Eq, Clone, Deserialize, Serialize)]
#[cfg_attr(feature = "schema", derive(JsonSchema))]
#[serde(rename_all = "camelCase", deny_unknown_fields)]
pub struct MacConfig {
  /// A list of strings indicating any macOS X frameworks that need to be bundled with the application.
  ///
  /// If a name is used, ".framework" must be omitted and it will look for standard install locations. You may also use a path to a specific framework.
  pub frameworks: Option<Vec<String>>,
  /// A version string indicating the minimum macOS X version that the bundled application supports. Defaults to `10.13`.
  ///
  /// Setting it to `null` completely removes the `LSMinimumSystemVersion` field on the bundle's `Info.plist`
  /// and the `MACOSX_DEPLOYMENT_TARGET` environment variable.
  ///
  /// An empty string is considered an invalid value so the default value is used.
  #[serde(
    deserialize_with = "de_minimum_system_version",
    default = "minimum_system_version",
    alias = "minimum-system-version"
  )]
  pub minimum_system_version: Option<String>,
  /// Allows your application to communicate with the outside world.
  /// It should be a lowercase, without port and protocol domain name.
  #[serde(alias = "exception-domain")]
  pub exception_domain: Option<String>,
  /// The path to the license file to add to the DMG bundle.
  pub license: Option<String>,
  /// Identity to use for code signing.
  #[serde(alias = "signing-identity")]
  pub signing_identity: Option<String>,
  /// Provider short name for notarization.
  #[serde(alias = "provider-short-name")]
  pub provider_short_name: Option<String>,
  /// Path to the entitlements file.
  pub entitlements: Option<String>,
}

impl Default for MacConfig {
  fn default() -> Self {
    Self {
      frameworks: None,
      minimum_system_version: minimum_system_version(),
      exception_domain: None,
      license: None,
      signing_identity: None,
      provider_short_name: None,
      entitlements: None,
    }
  }
}

fn minimum_system_version() -> Option<String> {
  Some("10.13".into())
}

/// Configuration for a target language for the WiX build.
///
/// See more: https://tauri.app/v1/api/config#wixlanguageconfig
#[derive(Debug, PartialEq, Eq, Clone, Deserialize, Serialize)]
#[cfg_attr(feature = "schema", derive(JsonSchema))]
#[serde(rename_all = "camelCase", deny_unknown_fields)]
pub struct WixLanguageConfig {
  /// The path to a locale (`.wxl`) file. See <https://wixtoolset.org/documentation/manual/v3/howtos/ui_and_localization/build_a_localized_version.html>.
  #[serde(alias = "locale-path")]
  pub locale_path: Option<String>,
}

/// The languages to build using WiX.
#[derive(Debug, PartialEq, Eq, Clone, Deserialize, Serialize)]
#[cfg_attr(feature = "schema", derive(JsonSchema))]
#[serde(untagged)]
pub enum WixLanguage {
  /// A single language to build, without configuration.
  One(String),
  /// A list of languages to build, without configuration.
  List(Vec<String>),
  /// A map of languages and its configuration.
  Localized(HashMap<String, WixLanguageConfig>),
}

impl Default for WixLanguage {
  fn default() -> Self {
    Self::One("en-US".into())
  }
}

/// Configuration for the MSI bundle using WiX.
///
/// See more: https://tauri.app/v1/api/config#wixconfig
#[derive(Debug, Default, PartialEq, Eq, Clone, Deserialize, Serialize)]
#[cfg_attr(feature = "schema", derive(JsonSchema))]
#[serde(rename_all = "camelCase", deny_unknown_fields)]
pub struct WixConfig {
  /// The installer languages to build. See <https://docs.microsoft.com/en-us/windows/win32/msi/localizing-the-error-and-actiontext-tables>.
  #[serde(default)]
  pub language: WixLanguage,
  /// A custom .wxs template to use.
  pub template: Option<PathBuf>,
  /// A list of paths to .wxs files with WiX fragments to use.
  #[serde(default, alias = "fragment-paths")]
  pub fragment_paths: Vec<PathBuf>,
  /// The ComponentGroup element ids you want to reference from the fragments.
  #[serde(default, alias = "component-group-refs")]
  pub component_group_refs: Vec<String>,
  /// The Component element ids you want to reference from the fragments.
  #[serde(default, alias = "component-refs")]
  pub component_refs: Vec<String>,
  /// The FeatureGroup element ids you want to reference from the fragments.
  #[serde(default, alias = "feature-group-refs")]
  pub feature_group_refs: Vec<String>,
  /// The Feature element ids you want to reference from the fragments.
  #[serde(default, alias = "feature-refs")]
  pub feature_refs: Vec<String>,
  /// The Merge element ids you want to reference from the fragments.
  #[serde(default, alias = "merge-refs")]
  pub merge_refs: Vec<String>,
  /// Disables the Webview2 runtime installation after app install.
  ///
  /// Will be removed in v2, prefer the [`WindowsConfig::webview_install_mode`] option.
  #[serde(default, alias = "skip-webview-install")]
  pub skip_webview_install: bool,
  /// The path to the license file to render on the installer.
  ///
  /// Must be an RTF file, so if a different extension is provided, we convert it to the RTF format.
  pub license: Option<PathBuf>,
  /// Create an elevated update task within Windows Task Scheduler.
  #[serde(default, alias = "enable-elevated-update-task")]
  pub enable_elevated_update_task: bool,
  /// Path to a bitmap file to use as the installation user interface banner.
  /// This bitmap will appear at the top of all but the first page of the installer.
  ///
  /// The required dimensions are 493px × 58px.
  #[serde(alias = "banner-path")]
  pub banner_path: Option<PathBuf>,
  /// Path to a bitmap file to use on the installation user interface dialogs.
  /// It is used on the welcome and completion dialogs.

  /// The required dimensions are 493px × 312px.
  #[serde(alias = "dialog-image-path")]
  pub dialog_image_path: Option<PathBuf>,
}

/// Configuration for the Installer bundle using NSIS.
#[derive(Debug, Default, PartialEq, Eq, Clone, Deserialize, Serialize)]
#[cfg_attr(feature = "schema", derive(JsonSchema))]
#[serde(rename_all = "camelCase", deny_unknown_fields)]
pub struct NsisConfig {
  /// The path to the license file to render on the installer.
  pub license: Option<PathBuf>,
  /// The path to a bitmap file to display on the header of installers pages.
  ///
  /// The recommended dimensions are 150px x 57px.
  #[serde(alias = "header-image")]
  pub header_image: Option<PathBuf>,
  /// The path to a bitmap file for the Welcome page and the Finish page.
  ///
  /// The recommended dimensions are 164px x 314px.
  #[serde(alias = "sidebar-image")]
  pub sidebar_image: Option<PathBuf>,
  /// The path to an icon file used as the installer icon.
  #[serde(alias = "install-icon")]
  pub installer_icon: Option<PathBuf>,
  /// Whether the installation will be for all users or just the current user.
  #[serde(default, alias = "install-mode")]
  pub install_mode: NSISInstallerMode,
  /// A list of installer languages.
  /// By default the OS language is used. If the OS language is not in the list of languages, the first language will be used.
  /// To allow the user to select the language, set `display_language_selector` to `true`.
  ///
  /// See <https://github.com/kichik/nsis/tree/9465c08046f00ccb6eda985abbdbf52c275c6c4d/Contrib/Language%20files> for the complete list of languages.
  pub languages: Option<Vec<String>>,
  /// Whether to display a language selector dialog before the installer and uninstaller windows are rendered or not.
  /// By default the OS language is selected, with a fallback to the first language in the `languages` array.
  #[serde(default, alias = "display-language-selector")]
  pub display_language_selector: bool,
}

/// Install Modes for the NSIS installer.
#[derive(Debug, PartialEq, Eq, Clone, Copy, Serialize, Deserialize)]
#[serde(rename_all = "camelCase", deny_unknown_fields)]
#[cfg_attr(feature = "schema", derive(JsonSchema))]
pub enum NSISInstallerMode {
  /// Default mode for the installer.
  ///
  /// Install the app by default in a directory that doesn't require Administrator access.
  ///
  /// Installer metadata will be saved under the `HKCU` registry path.
  CurrentUser,
  /// Install the app by default in the `Program Files` folder directory requires Administrator
  /// access for the installation.
  ///
  /// Installer metadata will be saved under the `HKLM` registry path.
  PerMachine,
  /// Combines both modes and allows the user to choose at install time
  /// whether to install for the current user or per machine. Note that this mode
  /// will require Administrator access even if the user wants to install it for the current user only.
  ///
  /// Installer metadata will be saved under the `HKLM` or `HKCU` registry path based on the user's choice.
  Both,
}

impl Default for NSISInstallerMode {
  fn default() -> Self {
    Self::CurrentUser
  }
}

/// Install modes for the Webview2 runtime.
/// Note that for the updater bundle [`Self::DownloadBootstrapper`] is used.
///
/// For more information see <https://tauri.app/v1/guides/building/windows>.
#[derive(Debug, PartialEq, Eq, Clone, Serialize, Deserialize)]
#[serde(tag = "type", rename_all = "camelCase", deny_unknown_fields)]
#[cfg_attr(feature = "schema", derive(JsonSchema))]
pub enum WebviewInstallMode {
  /// Do not install the Webview2 as part of the Windows Installer.
  Skip,
  /// Download the bootstrapper and run it.
  /// Requires an internet connection.
  /// Results in a smaller installer size, but is not recommended on Windows 7.
  DownloadBootstrapper {
    /// Instructs the installer to run the bootstrapper in silent mode. Defaults to `true`.
    #[serde(default = "default_true")]
    silent: bool,
  },
  /// Embed the bootstrapper and run it.
  /// Requires an internet connection.
  /// Increases the installer size by around 1.8MB, but offers better support on Windows 7.
  EmbedBootstrapper {
    /// Instructs the installer to run the bootstrapper in silent mode. Defaults to `true`.
    #[serde(default = "default_true")]
    silent: bool,
  },
  /// Embed the offline installer and run it.
  /// Does not require an internet connection.
  /// Increases the installer size by around 127MB.
  OfflineInstaller {
    /// Instructs the installer to run the installer in silent mode. Defaults to `true`.
    #[serde(default = "default_true")]
    silent: bool,
  },
  /// Embed a fixed webview2 version and use it at runtime.
  /// Increases the installer size by around 180MB.
  FixedRuntime {
    /// The path to the fixed runtime to use.
    ///
    /// The fixed version can be downloaded [on the official website](https://developer.microsoft.com/en-us/microsoft-edge/webview2/#download-section).
    /// The `.cab` file must be extracted to a folder and this folder path must be defined on this field.
    path: PathBuf,
  },
}

impl Default for WebviewInstallMode {
  fn default() -> Self {
    Self::DownloadBootstrapper {
      silent: default_true(),
    }
  }
}

/// Windows bundler configuration.
///
/// See more: https://tauri.app/v1/api/config#windowsconfig
#[derive(Debug, PartialEq, Eq, Clone, Deserialize, Serialize)]
#[cfg_attr(feature = "schema", derive(JsonSchema))]
#[serde(rename_all = "camelCase", deny_unknown_fields)]
pub struct WindowsConfig {
  /// Specifies the file digest algorithm to use for creating file signatures.
  /// Required for code signing. SHA-256 is recommended.
  #[serde(alias = "digest-algorithm")]
  pub digest_algorithm: Option<String>,
  /// Specifies the SHA1 hash of the signing certificate.
  #[serde(alias = "certificate-thumbprint")]
  pub certificate_thumbprint: Option<String>,
  /// Server to use during timestamping.
  #[serde(alias = "timestamp-url")]
  pub timestamp_url: Option<String>,
  /// Whether to use Time-Stamp Protocol (TSP, a.k.a. RFC 3161) for the timestamp server. Your code signing provider may
  /// use a TSP timestamp server, like e.g. SSL.com does. If so, enable TSP by setting to true.
  #[serde(default)]
  pub tsp: bool,
  /// The installation mode for the Webview2 runtime.
  #[serde(default, alias = "webview-install-mode")]
  pub webview_install_mode: WebviewInstallMode,
  /// Path to the webview fixed runtime to use. Overwrites [`Self::webview_install_mode`] if set.
  ///
  /// Will be removed in v2, prefer the [`Self::webview_install_mode`] option.
  ///
  /// The fixed version can be downloaded [on the official website](https://developer.microsoft.com/en-us/microsoft-edge/webview2/#download-section).
  /// The `.cab` file must be extracted to a folder and this folder path must be defined on this field.
  #[serde(alias = "webview-fixed-runtime-path")]
  pub webview_fixed_runtime_path: Option<PathBuf>,
  /// Validates a second app installation, blocking the user from installing an older version if set to `false`.
  ///
  /// For instance, if `1.2.1` is installed, the user won't be able to install app version `1.2.0` or `1.1.5`.
  ///
  /// The default value of this flag is `true`.
  #[serde(default = "default_true", alias = "allow-downgrades")]
  pub allow_downgrades: bool,
  /// Configuration for the MSI generated with WiX.
  pub wix: Option<WixConfig>,
  /// Configuration for the installer generated with NSIS.
  pub nsis: Option<NsisConfig>,
}

impl Default for WindowsConfig {
  fn default() -> Self {
    Self {
      digest_algorithm: None,
      certificate_thumbprint: None,
      timestamp_url: None,
      tsp: false,
      webview_install_mode: Default::default(),
      webview_fixed_runtime_path: None,
      allow_downgrades: default_true(),
      wix: None,
      nsis: None,
    }
  }
}

/// The Updater configuration object.
///
/// See more: https://tauri.app/v1/api/config#updaterconfig
#[skip_serializing_none]
#[derive(Debug, PartialEq, Eq, Clone, Serialize)]
#[cfg_attr(feature = "schema", derive(JsonSchema))]
#[serde(rename_all = "camelCase", deny_unknown_fields)]
pub struct UpdaterConfig {
  /// Whether the updater is active or not.
  #[serde(default)]
  pub active: bool,
  /// Signature public key.
  #[serde(default)] // use default just so the schema doesn't flag it as required
  pub pubkey: String,
  /// The Windows configuration for the updater.
  #[serde(default)]
  pub windows: UpdaterWindowsConfig,
}

impl<'de> Deserialize<'de> for UpdaterConfig {
  fn deserialize<D>(deserializer: D) -> Result<Self, D::Error>
  where
    D: Deserializer<'de>,
  {
    #[derive(Deserialize)]
    struct InnerUpdaterConfig {
      #[serde(default)]
      active: bool,
      pubkey: Option<String>,
      #[serde(default)]
      windows: UpdaterWindowsConfig,
    }

    let config = InnerUpdaterConfig::deserialize(deserializer)?;

    if config.active && config.pubkey.is_none() {
      return Err(DeError::custom(
        "The updater `pubkey` configuration is required.",
      ));
    }

    Ok(UpdaterConfig {
      active: config.active,
      pubkey: config.pubkey.unwrap_or_default(),
      windows: config.windows,
    })
  }
}

impl Default for UpdaterConfig {
  fn default() -> Self {
    Self {
      active: false,
      pubkey: "".into(),
      windows: Default::default(),
    }
  }
}

/// Configuration for tauri-bundler.
///
/// See more: https://tauri.app/v1/api/config#bundleconfig
#[skip_serializing_none]
#[derive(Debug, Default, PartialEq, Eq, Clone, Deserialize, Serialize)]
#[cfg_attr(feature = "schema", derive(JsonSchema))]
#[serde(rename_all = "camelCase", deny_unknown_fields)]
pub struct BundleConfig {
  /// Whether Tauri should bundle your application or just output the executable.
  #[serde(default)]
  pub active: bool,
  /// The bundle targets, currently supports ["deb", "appimage", "nsis", "msi", "app", "dmg", "updater"] or "all".
  #[serde(default)]
  pub targets: BundleTarget,
  /// The application identifier in reverse domain name notation (e.g. `com.tauri.example`).
  /// This string must be unique across applications since it is used in system configurations like
  /// the bundle ID and path to the webview data directory.
  /// This string must contain only alphanumeric characters (A–Z, a–z, and 0–9), hyphens (-),
  /// and periods (.).
  pub identifier: String,
  /// The application's publisher. Defaults to the second element in the identifier string.
  /// Currently maps to the Manufacturer property of the Windows Installer.
  pub publisher: Option<String>,
  /// The app's icons
  #[serde(default)]
  pub icon: Vec<String>,
  /// App resources to bundle.
  /// Each resource is a path to a file or directory.
  /// Glob patterns are supported.
  pub resources: Option<Vec<String>>,
  /// A copyright string associated with your application.
  pub copyright: Option<String>,
  /// The application kind.
  ///
  /// Should be one of the following:
  /// Business, DeveloperTool, Education, Entertainment, Finance, Game, ActionGame, AdventureGame, ArcadeGame, BoardGame, CardGame, CasinoGame, DiceGame, EducationalGame, FamilyGame, KidsGame, MusicGame, PuzzleGame, RacingGame, RolePlayingGame, SimulationGame, SportsGame, StrategyGame, TriviaGame, WordGame, GraphicsAndDesign, HealthcareAndFitness, Lifestyle, Medical, Music, News, Photography, Productivity, Reference, SocialNetworking, Sports, Travel, Utility, Video, Weather.
  pub category: Option<String>,
  /// A short description of your application.
  #[serde(alias = "short-description")]
  pub short_description: Option<String>,
  /// A longer, multi-line description of the application.
  #[serde(alias = "long-description")]
  pub long_description: Option<String>,
  /// Configuration for the AppImage bundle.
  #[serde(default)]
  pub appimage: AppImageConfig,
  /// Configuration for the Debian bundle.
  #[serde(default)]
  pub deb: DebConfig,
  /// Configuration for the macOS bundles.
  #[serde(rename = "macOS", default)]
  pub macos: MacConfig,
  /// A list of—either absolute or relative—paths to binaries to embed with your application.
  ///
  /// Note that Tauri will look for system-specific binaries following the pattern "binary-name{-target-triple}{.system-extension}".
  ///
  /// E.g. for the external binary "my-binary", Tauri looks for:
  ///
  /// - "my-binary-x86_64-pc-windows-msvc.exe" for Windows
  /// - "my-binary-x86_64-apple-darwin" for macOS
  /// - "my-binary-x86_64-unknown-linux-gnu" for Linux
  ///
  /// so don't forget to provide binaries for all targeted platforms.
  #[serde(alias = "external-bin")]
  pub external_bin: Option<Vec<String>>,
  /// Configuration for the Windows bundle.
  #[serde(default)]
  pub windows: WindowsConfig,
  /// iOS configuration.
  #[serde(rename = "iOS", default)]
  pub ios: IosConfig,
  /// Android configuration.
  #[serde(default)]
  pub android: AndroidConfig,
  /// The updater configuration.
  #[serde(default)]
  pub updater: UpdaterConfig,
}

/// a tuple struct of RGBA colors. Each value has minimum of 0 and maximum of 255.
#[derive(Debug, PartialEq, Clone, Deserialize, Serialize, Default)]
#[cfg_attr(feature = "schema", derive(JsonSchema))]
#[serde(rename_all = "camelCase", deny_unknown_fields)]
pub struct Color(pub u8, pub u8, pub u8, pub u8);

/// The window effects configuration object
#[skip_serializing_none]
#[derive(Debug, PartialEq, Clone, Deserialize, Serialize, Default)]
#[cfg_attr(feature = "schema", derive(JsonSchema))]
#[serde(rename_all = "camelCase", deny_unknown_fields)]
pub struct WindowEffectsConfig {
  /// List of Window effects to apply to the Window.
  /// Conflicting effects will apply the first one and ignore the rest.
  pub effects: Vec<WindowEffects>,
  /// Window effect state **macOS Only**
  pub state: Option<WindowEffectState>,
  /// Window effect corner radius **macOS Only**
  pub radius: Option<f64>,
  /// Window effect color. Affects [`WindowEffects::Blur`] and [`WindowEffects::Acrylic`] only
  /// on Windows 10 v1903+. Doesn't have any effect on Windows 7 or Windows 11.
  pub color: Option<Color>,
}

/// The window configuration object.
///
/// See more: https://tauri.app/v1/api/config#windowconfig
#[skip_serializing_none]
#[derive(Debug, PartialEq, Clone, Deserialize, Serialize)]
#[cfg_attr(feature = "schema", derive(JsonSchema))]
#[serde(rename_all = "camelCase", deny_unknown_fields)]
pub struct WindowConfig {
  /// The window identifier. It must be alphanumeric.
  #[serde(default = "default_window_label")]
  pub label: String,
  /// The window webview URL.
  #[serde(default)]
  pub url: WindowUrl,
  /// The user agent for the webview
  #[serde(alias = "user-agent")]
  pub user_agent: Option<String>,
  /// Whether the file drop is enabled or not on the webview. By default it is enabled.
  ///
  /// Disabling it is required to use drag and drop on the frontend on Windows.
  #[serde(default = "default_true", alias = "file-drop-enabled")]
  pub file_drop_enabled: bool,
  /// Whether or not the window starts centered or not.
  #[serde(default)]
  pub center: bool,
  /// The horizontal position of the window's top left corner
  pub x: Option<f64>,
  /// The vertical position of the window's top left corner
  pub y: Option<f64>,
  /// The window width.
  #[serde(default = "default_width")]
  pub width: f64,
  /// The window height.
  #[serde(default = "default_height")]
  pub height: f64,
  /// The min window width.
  #[serde(alias = "min-width")]
  pub min_width: Option<f64>,
  /// The min window height.
  #[serde(alias = "min-height")]
  pub min_height: Option<f64>,
  /// The max window width.
  #[serde(alias = "max-width")]
  pub max_width: Option<f64>,
  /// The max window height.
  #[serde(alias = "max-height")]
  pub max_height: Option<f64>,
  /// Whether the window is resizable or not.
  #[serde(default = "default_true")]
  pub resizable: bool,
  /// The window title.
  #[serde(default = "default_title")]
  pub title: String,
  /// Whether the window starts as fullscreen or not.
  #[serde(default)]
  pub fullscreen: bool,
  /// Whether the window will be initially focused or not.
  #[serde(default = "default_true")]
  pub focus: bool,
  /// Whether the window is transparent or not.
  ///
  /// Note that on `macOS` this requires the `macos-private-api` feature flag, enabled under `tauri > macOSPrivateApi`.
  /// WARNING: Using private APIs on `macOS` prevents your application from being accepted to the `App Store`.
  #[serde(default)]
  pub transparent: bool,
  /// Whether the window is maximized or not.
  #[serde(default)]
  pub maximized: bool,
  /// Whether the window is visible or not.
  #[serde(default = "default_true")]
  pub visible: bool,
  /// Whether the window should have borders and bars.
  #[serde(default = "default_true")]
  pub decorations: bool,
  /// Whether the window should always be on top of other windows.
  #[serde(default, alias = "always-on-top")]
  pub always_on_top: bool,
  /// Prevents the window contents from being captured by other apps.
  #[serde(default, alias = "content-protected")]
  pub content_protected: bool,
  /// If `true`, hides the window icon from the taskbar on Windows and Linux.
  #[serde(default, alias = "skip-taskbar")]
  pub skip_taskbar: bool,
  /// The initial window theme. Defaults to the system theme. Only implemented on Windows and macOS 10.14+.
  pub theme: Option<crate::Theme>,
  /// The style of the macOS title bar.
  #[serde(default, alias = "title-bar-style")]
  pub title_bar_style: TitleBarStyle,
  /// If `true`, sets the window title to be hidden on macOS.
  #[serde(default, alias = "hidden-title")]
  pub hidden_title: bool,
  /// Whether clicking an inactive window also clicks through to the webview on macOS.
  #[serde(default, alias = "accept-first-mouse")]
  pub accept_first_mouse: bool,
  /// Defines the window [tabbing identifier] for macOS.
  ///
  /// Windows with matching tabbing identifiers will be grouped together.
  /// If the tabbing identifier is not set, automatic tabbing will be disabled.
  ///
  /// [tabbing identifier]: <https://developer.apple.com/documentation/appkit/nswindow/1644704-tabbingidentifier>
  #[serde(default, alias = "tabbing-identifier")]
  pub tabbing_identifier: Option<String>,
  /// Defines additional browser arguments on Windows. By default wry passes `--disable-features=msWebOOUI,msPdfOOUI,msSmartScreenProtection`
  /// so if you use this method, you also need to disable these components by yourself if you want.
  #[serde(default, alias = "additional-browser-args")]
  pub additional_browser_args: Option<String>,
  /// Whether or not the window has shadow.
  ///
  /// ## Platform-specific
  ///
  /// - **Windows:**
  ///   - `false` has no effect on decorated window, shadow are always ON.
  ///   - `true` will make ndecorated window have a 1px white border,
  /// and on Windows 11, it will have a rounded corners.
  /// - **Linux:** Unsupported.
  #[serde(default = "default_true")]
  pub shadow: bool,
  /// Window effects
  #[serde(default, alias = "window-effects")]
  pub window_effects: Option<WindowEffectsConfig>,
}

impl Default for WindowConfig {
  fn default() -> Self {
    Self {
      label: default_window_label(),
      url: WindowUrl::default(),
      user_agent: None,
      file_drop_enabled: default_true(),
      center: false,
      x: None,
      y: None,
      width: default_width(),
      height: default_height(),
      min_width: None,
      min_height: None,
      max_width: None,
      max_height: None,
      resizable: default_true(),
      title: default_title(),
      fullscreen: false,
      focus: false,
      transparent: false,
      maximized: false,
      visible: default_true(),
      decorations: default_true(),
      always_on_top: false,
      content_protected: false,
      skip_taskbar: false,
      theme: None,
      title_bar_style: Default::default(),
      hidden_title: false,
      accept_first_mouse: false,
      tabbing_identifier: None,
      additional_browser_args: None,
<<<<<<< HEAD
      shadow: false,
      window_effects: None,
=======
      shadow: true,
>>>>>>> aa6c9164
    }
  }
}

fn default_window_label() -> String {
  "main".to_string()
}

fn default_width() -> f64 {
  800f64
}

fn default_height() -> f64 {
  600f64
}

fn default_true() -> bool {
  true
}

fn default_title() -> String {
  "Tauri App".to_string()
}

/// A Content-Security-Policy directive source list.
/// See <https://developer.mozilla.org/en-US/docs/Web/HTTP/Headers/Content-Security-Policy/Sources#sources>.
#[derive(Debug, PartialEq, Eq, Clone, Deserialize, Serialize)]
#[cfg_attr(feature = "schema", derive(JsonSchema))]
#[serde(rename_all = "camelCase", untagged)]
pub enum CspDirectiveSources {
  /// An inline list of CSP sources. Same as [`Self::List`], but concatenated with a space separator.
  Inline(String),
  /// A list of CSP sources. The collection will be concatenated with a space separator for the CSP string.
  List(Vec<String>),
}

impl Default for CspDirectiveSources {
  fn default() -> Self {
    Self::List(Vec::new())
  }
}

impl From<CspDirectiveSources> for Vec<String> {
  fn from(sources: CspDirectiveSources) -> Self {
    match sources {
      CspDirectiveSources::Inline(source) => source.split(' ').map(|s| s.to_string()).collect(),
      CspDirectiveSources::List(l) => l,
    }
  }
}

impl CspDirectiveSources {
  /// Whether the given source is configured on this directive or not.
  pub fn contains(&self, source: &str) -> bool {
    match self {
      Self::Inline(s) => s.contains(&format!("{source} ")) || s.contains(&format!(" {source}")),
      Self::List(l) => l.contains(&source.into()),
    }
  }

  /// Appends the given source to this directive.
  pub fn push<S: AsRef<str>>(&mut self, source: S) {
    match self {
      Self::Inline(s) => {
        s.push(' ');
        s.push_str(source.as_ref());
      }
      Self::List(l) => {
        l.push(source.as_ref().to_string());
      }
    }
  }

  /// Extends this CSP directive source list with the given array of sources.
  pub fn extend(&mut self, sources: Vec<String>) {
    for s in sources {
      self.push(s);
    }
  }
}

/// A Content-Security-Policy definition.
/// See <https://developer.mozilla.org/en-US/docs/Web/HTTP/CSP>.
#[derive(Debug, PartialEq, Eq, Clone, Deserialize, Serialize)]
#[cfg_attr(feature = "schema", derive(JsonSchema))]
#[serde(rename_all = "camelCase", untagged)]
pub enum Csp {
  /// The entire CSP policy in a single text string.
  Policy(String),
  /// An object mapping a directive with its sources values as a list of strings.
  DirectiveMap(HashMap<String, CspDirectiveSources>),
}

impl From<HashMap<String, CspDirectiveSources>> for Csp {
  fn from(map: HashMap<String, CspDirectiveSources>) -> Self {
    Self::DirectiveMap(map)
  }
}

impl From<Csp> for HashMap<String, CspDirectiveSources> {
  fn from(csp: Csp) -> Self {
    match csp {
      Csp::Policy(policy) => {
        let mut map = HashMap::new();
        for directive in policy.split(';') {
          let mut tokens = directive.trim().split(' ');
          if let Some(directive) = tokens.next() {
            let sources = tokens.map(|s| s.to_string()).collect::<Vec<String>>();
            map.insert(directive.to_string(), CspDirectiveSources::List(sources));
          }
        }
        map
      }
      Csp::DirectiveMap(m) => m,
    }
  }
}

impl Display for Csp {
  fn fmt(&self, f: &mut fmt::Formatter<'_>) -> fmt::Result {
    match self {
      Self::Policy(s) => write!(f, "{s}"),
      Self::DirectiveMap(m) => {
        let len = m.len();
        let mut i = 0;
        for (directive, sources) in m {
          let sources: Vec<String> = sources.clone().into();
          write!(f, "{} {}", directive, sources.join(" "))?;
          i += 1;
          if i != len {
            write!(f, "; ")?;
          }
        }
        Ok(())
      }
    }
  }
}

/// The possible values for the `dangerous_disable_asset_csp_modification` config option.
#[derive(Debug, PartialEq, Eq, Clone, Deserialize, Serialize)]
#[serde(untagged)]
#[cfg_attr(feature = "schema", derive(JsonSchema))]
pub enum DisabledCspModificationKind {
  /// If `true`, disables all CSP modification.
  /// `false` is the default value and it configures Tauri to control the CSP.
  Flag(bool),
  /// Disables the given list of CSP directives modifications.
  List(Vec<String>),
}

impl DisabledCspModificationKind {
  /// Determines whether the given CSP directive can be modified or not.
  pub fn can_modify(&self, directive: &str) -> bool {
    match self {
      Self::Flag(f) => !f,
      Self::List(l) => !l.contains(&directive.into()),
    }
  }
}

impl Default for DisabledCspModificationKind {
  fn default() -> Self {
    Self::Flag(false)
  }
}

/// External command access definition.
#[derive(Debug, PartialEq, Eq, Clone, Deserialize, Serialize)]
#[cfg_attr(feature = "schema", derive(JsonSchema))]
#[serde(rename_all = "camelCase", deny_unknown_fields)]
pub struct RemoteDomainAccessScope {
  /// The URL scheme to allow. By default, all schemas are allowed.
  pub scheme: Option<String>,
  /// The domain to allow.
  pub domain: String,
  /// The list of window labels this scope applies to.
  pub windows: Vec<String>,
  /// The list of plugins that are allowed in this scope.
  #[serde(default)]
  pub plugins: Vec<String>,
}

/// Protocol scope definition.
/// It is a list of glob patterns that restrict the API access from the webview.
///
/// Each pattern can start with a variable that resolves to a system base directory.
/// The variables are: `$AUDIO`, `$CACHE`, `$CONFIG`, `$DATA`, `$LOCALDATA`, `$DESKTOP`,
/// `$DOCUMENT`, `$DOWNLOAD`, `$EXE`, `$FONT`, `$HOME`, `$PICTURE`, `$PUBLIC`, `$RUNTIME`,
/// `$TEMPLATE`, `$VIDEO`, `$RESOURCE`, `$APP`, `$LOG`, `$TEMP`, `$APPCONFIG`, `$APPDATA`,
/// `$APPLOCALDATA`, `$APPCACHE`, `$APPLOG`.
#[derive(Debug, PartialEq, Eq, Clone, Deserialize, Serialize)]
#[cfg_attr(feature = "schema", derive(JsonSchema))]
#[serde(untagged)]
pub enum FsScope {
  /// A list of paths that are allowed by this scope.
  AllowedPaths(Vec<PathBuf>),
  /// A complete scope configuration.
  Scope {
    /// A list of paths that are allowed by this scope.
    #[serde(default)]
    allow: Vec<PathBuf>,
    /// A list of paths that are not allowed by this scope.
    /// This gets precedence over the [`Self::Scope::allow`] list.
    #[serde(default)]
    deny: Vec<PathBuf>,
  },
}

impl Default for FsScope {
  fn default() -> Self {
    Self::AllowedPaths(Vec::new())
  }
}

impl FsScope {
  /// The list of allowed paths.
  pub fn allowed_paths(&self) -> &Vec<PathBuf> {
    match self {
      Self::AllowedPaths(p) => p,
      Self::Scope { allow, .. } => allow,
    }
  }

  /// The list of forbidden paths.
  pub fn forbidden_paths(&self) -> Option<&Vec<PathBuf>> {
    match self {
      Self::AllowedPaths(_) => None,
      Self::Scope { deny, .. } => Some(deny),
    }
  }
}

<<<<<<< HEAD
/// Allowlist for the file system APIs.
#[derive(Debug, Default, PartialEq, Eq, Clone, Deserialize, Serialize)]
#[cfg_attr(feature = "schema", derive(JsonSchema))]
#[serde(rename_all = "camelCase", deny_unknown_fields)]
pub struct FsAllowlistConfig {
  /// The access scope for the filesystem APIs.
  #[serde(default)]
  pub scope: FsAllowlistScope,
  /// Use this flag to enable all file system API features.
  #[serde(default)]
  pub all: bool,
  /// Read file from local filesystem.
  #[serde(default, alias = "read-file")]
  pub read_file: bool,
  /// Write file to local filesystem.
  #[serde(default, alias = "write-file")]
  pub write_file: bool,
  /// Read directory from local filesystem.
  #[serde(default, alias = "read-dir")]
  pub read_dir: bool,
  /// Copy file from local filesystem.
  #[serde(default, alias = "copy-file")]
  pub copy_file: bool,
  /// Create directory from local filesystem.
  #[serde(default, alias = "create-dir")]
  pub create_dir: bool,
  /// Remove directory from local filesystem.
  #[serde(default, alias = "remove-dir")]
  pub remove_dir: bool,
  /// Remove file from local filesystem.
  #[serde(default, alias = "remove-file")]
  pub remove_file: bool,
  /// Rename file from local filesystem.
  #[serde(default, alias = "rename-file")]
  pub rename_file: bool,
  /// Check if path exists on the local filesystem.
  #[serde(default)]
  pub exists: bool,
}

impl Allowlist for FsAllowlistConfig {
  fn all_features() -> Vec<&'static str> {
    let allowlist = Self {
      scope: Default::default(),
      all: false,
      read_file: true,
      write_file: true,
      read_dir: true,
      copy_file: true,
      create_dir: true,
      remove_dir: true,
      remove_file: true,
      rename_file: true,
      exists: true,
    };
    let mut features = allowlist.to_features();
    features.push("fs-all");
    features
  }

  fn to_features(&self) -> Vec<&'static str> {
    if self.all {
      vec!["fs-all"]
    } else {
      let mut features = Vec::new();
      check_feature!(self, features, read_file, "fs-read-file");
      check_feature!(self, features, write_file, "fs-write-file");
      check_feature!(self, features, read_dir, "fs-read-dir");
      check_feature!(self, features, copy_file, "fs-copy-file");
      check_feature!(self, features, create_dir, "fs-create-dir");
      check_feature!(self, features, remove_dir, "fs-remove-dir");
      check_feature!(self, features, remove_file, "fs-remove-file");
      check_feature!(self, features, rename_file, "fs-rename-file");
      check_feature!(self, features, exists, "fs-exists");
      features
    }
  }
}

/// Allowlist for the window APIs.
#[derive(Debug, Default, PartialEq, Eq, Clone, Deserialize, Serialize)]
#[cfg_attr(feature = "schema", derive(JsonSchema))]
#[serde(rename_all = "camelCase", deny_unknown_fields)]
pub struct WindowAllowlistConfig {
  /// Use this flag to enable all window API features.
  #[serde(default)]
  pub all: bool,
  /// Allows dynamic window creation.
  #[serde(default)]
  pub create: bool,
  /// Allows centering the window.
  #[serde(default)]
  pub center: bool,
  /// Allows requesting user attention on the window.
  #[serde(default, alias = "request-user-attention")]
  pub request_user_attention: bool,
  /// Allows setting the resizable flag of the window.
  #[serde(default, alias = "set-resizable")]
  pub set_resizable: bool,
  /// Allows changing the window title.
  #[serde(default, alias = "set-title")]
  pub set_title: bool,
  /// Allows maximizing the window.
  #[serde(default)]
  pub maximize: bool,
  /// Allows unmaximizing the window.
  #[serde(default)]
  pub unmaximize: bool,
  /// Allows minimizing the window.
  #[serde(default)]
  pub minimize: bool,
  /// Allows unminimizing the window.
  #[serde(default)]
  pub unminimize: bool,
  /// Allows showing the window.
  #[serde(default)]
  pub show: bool,
  /// Allows hiding the window.
  #[serde(default)]
  pub hide: bool,
  /// Allows closing the window.
  #[serde(default)]
  pub close: bool,
  /// Allows setting the decorations flag of the window.
  #[serde(default, alias = "set-decorations")]
  pub set_decorations: bool,
  /// Allows setting the shadow flag of the window.
  #[serde(default, alias = "set-shadow")]
  pub set_shadow: bool,
  /// Allows setting the shadow flag of the window.
  #[serde(default, alias = "set-window-effects")]
  pub set_window_effects: bool,
  /// Allows setting the always_on_top flag of the window.
  #[serde(default, alias = "set-always-on-top")]
  pub set_always_on_top: bool,
  /// Allows preventing the window contents from being captured by other apps.
  #[serde(default, alias = "set-content-protected")]
  pub set_content_protected: bool,
  /// Allows setting the window size.
  #[serde(default, alias = "set-size")]
  pub set_size: bool,
  /// Allows setting the window minimum size.
  #[serde(default, alias = "set-min-size")]
  pub set_min_size: bool,
  /// Allows setting the window maximum size.
  #[serde(default, alias = "set-max-size")]
  pub set_max_size: bool,
  /// Allows changing the position of the window.
  #[serde(default, alias = "set-position")]
  pub set_position: bool,
  /// Allows setting the fullscreen flag of the window.
  #[serde(default, alias = "set-fullscreen")]
  pub set_fullscreen: bool,
  /// Allows focusing the window.
  #[serde(default, alias = "set-focus")]
  pub set_focus: bool,
  /// Allows changing the window icon.
  #[serde(default, alias = "set-icon")]
  pub set_icon: bool,
  /// Allows setting the skip_taskbar flag of the window.
  #[serde(default, alias = "set-skip-taskbar")]
  pub set_skip_taskbar: bool,
  /// Allows grabbing the cursor.
  #[serde(default, alias = "set-cursor-grab")]
  pub set_cursor_grab: bool,
  /// Allows setting the cursor visibility.
  #[serde(default, alias = "set-cursor-visible")]
  pub set_cursor_visible: bool,
  /// Allows changing the cursor icon.
  #[serde(default, alias = "set-cursor-icon")]
  pub set_cursor_icon: bool,
  /// Allows setting the cursor position.
  #[serde(default, alias = "set-cursor-position")]
  pub set_cursor_position: bool,
  /// Allows ignoring cursor events.
  #[serde(default, alias = "set-ignore-cursor-events")]
  pub set_ignore_cursor_events: bool,
  /// Allows start dragging on the window.
  #[serde(default, alias = "start-dragging")]
  pub start_dragging: bool,
  /// Allows opening the system dialog to print the window content.
  #[serde(default)]
  pub print: bool,
}

impl Allowlist for WindowAllowlistConfig {
  fn all_features() -> Vec<&'static str> {
    let allowlist = Self {
      all: false,
      create: true,
      center: true,
      request_user_attention: true,
      set_resizable: true,
      set_title: true,
      maximize: true,
      unmaximize: true,
      minimize: true,
      unminimize: true,
      show: true,
      hide: true,
      close: true,
      set_decorations: true,
      set_always_on_top: true,
      set_content_protected: false,
      set_size: true,
      set_min_size: true,
      set_max_size: true,
      set_position: true,
      set_fullscreen: true,
      set_focus: true,
      set_icon: true,
      set_skip_taskbar: true,
      set_cursor_grab: true,
      set_cursor_visible: true,
      set_cursor_icon: true,
      set_cursor_position: true,
      set_ignore_cursor_events: true,
      set_shadow: true,
      set_window_effects: true,
      start_dragging: true,
      print: true,
    };
    let mut features = allowlist.to_features();
    features.push("window-all");
    features
  }

  fn to_features(&self) -> Vec<&'static str> {
    if self.all {
      vec!["window-all"]
    } else {
      let mut features = Vec::new();
      check_feature!(self, features, create, "window-create");
      check_feature!(self, features, center, "window-center");
      check_feature!(
        self,
        features,
        request_user_attention,
        "window-request-user-attention"
      );
      check_feature!(self, features, set_resizable, "window-set-resizable");
      check_feature!(self, features, set_title, "window-set-title");
      check_feature!(self, features, maximize, "window-maximize");
      check_feature!(self, features, unmaximize, "window-unmaximize");
      check_feature!(self, features, minimize, "window-minimize");
      check_feature!(self, features, unminimize, "window-unminimize");
      check_feature!(self, features, show, "window-show");
      check_feature!(self, features, hide, "window-hide");
      check_feature!(self, features, close, "window-close");
      check_feature!(self, features, set_decorations, "window-set-decorations");
      check_feature!(self, features, set_shadow, "window-set-shadow");
      check_feature!(
        self,
        features,
        set_window_effects,
        "window-set-window-effects"
      );
      check_feature!(
        self,
        features,
        set_always_on_top,
        "window-set-always-on-top"
      );
      check_feature!(
        self,
        features,
        set_content_protected,
        "window-set-content-protected"
      );
      check_feature!(self, features, set_size, "window-set-size");
      check_feature!(self, features, set_min_size, "window-set-min-size");
      check_feature!(self, features, set_max_size, "window-set-max-size");
      check_feature!(self, features, set_position, "window-set-position");
      check_feature!(self, features, set_fullscreen, "window-set-fullscreen");
      check_feature!(self, features, set_focus, "window-set-focus");
      check_feature!(self, features, set_icon, "window-set-icon");
      check_feature!(self, features, set_skip_taskbar, "window-set-skip-taskbar");
      check_feature!(self, features, set_cursor_grab, "window-set-cursor-grab");
      check_feature!(
        self,
        features,
        set_cursor_visible,
        "window-set-cursor-visible"
      );
      check_feature!(self, features, set_cursor_icon, "window-set-cursor-icon");
      check_feature!(
        self,
        features,
        set_cursor_position,
        "window-set-cursor-position"
      );
      check_feature!(
        self,
        features,
        set_ignore_cursor_events,
        "window-set-ignore-cursor-events"
      );
      check_feature!(self, features, start_dragging, "window-start-dragging");
      check_feature!(self, features, print, "window-print");
      features
    }
  }
}

/// A command allowed to be executed by the webview API.
#[derive(Debug, PartialEq, Eq, Clone, Serialize)]
#[cfg_attr(feature = "schema", derive(JsonSchema))]
pub struct ShellAllowedCommand {
  /// The name for this allowed shell command configuration.
  ///
  /// This name will be used inside of the webview API to call this command along with
  /// any specified arguments.
  pub name: String,

  /// The command name.
  /// It can start with a variable that resolves to a system base directory.
  /// The variables are: `$AUDIO`, `$CACHE`, `$CONFIG`, `$DATA`, `$LOCALDATA`, `$DESKTOP`,
  /// `$DOCUMENT`, `$DOWNLOAD`, `$EXE`, `$FONT`, `$HOME`, `$PICTURE`, `$PUBLIC`, `$RUNTIME`,
  /// `$TEMPLATE`, `$VIDEO`, `$RESOURCE`, `$APP`, `$LOG`, `$TEMP`, `$APPCONFIG`, `$APPDATA`,
  /// `$APPLOCALDATA`, `$APPCACHE`, `$APPLOG`.
  #[serde(rename = "cmd", default)] // use default just so the schema doesn't flag it as required
  pub command: PathBuf,

  /// The allowed arguments for the command execution.
  #[serde(default)]
  pub args: ShellAllowedArgs,

  /// If this command is a sidecar command.
  #[serde(default)]
  pub sidecar: bool,
}

impl<'de> Deserialize<'de> for ShellAllowedCommand {
  fn deserialize<D>(deserializer: D) -> Result<Self, D::Error>
  where
    D: Deserializer<'de>,
  {
    #[derive(Deserialize)]
    struct InnerShellAllowedCommand {
      name: String,
      #[serde(rename = "cmd")]
      command: Option<PathBuf>,
      #[serde(default)]
      args: ShellAllowedArgs,
      #[serde(default)]
      sidecar: bool,
    }

    let config = InnerShellAllowedCommand::deserialize(deserializer)?;

    if !config.sidecar && config.command.is_none() {
      return Err(DeError::custom(
        "The shell scope `command` value is required.",
      ));
    }

    Ok(ShellAllowedCommand {
      name: config.name,
      command: config.command.unwrap_or_default(),
      args: config.args,
      sidecar: config.sidecar,
    })
  }
}

/// A set of command arguments allowed to be executed by the webview API.
=======
/// Config for the asset custom protocol.
>>>>>>> aa6c9164
///
/// See more: https://tauri.app/v1/api/config#assetprotocolconfig
#[derive(Debug, Default, PartialEq, Eq, Clone, Deserialize, Serialize)]
#[cfg_attr(feature = "schema", derive(JsonSchema))]
#[serde(rename_all = "camelCase", deny_unknown_fields)]
pub struct AssetProtocolConfig {
  /// The access scope for the asset protocol.
  #[serde(default)]
  pub scope: FsScope,
  /// Enables the asset protocol.
  #[serde(default)]
  pub enable: bool,
}

/// Security configuration.
///
/// See more: https://tauri.app/v1/api/config#securityconfig
#[skip_serializing_none]
#[derive(Debug, Default, PartialEq, Eq, Clone, Deserialize, Serialize)]
#[cfg_attr(feature = "schema", derive(JsonSchema))]
#[serde(rename_all = "camelCase", deny_unknown_fields)]
pub struct SecurityConfig {
  /// The Content Security Policy that will be injected on all HTML files on the built application.
  /// If [`dev_csp`](#SecurityConfig.devCsp) is not specified, this value is also injected on dev.
  ///
  /// This is a really important part of the configuration since it helps you ensure your WebView is secured.
  /// See <https://developer.mozilla.org/en-US/docs/Web/HTTP/CSP>.
  pub csp: Option<Csp>,
  /// The Content Security Policy that will be injected on all HTML files on development.
  ///
  /// This is a really important part of the configuration since it helps you ensure your WebView is secured.
  /// See <https://developer.mozilla.org/en-US/docs/Web/HTTP/CSP>.
  #[serde(alias = "dev-csp")]
  pub dev_csp: Option<Csp>,
  /// Freeze the `Object.prototype` when using the custom protocol.
  #[serde(default, alias = "freeze-prototype")]
  pub freeze_prototype: bool,
  /// Disables the Tauri-injected CSP sources.
  ///
  /// At compile time, Tauri parses all the frontend assets and changes the Content-Security-Policy
  /// to only allow loading of your own scripts and styles by injecting nonce and hash sources.
  /// This stricts your CSP, which may introduce issues when using along with other flexing sources.
  ///
  /// This configuration option allows both a boolean and a list of strings as value.
  /// A boolean instructs Tauri to disable the injection for all CSP injections,
  /// and a list of strings indicates the CSP directives that Tauri cannot inject.
  ///
  /// **WARNING:** Only disable this if you know what you are doing and have properly configured the CSP.
  /// Your application might be vulnerable to XSS attacks without this Tauri protection.
  #[serde(default, alias = "dangerous-disable-asset-csp-modification")]
  pub dangerous_disable_asset_csp_modification: DisabledCspModificationKind,
  /// Allow external domains to send command to Tauri.
  ///
  /// By default, external domains do not have access to `window.__TAURI__`, which means they cannot
  /// communicate with the commands defined in Rust. This prevents attacks where an externally
  /// loaded malicious or compromised sites could start executing commands on the user's device.
  ///
  /// This configuration allows a set of external domains to have access to the Tauri commands.
  /// When you configure a domain to be allowed to access the IPC, all subpaths are allowed. Subdomains are not allowed.
  ///
  /// **WARNING:** Only use this option if you either have internal checks against malicious
  /// external sites or you can trust the allowed external sites. You application might be
  /// vulnerable to dangerous Tauri command related attacks otherwise.
  #[serde(default, alias = "dangerous-remote-domain-ipc-access")]
  pub dangerous_remote_domain_ipc_access: Vec<RemoteDomainAccessScope>,
  /// Custom protocol config.
  #[serde(default, alias = "asset-protocol")]
  pub asset_protocol: AssetProtocolConfig,
}

/// The application pattern.
#[skip_serializing_none]
#[derive(Debug, PartialEq, Eq, Clone, Serialize, Deserialize)]
#[serde(rename_all = "lowercase", tag = "use", content = "options")]
#[cfg_attr(feature = "schema", derive(JsonSchema))]
pub enum PatternKind {
  /// Brownfield pattern.
  Brownfield,
  /// Isolation pattern. Recommended for security purposes.
  Isolation {
    /// The dir containing the index.html file that contains the secure isolation application.
    dir: PathBuf,
  },
}

impl Default for PatternKind {
  fn default() -> Self {
    Self::Brownfield
  }
}

/// The Tauri configuration object.
///
/// See more: https://tauri.app/v1/api/config#tauriconfig
#[skip_serializing_none]
#[derive(Debug, Default, PartialEq, Clone, Deserialize, Serialize)]
#[cfg_attr(feature = "schema", derive(JsonSchema))]
#[serde(rename_all = "camelCase", deny_unknown_fields)]
pub struct TauriConfig {
  /// The pattern to use.
  #[serde(default)]
  pub pattern: PatternKind,
  /// The windows configuration.
  #[serde(default)]
  pub windows: Vec<WindowConfig>,
  /// The bundler configuration.
  #[serde(default)]
  pub bundle: BundleConfig,
  /// Security configuration.
  #[serde(default)]
  pub security: SecurityConfig,
  /// Configuration for app system tray.
  #[serde(alias = "system-tray")]
  pub system_tray: Option<SystemTrayConfig>,
  /// MacOS private API configuration. Enables the transparent background API and sets the `fullScreenEnabled` preference to `true`.
  #[serde(rename = "macOSPrivateApi", alias = "macos-private-api", default)]
  pub macos_private_api: bool,
}

impl TauriConfig {
  /// Returns all Cargo features.
  #[allow(dead_code)]
  pub fn all_features() -> Vec<&'static str> {
    vec![
      "system-tray",
      "macos-private-api",
      "isolation",
      "protocol-asset",
    ]
  }

  /// Returns the enabled Cargo features.
  #[allow(dead_code)]
  pub fn features(&self) -> Vec<&str> {
    let mut features = Vec::new();
    if self.system_tray.is_some() {
      features.push("system-tray");
    }
    if self.macos_private_api {
      features.push("macos-private-api");
    }
    if let PatternKind::Isolation { .. } = self.pattern {
      features.push("isolation");
    }
    if self.security.asset_protocol.enable {
      features.push("protocol-asset");
    }
    features.sort_unstable();
    features
  }
}

/// Install modes for the Windows update.
#[derive(Debug, PartialEq, Eq, Clone)]
#[cfg_attr(feature = "schema", derive(JsonSchema))]
#[cfg_attr(feature = "schema", schemars(rename_all = "camelCase"))]
pub enum WindowsUpdateInstallMode {
  /// Specifies there's a basic UI during the installation process, including a final dialog box at the end.
  BasicUi,
  /// The quiet mode means there's no user interaction required.
  /// Requires admin privileges if the installer does (WiX).
  Quiet,
  /// Specifies unattended mode, which means the installation only shows a progress bar.
  Passive,
  // to add more modes, we need to check if the updater relaunch makes sense
  // i.e. for a full UI mode, the user can also mark the installer to start the app
}

impl WindowsUpdateInstallMode {
  /// Returns the associated `msiexec.exe` arguments.
  pub fn msiexec_args(&self) -> &'static [&'static str] {
    match self {
      Self::BasicUi => &["/qb+"],
      Self::Quiet => &["/quiet"],
      Self::Passive => &["/passive"],
    }
  }
}

impl Display for WindowsUpdateInstallMode {
  fn fmt(&self, f: &mut std::fmt::Formatter<'_>) -> std::fmt::Result {
    write!(
      f,
      "{}",
      match self {
        Self::BasicUi => "basicUI",
        Self::Quiet => "quiet",
        Self::Passive => "passive",
      }
    )
  }
}

impl Default for WindowsUpdateInstallMode {
  fn default() -> Self {
    Self::Passive
  }
}

impl Serialize for WindowsUpdateInstallMode {
  fn serialize<S>(&self, serializer: S) -> std::result::Result<S::Ok, S::Error>
  where
    S: Serializer,
  {
    serializer.serialize_str(self.to_string().as_ref())
  }
}

impl<'de> Deserialize<'de> for WindowsUpdateInstallMode {
  fn deserialize<D>(deserializer: D) -> std::result::Result<Self, D::Error>
  where
    D: Deserializer<'de>,
  {
    let s = String::deserialize(deserializer)?;
    match s.to_lowercase().as_str() {
      "basicui" => Ok(Self::BasicUi),
      "quiet" => Ok(Self::Quiet),
      "passive" => Ok(Self::Passive),
      _ => Err(DeError::custom(format!(
        "unknown update install mode '{s}'"
      ))),
    }
  }
}

/// The updater configuration for Windows.
///
/// See more: https://tauri.app/v1/api/config#updaterwindowsconfig
#[skip_serializing_none]
#[derive(Debug, Default, PartialEq, Eq, Clone, Serialize, Deserialize)]
#[cfg_attr(feature = "schema", derive(JsonSchema))]
#[serde(rename_all = "camelCase", deny_unknown_fields)]
pub struct UpdaterWindowsConfig {
  /// The installation mode for the update on Windows. Defaults to `passive`.
  #[serde(default, alias = "install-mode")]
  pub install_mode: WindowsUpdateInstallMode,
}

/// Configuration for application system tray icon.
///
/// See more: https://tauri.app/v1/api/config#systemtrayconfig
#[skip_serializing_none]
#[derive(Debug, Default, PartialEq, Eq, Clone, Deserialize, Serialize)]
#[cfg_attr(feature = "schema", derive(JsonSchema))]
#[serde(rename_all = "camelCase", deny_unknown_fields)]
pub struct SystemTrayConfig {
  /// Path to the default icon to use on the system tray.
  #[serde(alias = "icon-path")]
  pub icon_path: PathBuf,
  /// A Boolean value that determines whether the image represents a [template](https://developer.apple.com/documentation/appkit/nsimage/1520017-template?language=objc) image on macOS.
  #[serde(default, alias = "icon-as-template")]
  pub icon_as_template: bool,
  /// A Boolean value that determines whether the menu should appear when the tray icon receives a left click on macOS.
  #[serde(default = "default_true", alias = "menu-on-left-click")]
  pub menu_on_left_click: bool,
  /// Title for MacOS tray
  pub title: Option<String>,
}

/// General configuration for the iOS target.
#[skip_serializing_none]
#[derive(Debug, Default, PartialEq, Eq, Clone, Deserialize, Serialize)]
#[cfg_attr(feature = "schema", derive(JsonSchema))]
#[serde(rename_all = "camelCase", deny_unknown_fields)]
pub struct IosConfig {
  /// The development team. This value is required for iOS development because code signing is enforced.
  /// The `TAURI_APPLE_DEVELOPMENT_TEAM` environment variable can be set to overwrite it.
  #[serde(alias = "development-team")]
  pub development_team: Option<String>,
}

/// General configuration for the iOS target.
#[skip_serializing_none]
#[derive(Debug, PartialEq, Eq, Clone, Deserialize, Serialize)]
#[cfg_attr(feature = "schema", derive(JsonSchema))]
#[serde(rename_all = "camelCase", deny_unknown_fields)]
pub struct AndroidConfig {
  /// The minimum API level required for the application to run.
  /// The Android system will prevent the user from installing the application if the system's API level is lower than the value specified.
  #[serde(alias = "min-sdk-version", default = "default_min_sdk_version")]
  pub min_sdk_version: u32,
}

impl Default for AndroidConfig {
  fn default() -> Self {
    Self {
      min_sdk_version: default_min_sdk_version(),
    }
  }
}

fn default_min_sdk_version() -> u32 {
  24
}

/// Defines the URL or assets to embed in the application.
#[derive(Debug, PartialEq, Eq, Clone, Deserialize, Serialize)]
#[cfg_attr(feature = "schema", derive(JsonSchema))]
#[serde(untagged, deny_unknown_fields)]
#[non_exhaustive]
pub enum AppUrl {
  /// The app's external URL, or the path to the directory containing the app assets.
  Url(WindowUrl),
  /// An array of files to embed on the app.
  Files(Vec<PathBuf>),
}

impl std::fmt::Display for AppUrl {
  fn fmt(&self, f: &mut std::fmt::Formatter<'_>) -> std::fmt::Result {
    match self {
      Self::Url(url) => write!(f, "{url}"),
      Self::Files(files) => write!(f, "{}", serde_json::to_string(files).unwrap()),
    }
  }
}

/// Describes the shell command to run before `tauri dev`.
#[derive(Debug, PartialEq, Eq, Clone, Deserialize, Serialize)]
#[cfg_attr(feature = "schema", derive(JsonSchema))]
#[serde(rename_all = "camelCase", untagged)]
pub enum BeforeDevCommand {
  /// Run the given script with the default options.
  Script(String),
  /// Run the given script with custom options.
  ScriptWithOptions {
    /// The script to execute.
    script: String,
    /// The current working directory.
    cwd: Option<String>,
    /// Whether `tauri dev` should wait for the command to finish or not. Defaults to `false`.
    #[serde(default)]
    wait: bool,
  },
}

/// Describes a shell command to be executed when a CLI hook is triggered.
#[derive(Debug, PartialEq, Eq, Clone, Deserialize, Serialize)]
#[cfg_attr(feature = "schema", derive(JsonSchema))]
#[serde(rename_all = "camelCase", untagged)]
pub enum HookCommand {
  /// Run the given script with the default options.
  Script(String),
  /// Run the given script with custom options.
  ScriptWithOptions {
    /// The script to execute.
    script: String,
    /// The current working directory.
    cwd: Option<String>,
  },
}

/// The Build configuration object.
///
/// See more: https://tauri.app/v1/api/config#buildconfig
#[skip_serializing_none]
#[derive(Debug, PartialEq, Eq, Clone, Deserialize, Serialize)]
#[cfg_attr(feature = "schema", derive(JsonSchema))]
#[serde(rename_all = "camelCase", deny_unknown_fields)]
pub struct BuildConfig {
  /// The binary used to build and run the application.
  pub runner: Option<String>,
  /// The path to the application assets or URL to load in development.
  ///
  /// This is usually an URL to a dev server, which serves your application assets
  /// with live reloading. Most modern JavaScript bundlers provides a way to start a dev server by default.
  ///
  /// See [vite](https://vitejs.dev/guide/), [Webpack DevServer](https://webpack.js.org/configuration/dev-server/) and [sirv](https://github.com/lukeed/sirv)
  /// for examples on how to set up a dev server.
  #[serde(default = "default_dev_path", alias = "dev-path")]
  pub dev_path: AppUrl,
  /// The path to the application assets or URL to load in production.
  ///
  /// When a path relative to the configuration file is provided,
  /// it is read recursively and all files are embedded in the application binary.
  /// Tauri then looks for an `index.html` file unless you provide a custom window URL.
  ///
  /// You can also provide a list of paths to be embedded, which allows granular control over what files are added to the binary.
  /// In this case, all files are added to the root and you must reference it that way in your HTML files.
  ///
  /// When an URL is provided, the application won't have bundled assets
  /// and the application will load that URL by default.
  #[serde(default = "default_dist_dir", alias = "dist-dir")]
  pub dist_dir: AppUrl,
  /// A shell command to run before `tauri dev` kicks in.
  ///
  /// The TAURI_PLATFORM, TAURI_ARCH, TAURI_FAMILY, TAURI_PLATFORM_VERSION, TAURI_PLATFORM_TYPE and TAURI_DEBUG environment variables are set if you perform conditional compilation.
  #[serde(alias = "before-dev-command")]
  pub before_dev_command: Option<BeforeDevCommand>,
  /// A shell command to run before `tauri build` kicks in.
  ///
  /// The TAURI_PLATFORM, TAURI_ARCH, TAURI_FAMILY, TAURI_PLATFORM_VERSION, TAURI_PLATFORM_TYPE and TAURI_DEBUG environment variables are set if you perform conditional compilation.
  #[serde(alias = "before-build-command")]
  pub before_build_command: Option<HookCommand>,
  /// A shell command to run before the bundling phase in `tauri build` kicks in.
  ///
  /// The TAURI_PLATFORM, TAURI_ARCH, TAURI_FAMILY, TAURI_PLATFORM_VERSION, TAURI_PLATFORM_TYPE and TAURI_DEBUG environment variables are set if you perform conditional compilation.
  #[serde(alias = "before-bundle-command")]
  pub before_bundle_command: Option<HookCommand>,
  /// Features passed to `cargo` commands.
  pub features: Option<Vec<String>>,
  /// Whether we should inject the Tauri API on `window.__TAURI__` or not.
  #[serde(default, alias = "with-global-tauri")]
  pub with_global_tauri: bool,
}

impl Default for BuildConfig {
  fn default() -> Self {
    Self {
      runner: None,
      dev_path: default_dev_path(),
      dist_dir: default_dist_dir(),
      before_dev_command: None,
      before_build_command: None,
      before_bundle_command: None,
      features: None,
      with_global_tauri: false,
    }
  }
}

fn default_dev_path() -> AppUrl {
  AppUrl::Url(WindowUrl::External(
    Url::parse("http://localhost:8080").unwrap(),
  ))
}

fn default_dist_dir() -> AppUrl {
  AppUrl::Url(WindowUrl::App("../dist".into()))
}

#[derive(Debug, PartialEq, Eq)]
struct PackageVersion(String);

impl<'d> serde::Deserialize<'d> for PackageVersion {
  fn deserialize<D: Deserializer<'d>>(deserializer: D) -> Result<PackageVersion, D::Error> {
    struct PackageVersionVisitor;

    impl<'d> Visitor<'d> for PackageVersionVisitor {
      type Value = PackageVersion;

      fn expecting(&self, formatter: &mut fmt::Formatter<'_>) -> fmt::Result {
        write!(
          formatter,
          "a semver string or a path to a package.json file"
        )
      }

      fn visit_str<E: DeError>(self, value: &str) -> Result<PackageVersion, E> {
        let path = PathBuf::from(value);
        if path.exists() {
          let json_str = read_to_string(&path)
            .map_err(|e| DeError::custom(format!("failed to read version JSON file: {e}")))?;
          let package_json: serde_json::Value = serde_json::from_str(&json_str)
            .map_err(|e| DeError::custom(format!("failed to read version JSON file: {e}")))?;
          if let Some(obj) = package_json.as_object() {
            let version = obj
              .get("version")
              .ok_or_else(|| DeError::custom("JSON must contain a `version` field"))?
              .as_str()
              .ok_or_else(|| {
                DeError::custom(format!("`{} > version` must be a string", path.display()))
              })?;
            Ok(PackageVersion(
              Version::from_str(version)
                .map_err(|_| DeError::custom("`package > version` must be a semver string"))?
                .to_string(),
            ))
          } else {
            Err(DeError::custom(
              "`package > version` value is not a path to a JSON object",
            ))
          }
        } else {
          Ok(PackageVersion(
            Version::from_str(value)
              .map_err(|_| DeError::custom("`package > version` must be a semver string"))?
              .to_string(),
          ))
        }
      }
    }

    deserializer.deserialize_string(PackageVersionVisitor {})
  }
}

/// The package configuration.
///
/// See more: https://tauri.app/v1/api/config#packageconfig
#[derive(Debug, Clone, Default, PartialEq, Eq, Deserialize, Serialize)]
#[cfg_attr(feature = "schema", derive(JsonSchema))]
#[serde(rename_all = "camelCase", deny_unknown_fields)]
pub struct PackageConfig {
  /// App name.
  #[serde(alias = "product-name")]
  #[cfg_attr(feature = "schema", validate(regex(pattern = "^[^/\\:*?\"<>|]+$")))]
  pub product_name: Option<String>,
  /// App version. It is a semver version number or a path to a `package.json` file containing the `version` field.
  #[serde(deserialize_with = "version_deserializer", default)]
  pub version: Option<String>,
}

fn version_deserializer<'de, D>(deserializer: D) -> Result<Option<String>, D::Error>
where
  D: Deserializer<'de>,
{
  Option::<PackageVersion>::deserialize(deserializer).map(|v| v.map(|v| v.0))
}

impl PackageConfig {
  /// The binary name.
  #[allow(dead_code)]
  pub fn binary_name(&self) -> Option<String> {
    #[cfg(target_os = "linux")]
    {
      self.product_name.as_ref().map(|n| n.to_kebab_case())
    }
    #[cfg(not(target_os = "linux"))]
    {
      self.product_name.clone()
    }
  }
}

/// The Tauri configuration object.
/// It is read from a file where you can define your frontend assets,
/// configure the bundler and define a system tray.
///
/// The configuration file is generated by the
/// [`tauri init`](https://tauri.app/v1/api/cli#init) command that lives in
/// your Tauri application source directory (src-tauri).
///
/// Once generated, you may modify it at will to customize your Tauri application.
///
/// ## File Formats
///
/// By default, the configuration is defined as a JSON file named `tauri.conf.json`.
///
/// Tauri also supports JSON5 and TOML files via the `config-json5` and `config-toml` Cargo features, respectively.
/// The JSON5 file name must be either `tauri.conf.json` or `tauri.conf.json5`.
/// The TOML file name is `Tauri.toml`.
///
/// ## Platform-Specific Configuration
///
/// In addition to the default configuration file, Tauri can
/// read a platform-specific configuration from `tauri.linux.conf.json`,
/// `tauri.windows.conf.json`, `tauri.macos.conf.json`, `tauri.android.conf.json` and `tauri.ios.conf.json`
/// (or `Tauri.linux.toml`, `Tauri.windows.toml`, `Tauri.macos.toml`, `Tauri.android.toml` and `Tauri.ios.toml` if the `Tauri.toml` format is used),
/// which gets merged with the main configuration object.
///
/// ## Configuration Structure
///
/// The configuration is composed of the following objects:
///
/// - [`package`](#packageconfig): Package settings
/// - [`tauri`](#tauriconfig): The Tauri config
/// - [`build`](#buildconfig): The build configuration
/// - [`plugins`](#pluginconfig): The plugins config
///
/// ```json title="Example tauri.config.json file"
/// {
///   "build": {
///     "beforeBuildCommand": "",
///     "beforeDevCommand": "",
///     "devPath": "../dist",
///     "distDir": "../dist"
///   },
///   "package": {
///     "productName": "tauri-app",
///     "version": "0.1.0"
///   },
///   "tauri": {
///     "bundle": {},
///     "security": {
///       "csp": null
///     },
///     "windows": [
///       {
///         "fullscreen": false,
///         "height": 600,
///         "resizable": true,
///         "title": "Tauri App",
///         "width": 800
///       }
///     ]
///   }
/// }
/// ```
#[skip_serializing_none]
#[derive(Debug, Default, PartialEq, Clone, Deserialize, Serialize)]
#[cfg_attr(feature = "schema", derive(JsonSchema))]
#[serde(rename_all = "camelCase", deny_unknown_fields)]
pub struct Config {
  /// The JSON schema for the Tauri config.
  #[serde(rename = "$schema")]
  pub schema: Option<String>,
  /// Package settings.
  #[serde(default)]
  pub package: PackageConfig,
  /// The Tauri configuration.
  #[serde(default)]
  pub tauri: TauriConfig,
  /// The build configuration.
  #[serde(default = "default_build")]
  pub build: BuildConfig,
  /// The plugins config.
  #[serde(default)]
  pub plugins: PluginConfig,
}

/// The plugin configs holds a HashMap mapping a plugin name to its configuration object.
///
/// See more: https://tauri.app/v1/api/config#pluginconfig
#[derive(Debug, Clone, Default, PartialEq, Eq, Deserialize, Serialize)]
#[cfg_attr(feature = "schema", derive(JsonSchema))]
pub struct PluginConfig(pub HashMap<String, JsonValue>);

fn default_build() -> BuildConfig {
  BuildConfig {
    runner: None,
    dev_path: default_dev_path(),
    dist_dir: default_dist_dir(),
    before_dev_command: None,
    before_build_command: None,
    before_bundle_command: None,
    features: None,
    with_global_tauri: false,
  }
}

/// Implement `ToTokens` for all config structs, allowing a literal `Config` to be built.
///
/// This allows for a build script to output the values in a `Config` to a `TokenStream`, which can
/// then be consumed by another crate. Useful for passing a config to both the build script and the
/// application using tauri while only parsing it once (in the build script).
#[cfg(feature = "build")]
mod build {
  use std::{convert::identity, path::Path};

  use proc_macro2::TokenStream;
  use quote::{quote, ToTokens, TokenStreamExt};

  use super::*;

  use serde_json::Value as JsonValue;

  /// Create a `String` constructor `TokenStream`.
  ///
  /// e.g. `"Hello World" -> String::from("Hello World").
  /// This takes a `&String` to reduce casting all the `&String` -> `&str` manually.
  fn str_lit(s: impl AsRef<str>) -> TokenStream {
    let s = s.as_ref();
    quote! { #s.into() }
  }

  /// Create an `Option` constructor `TokenStream`.
  fn opt_lit(item: Option<&impl ToTokens>) -> TokenStream {
    match item {
      None => quote! { ::core::option::Option::None },
      Some(item) => quote! { ::core::option::Option::Some(#item) },
    }
  }

  /// Helper function to combine an `opt_lit` with `str_lit`.
  fn opt_str_lit(item: Option<impl AsRef<str>>) -> TokenStream {
    opt_lit(item.map(str_lit).as_ref())
  }

  /// Helper function to combine an `opt_lit` with a list of `str_lit`
  fn opt_vec_str_lit(item: Option<impl IntoIterator<Item = impl AsRef<str>>>) -> TokenStream {
    opt_lit(item.map(|list| vec_lit(list, str_lit)).as_ref())
  }

  /// Create a `Vec` constructor, mapping items with a function that spits out `TokenStream`s.
  fn vec_lit<Raw, Tokens>(
    list: impl IntoIterator<Item = Raw>,
    map: impl Fn(Raw) -> Tokens,
  ) -> TokenStream
  where
    Tokens: ToTokens,
  {
    let items = list.into_iter().map(map);
    quote! { vec![#(#items),*] }
  }

  /// Create a `PathBuf` constructor `TokenStream`.
  ///
  /// e.g. `"Hello World" -> String::from("Hello World").
  fn path_buf_lit(s: impl AsRef<Path>) -> TokenStream {
    let s = s.as_ref().to_string_lossy().into_owned();
    quote! { ::std::path::PathBuf::from(#s) }
  }

  /// Creates a `Url` constructor `TokenStream`.
  fn url_lit(url: &Url) -> TokenStream {
    let url = url.as_str();
    quote! { #url.parse().unwrap() }
  }

  /// Create a map constructor, mapping keys and values with other `TokenStream`s.
  ///
  /// This function is pretty generic because the types of keys AND values get transformed.
  fn map_lit<Map, Key, Value, TokenStreamKey, TokenStreamValue, FuncKey, FuncValue>(
    map_type: TokenStream,
    map: Map,
    map_key: FuncKey,
    map_value: FuncValue,
  ) -> TokenStream
  where
    <Map as IntoIterator>::IntoIter: ExactSizeIterator,
    Map: IntoIterator<Item = (Key, Value)>,
    TokenStreamKey: ToTokens,
    TokenStreamValue: ToTokens,
    FuncKey: Fn(Key) -> TokenStreamKey,
    FuncValue: Fn(Value) -> TokenStreamValue,
  {
    let ident = quote::format_ident!("map");
    let map = map.into_iter();

    if map.len() > 0 {
      let items = map.map(|(key, value)| {
        let key = map_key(key);
        let value = map_value(value);
        quote! { #ident.insert(#key, #value); }
      });

      quote! {{
        let mut #ident = #map_type::new();
        #(#items)*
        #ident
      }}
    } else {
      quote! { #map_type::new() }
    }
  }

  /// Create a `serde_json::Value` variant `TokenStream` for a number
  fn json_value_number_lit(num: &serde_json::Number) -> TokenStream {
    // See https://docs.rs/serde_json/1/serde_json/struct.Number.html for guarantees
    let prefix = quote! { ::serde_json::Value };
    if num.is_u64() {
      // guaranteed u64
      let num = num.as_u64().unwrap();
      quote! { #prefix::Number(#num.into()) }
    } else if num.is_i64() {
      // guaranteed i64
      let num = num.as_i64().unwrap();
      quote! { #prefix::Number(#num.into()) }
    } else if num.is_f64() {
      // guaranteed f64
      let num = num.as_f64().unwrap();
      quote! { #prefix::Number(#num.into()) }
    } else {
      // invalid number
      quote! { #prefix::Null }
    }
  }

  /// Create a `serde_json::Value` constructor `TokenStream`
  fn json_value_lit(jv: &JsonValue) -> TokenStream {
    let prefix = quote! { ::serde_json::Value };

    match jv {
      JsonValue::Null => quote! { #prefix::Null },
      JsonValue::Bool(bool) => quote! { #prefix::Bool(#bool) },
      JsonValue::Number(number) => json_value_number_lit(number),
      JsonValue::String(str) => {
        let s = str_lit(str);
        quote! { #prefix::String(#s) }
      }
      JsonValue::Array(vec) => {
        let items = vec.iter().map(json_value_lit);
        quote! { #prefix::Array(vec![#(#items),*]) }
      }
      JsonValue::Object(map) => {
        let map = map_lit(quote! { ::serde_json::Map }, map, str_lit, json_value_lit);
        quote! { #prefix::Object(#map) }
      }
    }
  }

  /// Write a `TokenStream` of the `$struct`'s fields to the `$tokens`.
  ///
  /// All fields must represent a binding of the same name that implements `ToTokens`.
  macro_rules! literal_struct {
    ($tokens:ident, $struct:ident, $($field:ident),+) => {
      $tokens.append_all(quote! {
        ::tauri::utils::config::$struct {
          $($field: #$field),+
        }
      })
    };
  }

  impl ToTokens for WindowUrl {
    fn to_tokens(&self, tokens: &mut TokenStream) {
      let prefix = quote! { ::tauri::utils::config::WindowUrl };

      tokens.append_all(match self {
        Self::App(path) => {
          let path = path_buf_lit(path);
          quote! { #prefix::App(#path) }
        }
        Self::External(url) => {
          let url = url_lit(url);
          quote! { #prefix::External(#url) }
        }
      })
    }
  }

  impl ToTokens for crate::Theme {
    fn to_tokens(&self, tokens: &mut TokenStream) {
      let prefix = quote! { ::tauri::utils::Theme };

      tokens.append_all(match self {
        Self::Light => quote! { #prefix::Light },
        Self::Dark => quote! { #prefix::Dark },
      })
    }
  }

  impl ToTokens for Color {
    fn to_tokens(&self, tokens: &mut TokenStream) {
      let Color(r, g, b, a) = self;
      tokens.append_all(quote! {::tauri::utils::Color(#r,#g,#b,#a)});
    }
  }
  impl ToTokens for WindowEffectsConfig {
    fn to_tokens(&self, tokens: &mut TokenStream) {
      let effects = vec_lit(self.effects.clone(), |d| d);
      let state = opt_lit(self.state.as_ref());
      let radius = opt_lit(self.radius.as_ref());
      let color = opt_lit(self.color.as_ref());

      literal_struct!(tokens, WindowEffectsConfig, effects, state, radius, color)
    }
  }

  impl ToTokens for crate::TitleBarStyle {
    fn to_tokens(&self, tokens: &mut TokenStream) {
      let prefix = quote! { ::tauri::utils::TitleBarStyle };

      tokens.append_all(match self {
        Self::Visible => quote! { #prefix::Visible },
        Self::Transparent => quote! { #prefix::Transparent },
        Self::Overlay => quote! { #prefix::Overlay },
      })
    }
  }

  impl ToTokens for crate::WindowEffects {
    fn to_tokens(&self, tokens: &mut TokenStream) {
      let prefix = quote! { ::tauri::utils::WindowEffects };

      #[allow(deprecated)]
      tokens.append_all(match self {
        WindowEffects::AppearanceBased => quote! { #prefix::AppearanceBased},
        WindowEffects::Light => quote! { #prefix::Light},
        WindowEffects::Dark => quote! { #prefix::Dark},
        WindowEffects::MediumLight => quote! { #prefix::MediumLight},
        WindowEffects::UltraDark => quote! { #prefix::UltraDark},
        WindowEffects::Titlebar => quote! { #prefix::Titlebar},
        WindowEffects::Selection => quote! { #prefix::Selection},
        WindowEffects::Menu => quote! { #prefix::Menu},
        WindowEffects::Popover => quote! { #prefix::Popover},
        WindowEffects::Sidebar => quote! { #prefix::Sidebar},
        WindowEffects::HeaderView => quote! { #prefix::HeaderView},
        WindowEffects::Sheet => quote! { #prefix::Sheet},
        WindowEffects::WindowBackground => quote! { #prefix::WindowBackground},
        WindowEffects::HudWindow => quote! { #prefix::HudWindow},
        WindowEffects::FullScreenUI => quote! { #prefix::FullScreenUI},
        WindowEffects::Tooltip => quote! { #prefix::Tooltip},
        WindowEffects::ContentBackground => quote! { #prefix::ContentBackground},
        WindowEffects::UnderWindowBackground => quote! { #prefix::UnderWindowBackground},
        WindowEffects::UnderPageBackground => quote! { #prefix::UnderPageBackground},
        WindowEffects::Mica => quote! { #prefix::Mica},
        WindowEffects::Blur => quote! { #prefix::Blur},
        WindowEffects::Acrylic => quote! { #prefix::Acrylic},
      })
    }
  }

  impl ToTokens for crate::WindowEffectState {
    fn to_tokens(&self, tokens: &mut TokenStream) {
      let prefix = quote! { ::tauri::utils::WindowEffectState };

      #[allow(deprecated)]
      tokens.append_all(match self {
        WindowEffectState::Active => quote! { #prefix::Active},
        WindowEffectState::FollowsWindowActiveState => quote! { #prefix::FollowsWindowActiveState},
        WindowEffectState::Inactive => quote! { #prefix::Inactive},
      })
    }
  }

  impl ToTokens for WindowConfig {
    fn to_tokens(&self, tokens: &mut TokenStream) {
      let label = str_lit(&self.label);
      let url = &self.url;
      let user_agent = opt_str_lit(self.user_agent.as_ref());
      let file_drop_enabled = self.file_drop_enabled;
      let center = self.center;
      let x = opt_lit(self.x.as_ref());
      let y = opt_lit(self.y.as_ref());
      let width = self.width;
      let height = self.height;
      let min_width = opt_lit(self.min_width.as_ref());
      let min_height = opt_lit(self.min_height.as_ref());
      let max_width = opt_lit(self.max_width.as_ref());
      let max_height = opt_lit(self.max_height.as_ref());
      let resizable = self.resizable;
      let title = str_lit(&self.title);
      let fullscreen = self.fullscreen;
      let focus = self.focus;
      let transparent = self.transparent;
      let maximized = self.maximized;
      let visible = self.visible;
      let decorations = self.decorations;
      let always_on_top = self.always_on_top;
      let content_protected = self.content_protected;
      let skip_taskbar = self.skip_taskbar;
      let theme = opt_lit(self.theme.as_ref());
      let title_bar_style = &self.title_bar_style;
      let hidden_title = self.hidden_title;
      let accept_first_mouse = self.accept_first_mouse;
      let tabbing_identifier = opt_str_lit(self.tabbing_identifier.as_ref());
      let additional_browser_args = opt_str_lit(self.additional_browser_args.as_ref());
      let shadow = self.shadow;
      let window_effects = opt_lit(self.window_effects.as_ref());

      literal_struct!(
        tokens,
        WindowConfig,
        label,
        url,
        user_agent,
        file_drop_enabled,
        center,
        x,
        y,
        width,
        height,
        min_width,
        min_height,
        max_width,
        max_height,
        resizable,
        title,
        fullscreen,
        focus,
        transparent,
        maximized,
        visible,
        decorations,
        always_on_top,
        content_protected,
        skip_taskbar,
        theme,
        title_bar_style,
        hidden_title,
        accept_first_mouse,
        tabbing_identifier,
        additional_browser_args,
        shadow,
        window_effects
      );
    }
  }

  impl ToTokens for PatternKind {
    fn to_tokens(&self, tokens: &mut TokenStream) {
      let prefix = quote! { ::tauri::utils::config::PatternKind };

      tokens.append_all(match self {
        Self::Brownfield => quote! { #prefix::Brownfield },
        #[cfg(not(feature = "isolation"))]
        Self::Isolation { dir: _ } => quote! { #prefix::Brownfield },
        #[cfg(feature = "isolation")]
        Self::Isolation { dir } => {
          let dir = path_buf_lit(dir);
          quote! { #prefix::Isolation { dir: #dir } }
        }
      })
    }
  }

  impl ToTokens for WebviewInstallMode {
    fn to_tokens(&self, tokens: &mut TokenStream) {
      let prefix = quote! { ::tauri::utils::config::WebviewInstallMode };

      tokens.append_all(match self {
        Self::Skip => quote! { #prefix::Skip },
        Self::DownloadBootstrapper { silent } => {
          quote! { #prefix::DownloadBootstrapper { silent: #silent } }
        }
        Self::EmbedBootstrapper { silent } => {
          quote! { #prefix::EmbedBootstrapper { silent: #silent } }
        }
        Self::OfflineInstaller { silent } => {
          quote! { #prefix::OfflineInstaller { silent: #silent } }
        }
        Self::FixedRuntime { path } => {
          let path = path_buf_lit(path);
          quote! { #prefix::FixedRuntime { path: #path } }
        }
      })
    }
  }

  impl ToTokens for WindowsConfig {
    fn to_tokens(&self, tokens: &mut TokenStream) {
      let webview_install_mode = if let Some(fixed_runtime_path) = &self.webview_fixed_runtime_path
      {
        WebviewInstallMode::FixedRuntime {
          path: fixed_runtime_path.clone(),
        }
      } else {
        self.webview_install_mode.clone()
      };
      tokens.append_all(quote! { ::tauri::utils::config::WindowsConfig {
        webview_install_mode: #webview_install_mode,
        ..Default::default()
      }})
    }
  }

  impl ToTokens for UpdaterConfig {
    fn to_tokens(&self, tokens: &mut TokenStream) {
      let active = self.active;
      let pubkey = str_lit(&self.pubkey);
      let windows = &self.windows;

      literal_struct!(tokens, UpdaterConfig, active, pubkey, windows);
    }
  }

  impl ToTokens for BundleConfig {
    fn to_tokens(&self, tokens: &mut TokenStream) {
      let identifier = str_lit(&self.identifier);
      let publisher = quote!(None);
      let icon = vec_lit(&self.icon, str_lit);
      let active = self.active;
      let targets = quote!(Default::default());
      let resources = quote!(None);
      let copyright = quote!(None);
      let category = quote!(None);
      let short_description = quote!(None);
      let long_description = quote!(None);
      let appimage = quote!(Default::default());
      let deb = quote!(Default::default());
      let macos = quote!(Default::default());
      let external_bin = opt_vec_str_lit(self.external_bin.as_ref());
      let windows = &self.windows;
      let ios = quote!(Default::default());
      let android = quote!(Default::default());
      let updater = &self.updater;

      literal_struct!(
        tokens,
        BundleConfig,
        active,
        identifier,
        publisher,
        icon,
        targets,
        resources,
        copyright,
        category,
        short_description,
        long_description,
        appimage,
        deb,
        macos,
        external_bin,
        windows,
        ios,
        android,
        updater
      );
    }
  }

  impl ToTokens for AppUrl {
    fn to_tokens(&self, tokens: &mut TokenStream) {
      let prefix = quote! { ::tauri::utils::config::AppUrl };

      tokens.append_all(match self {
        Self::Url(url) => {
          quote! { #prefix::Url(#url) }
        }
        Self::Files(files) => {
          let files = vec_lit(files, path_buf_lit);
          quote! { #prefix::Files(#files) }
        }
      })
    }
  }

  impl ToTokens for BuildConfig {
    fn to_tokens(&self, tokens: &mut TokenStream) {
      let dev_path = &self.dev_path;
      let dist_dir = &self.dist_dir;
      let with_global_tauri = self.with_global_tauri;
      let runner = quote!(None);
      let before_dev_command = quote!(None);
      let before_build_command = quote!(None);
      let before_bundle_command = quote!(None);
      let features = quote!(None);

      literal_struct!(
        tokens,
        BuildConfig,
        runner,
        dev_path,
        dist_dir,
        with_global_tauri,
        before_dev_command,
        before_build_command,
        before_bundle_command,
        features
      );
    }
  }

  impl ToTokens for WindowsUpdateInstallMode {
    fn to_tokens(&self, tokens: &mut TokenStream) {
      let prefix = quote! { ::tauri::utils::config::WindowsUpdateInstallMode };

      tokens.append_all(match self {
        Self::BasicUi => quote! { #prefix::BasicUi },
        Self::Quiet => quote! { #prefix::Quiet },
        Self::Passive => quote! { #prefix::Passive },
      })
    }
  }

  impl ToTokens for UpdaterWindowsConfig {
    fn to_tokens(&self, tokens: &mut TokenStream) {
      let install_mode = &self.install_mode;
      literal_struct!(tokens, UpdaterWindowsConfig, install_mode);
    }
  }

  impl ToTokens for CspDirectiveSources {
    fn to_tokens(&self, tokens: &mut TokenStream) {
      let prefix = quote! { ::tauri::utils::config::CspDirectiveSources };

      tokens.append_all(match self {
        Self::Inline(sources) => {
          let sources = sources.as_str();
          quote!(#prefix::Inline(#sources.into()))
        }
        Self::List(list) => {
          let list = vec_lit(list, str_lit);
          quote!(#prefix::List(#list))
        }
      })
    }
  }

  impl ToTokens for Csp {
    fn to_tokens(&self, tokens: &mut TokenStream) {
      let prefix = quote! { ::tauri::utils::config::Csp };

      tokens.append_all(match self {
        Self::Policy(policy) => {
          let policy = policy.as_str();
          quote!(#prefix::Policy(#policy.into()))
        }
        Self::DirectiveMap(list) => {
          let map = map_lit(
            quote! { ::std::collections::HashMap },
            list,
            str_lit,
            identity,
          );
          quote!(#prefix::DirectiveMap(#map))
        }
      })
    }
  }

  impl ToTokens for DisabledCspModificationKind {
    fn to_tokens(&self, tokens: &mut TokenStream) {
      let prefix = quote! { ::tauri::utils::config::DisabledCspModificationKind };

      tokens.append_all(match self {
        Self::Flag(flag) => {
          quote! { #prefix::Flag(#flag) }
        }
        Self::List(directives) => {
          let directives = vec_lit(directives, str_lit);
          quote! { #prefix::List(#directives) }
        }
      });
    }
  }

  impl ToTokens for RemoteDomainAccessScope {
    fn to_tokens(&self, tokens: &mut TokenStream) {
      let scheme = opt_str_lit(self.scheme.as_ref());
      let domain = str_lit(&self.domain);
      let windows = vec_lit(&self.windows, str_lit);
      let plugins = vec_lit(&self.plugins, str_lit);

      literal_struct!(
        tokens,
        RemoteDomainAccessScope,
        scheme,
        domain,
        windows,
        plugins
      );
    }
  }

  impl ToTokens for SecurityConfig {
    fn to_tokens(&self, tokens: &mut TokenStream) {
      let csp = opt_lit(self.csp.as_ref());
      let dev_csp = opt_lit(self.dev_csp.as_ref());
      let freeze_prototype = self.freeze_prototype;
      let dangerous_disable_asset_csp_modification = &self.dangerous_disable_asset_csp_modification;
      let dangerous_remote_domain_ipc_access =
        vec_lit(&self.dangerous_remote_domain_ipc_access, identity);
      let asset_protocol = &self.asset_protocol;

      literal_struct!(
        tokens,
        SecurityConfig,
        csp,
        dev_csp,
        freeze_prototype,
        dangerous_disable_asset_csp_modification,
        dangerous_remote_domain_ipc_access,
        asset_protocol
      );
    }
  }

  impl ToTokens for SystemTrayConfig {
    fn to_tokens(&self, tokens: &mut TokenStream) {
      let icon_as_template = self.icon_as_template;
      let menu_on_left_click = self.menu_on_left_click;
      let icon_path = path_buf_lit(&self.icon_path);
      let title = opt_str_lit(self.title.as_ref());
      literal_struct!(
        tokens,
        SystemTrayConfig,
        icon_path,
        icon_as_template,
        menu_on_left_click,
        title
      );
    }
  }

  impl ToTokens for FsScope {
    fn to_tokens(&self, tokens: &mut TokenStream) {
      let prefix = quote! { ::tauri::utils::config::FsScope };

      tokens.append_all(match self {
        Self::AllowedPaths(allow) => {
          let allowed_paths = vec_lit(allow, path_buf_lit);
          quote! { #prefix::AllowedPaths(#allowed_paths) }
        }
        Self::Scope { allow, deny } => {
          let allow = vec_lit(allow, path_buf_lit);
          let deny = vec_lit(deny, path_buf_lit);
          quote! { #prefix::Scope { allow: #allow, deny: #deny } }
        }
      });
    }
  }

  impl ToTokens for AssetProtocolConfig {
    fn to_tokens(&self, tokens: &mut TokenStream) {
      let scope = &self.scope;
      tokens.append_all(quote! { ::tauri::utils::config::AssetProtocolConfig { scope: #scope, ..Default::default() } })
    }
  }

  impl ToTokens for TauriConfig {
    fn to_tokens(&self, tokens: &mut TokenStream) {
      let pattern = &self.pattern;
      let windows = vec_lit(&self.windows, identity);
      let bundle = &self.bundle;
      let security = &self.security;
      let system_tray = opt_lit(self.system_tray.as_ref());
      let macos_private_api = self.macos_private_api;

      literal_struct!(
        tokens,
        TauriConfig,
        pattern,
        windows,
        bundle,
        security,
        system_tray,
        macos_private_api
      );
    }
  }

  impl ToTokens for PluginConfig {
    fn to_tokens(&self, tokens: &mut TokenStream) {
      let config = map_lit(
        quote! { ::std::collections::HashMap },
        &self.0,
        str_lit,
        json_value_lit,
      );
      tokens.append_all(quote! { ::tauri::utils::config::PluginConfig(#config) })
    }
  }

  impl ToTokens for PackageConfig {
    fn to_tokens(&self, tokens: &mut TokenStream) {
      let product_name = opt_str_lit(self.product_name.as_ref());
      let version = opt_str_lit(self.version.as_ref());

      literal_struct!(tokens, PackageConfig, product_name, version);
    }
  }

  impl ToTokens for Config {
    fn to_tokens(&self, tokens: &mut TokenStream) {
      let schema = quote!(None);
      let package = &self.package;
      let tauri = &self.tauri;
      let build = &self.build;
      let plugins = &self.plugins;

      literal_struct!(tokens, Config, schema, package, tauri, build, plugins);
    }
  }
}

#[cfg(test)]
mod test {
  use super::*;

  // TODO: create a test that compares a config to a json config

  #[test]
  // test all of the default functions
  fn test_defaults() {
    // get default tauri config
    let t_config = TauriConfig::default();
    // get default build config
    let b_config = BuildConfig::default();
    // get default dev path
    let d_path = default_dev_path();
    // get default window
    let d_windows: Vec<WindowConfig> = vec![];
    // get default bundle
    let d_bundle = BundleConfig::default();

    // create a tauri config.
    let tauri = TauriConfig {
      pattern: Default::default(),
      windows: vec![],
      bundle: BundleConfig {
        active: false,
        targets: Default::default(),
        identifier: String::from(""),
        publisher: None,
        icon: Vec::new(),
        resources: None,
        copyright: None,
        category: None,
        short_description: None,
        long_description: None,
        appimage: Default::default(),
        deb: Default::default(),
        macos: Default::default(),
        external_bin: None,
        windows: Default::default(),
        ios: Default::default(),
        android: Default::default(),
        updater: Default::default(),
      },
      security: SecurityConfig {
        csp: None,
        dev_csp: None,
        freeze_prototype: false,
        dangerous_disable_asset_csp_modification: DisabledCspModificationKind::Flag(false),
        dangerous_remote_domain_ipc_access: Vec::new(),
        asset_protocol: AssetProtocolConfig::default(),
      },
      system_tray: None,
      macos_private_api: false,
    };

    // create a build config
    let build = BuildConfig {
      runner: None,
      dev_path: AppUrl::Url(WindowUrl::External(
        Url::parse("http://localhost:8080").unwrap(),
      )),
      dist_dir: AppUrl::Url(WindowUrl::App("../dist".into())),
      before_dev_command: None,
      before_build_command: None,
      before_bundle_command: None,
      features: None,
      with_global_tauri: false,
    };

    // test the configs
    assert_eq!(t_config, tauri);
    assert_eq!(b_config, build);
    assert_eq!(d_bundle, tauri.bundle);
    assert_eq!(
      d_path,
      AppUrl::Url(WindowUrl::External(
        Url::parse("http://localhost:8080").unwrap()
      ))
    );
    assert_eq!(d_windows, tauri.windows);
  }
}<|MERGE_RESOLUTION|>--- conflicted
+++ resolved
@@ -926,12 +926,8 @@
       accept_first_mouse: false,
       tabbing_identifier: None,
       additional_browser_args: None,
-<<<<<<< HEAD
-      shadow: false,
+      shadow: true,
       window_effects: None,
-=======
-      shadow: true,
->>>>>>> aa6c9164
     }
   }
 }
@@ -1165,376 +1161,7 @@
   }
 }
 
-<<<<<<< HEAD
-/// Allowlist for the file system APIs.
-#[derive(Debug, Default, PartialEq, Eq, Clone, Deserialize, Serialize)]
-#[cfg_attr(feature = "schema", derive(JsonSchema))]
-#[serde(rename_all = "camelCase", deny_unknown_fields)]
-pub struct FsAllowlistConfig {
-  /// The access scope for the filesystem APIs.
-  #[serde(default)]
-  pub scope: FsAllowlistScope,
-  /// Use this flag to enable all file system API features.
-  #[serde(default)]
-  pub all: bool,
-  /// Read file from local filesystem.
-  #[serde(default, alias = "read-file")]
-  pub read_file: bool,
-  /// Write file to local filesystem.
-  #[serde(default, alias = "write-file")]
-  pub write_file: bool,
-  /// Read directory from local filesystem.
-  #[serde(default, alias = "read-dir")]
-  pub read_dir: bool,
-  /// Copy file from local filesystem.
-  #[serde(default, alias = "copy-file")]
-  pub copy_file: bool,
-  /// Create directory from local filesystem.
-  #[serde(default, alias = "create-dir")]
-  pub create_dir: bool,
-  /// Remove directory from local filesystem.
-  #[serde(default, alias = "remove-dir")]
-  pub remove_dir: bool,
-  /// Remove file from local filesystem.
-  #[serde(default, alias = "remove-file")]
-  pub remove_file: bool,
-  /// Rename file from local filesystem.
-  #[serde(default, alias = "rename-file")]
-  pub rename_file: bool,
-  /// Check if path exists on the local filesystem.
-  #[serde(default)]
-  pub exists: bool,
-}
-
-impl Allowlist for FsAllowlistConfig {
-  fn all_features() -> Vec<&'static str> {
-    let allowlist = Self {
-      scope: Default::default(),
-      all: false,
-      read_file: true,
-      write_file: true,
-      read_dir: true,
-      copy_file: true,
-      create_dir: true,
-      remove_dir: true,
-      remove_file: true,
-      rename_file: true,
-      exists: true,
-    };
-    let mut features = allowlist.to_features();
-    features.push("fs-all");
-    features
-  }
-
-  fn to_features(&self) -> Vec<&'static str> {
-    if self.all {
-      vec!["fs-all"]
-    } else {
-      let mut features = Vec::new();
-      check_feature!(self, features, read_file, "fs-read-file");
-      check_feature!(self, features, write_file, "fs-write-file");
-      check_feature!(self, features, read_dir, "fs-read-dir");
-      check_feature!(self, features, copy_file, "fs-copy-file");
-      check_feature!(self, features, create_dir, "fs-create-dir");
-      check_feature!(self, features, remove_dir, "fs-remove-dir");
-      check_feature!(self, features, remove_file, "fs-remove-file");
-      check_feature!(self, features, rename_file, "fs-rename-file");
-      check_feature!(self, features, exists, "fs-exists");
-      features
-    }
-  }
-}
-
-/// Allowlist for the window APIs.
-#[derive(Debug, Default, PartialEq, Eq, Clone, Deserialize, Serialize)]
-#[cfg_attr(feature = "schema", derive(JsonSchema))]
-#[serde(rename_all = "camelCase", deny_unknown_fields)]
-pub struct WindowAllowlistConfig {
-  /// Use this flag to enable all window API features.
-  #[serde(default)]
-  pub all: bool,
-  /// Allows dynamic window creation.
-  #[serde(default)]
-  pub create: bool,
-  /// Allows centering the window.
-  #[serde(default)]
-  pub center: bool,
-  /// Allows requesting user attention on the window.
-  #[serde(default, alias = "request-user-attention")]
-  pub request_user_attention: bool,
-  /// Allows setting the resizable flag of the window.
-  #[serde(default, alias = "set-resizable")]
-  pub set_resizable: bool,
-  /// Allows changing the window title.
-  #[serde(default, alias = "set-title")]
-  pub set_title: bool,
-  /// Allows maximizing the window.
-  #[serde(default)]
-  pub maximize: bool,
-  /// Allows unmaximizing the window.
-  #[serde(default)]
-  pub unmaximize: bool,
-  /// Allows minimizing the window.
-  #[serde(default)]
-  pub minimize: bool,
-  /// Allows unminimizing the window.
-  #[serde(default)]
-  pub unminimize: bool,
-  /// Allows showing the window.
-  #[serde(default)]
-  pub show: bool,
-  /// Allows hiding the window.
-  #[serde(default)]
-  pub hide: bool,
-  /// Allows closing the window.
-  #[serde(default)]
-  pub close: bool,
-  /// Allows setting the decorations flag of the window.
-  #[serde(default, alias = "set-decorations")]
-  pub set_decorations: bool,
-  /// Allows setting the shadow flag of the window.
-  #[serde(default, alias = "set-shadow")]
-  pub set_shadow: bool,
-  /// Allows setting the shadow flag of the window.
-  #[serde(default, alias = "set-window-effects")]
-  pub set_window_effects: bool,
-  /// Allows setting the always_on_top flag of the window.
-  #[serde(default, alias = "set-always-on-top")]
-  pub set_always_on_top: bool,
-  /// Allows preventing the window contents from being captured by other apps.
-  #[serde(default, alias = "set-content-protected")]
-  pub set_content_protected: bool,
-  /// Allows setting the window size.
-  #[serde(default, alias = "set-size")]
-  pub set_size: bool,
-  /// Allows setting the window minimum size.
-  #[serde(default, alias = "set-min-size")]
-  pub set_min_size: bool,
-  /// Allows setting the window maximum size.
-  #[serde(default, alias = "set-max-size")]
-  pub set_max_size: bool,
-  /// Allows changing the position of the window.
-  #[serde(default, alias = "set-position")]
-  pub set_position: bool,
-  /// Allows setting the fullscreen flag of the window.
-  #[serde(default, alias = "set-fullscreen")]
-  pub set_fullscreen: bool,
-  /// Allows focusing the window.
-  #[serde(default, alias = "set-focus")]
-  pub set_focus: bool,
-  /// Allows changing the window icon.
-  #[serde(default, alias = "set-icon")]
-  pub set_icon: bool,
-  /// Allows setting the skip_taskbar flag of the window.
-  #[serde(default, alias = "set-skip-taskbar")]
-  pub set_skip_taskbar: bool,
-  /// Allows grabbing the cursor.
-  #[serde(default, alias = "set-cursor-grab")]
-  pub set_cursor_grab: bool,
-  /// Allows setting the cursor visibility.
-  #[serde(default, alias = "set-cursor-visible")]
-  pub set_cursor_visible: bool,
-  /// Allows changing the cursor icon.
-  #[serde(default, alias = "set-cursor-icon")]
-  pub set_cursor_icon: bool,
-  /// Allows setting the cursor position.
-  #[serde(default, alias = "set-cursor-position")]
-  pub set_cursor_position: bool,
-  /// Allows ignoring cursor events.
-  #[serde(default, alias = "set-ignore-cursor-events")]
-  pub set_ignore_cursor_events: bool,
-  /// Allows start dragging on the window.
-  #[serde(default, alias = "start-dragging")]
-  pub start_dragging: bool,
-  /// Allows opening the system dialog to print the window content.
-  #[serde(default)]
-  pub print: bool,
-}
-
-impl Allowlist for WindowAllowlistConfig {
-  fn all_features() -> Vec<&'static str> {
-    let allowlist = Self {
-      all: false,
-      create: true,
-      center: true,
-      request_user_attention: true,
-      set_resizable: true,
-      set_title: true,
-      maximize: true,
-      unmaximize: true,
-      minimize: true,
-      unminimize: true,
-      show: true,
-      hide: true,
-      close: true,
-      set_decorations: true,
-      set_always_on_top: true,
-      set_content_protected: false,
-      set_size: true,
-      set_min_size: true,
-      set_max_size: true,
-      set_position: true,
-      set_fullscreen: true,
-      set_focus: true,
-      set_icon: true,
-      set_skip_taskbar: true,
-      set_cursor_grab: true,
-      set_cursor_visible: true,
-      set_cursor_icon: true,
-      set_cursor_position: true,
-      set_ignore_cursor_events: true,
-      set_shadow: true,
-      set_window_effects: true,
-      start_dragging: true,
-      print: true,
-    };
-    let mut features = allowlist.to_features();
-    features.push("window-all");
-    features
-  }
-
-  fn to_features(&self) -> Vec<&'static str> {
-    if self.all {
-      vec!["window-all"]
-    } else {
-      let mut features = Vec::new();
-      check_feature!(self, features, create, "window-create");
-      check_feature!(self, features, center, "window-center");
-      check_feature!(
-        self,
-        features,
-        request_user_attention,
-        "window-request-user-attention"
-      );
-      check_feature!(self, features, set_resizable, "window-set-resizable");
-      check_feature!(self, features, set_title, "window-set-title");
-      check_feature!(self, features, maximize, "window-maximize");
-      check_feature!(self, features, unmaximize, "window-unmaximize");
-      check_feature!(self, features, minimize, "window-minimize");
-      check_feature!(self, features, unminimize, "window-unminimize");
-      check_feature!(self, features, show, "window-show");
-      check_feature!(self, features, hide, "window-hide");
-      check_feature!(self, features, close, "window-close");
-      check_feature!(self, features, set_decorations, "window-set-decorations");
-      check_feature!(self, features, set_shadow, "window-set-shadow");
-      check_feature!(
-        self,
-        features,
-        set_window_effects,
-        "window-set-window-effects"
-      );
-      check_feature!(
-        self,
-        features,
-        set_always_on_top,
-        "window-set-always-on-top"
-      );
-      check_feature!(
-        self,
-        features,
-        set_content_protected,
-        "window-set-content-protected"
-      );
-      check_feature!(self, features, set_size, "window-set-size");
-      check_feature!(self, features, set_min_size, "window-set-min-size");
-      check_feature!(self, features, set_max_size, "window-set-max-size");
-      check_feature!(self, features, set_position, "window-set-position");
-      check_feature!(self, features, set_fullscreen, "window-set-fullscreen");
-      check_feature!(self, features, set_focus, "window-set-focus");
-      check_feature!(self, features, set_icon, "window-set-icon");
-      check_feature!(self, features, set_skip_taskbar, "window-set-skip-taskbar");
-      check_feature!(self, features, set_cursor_grab, "window-set-cursor-grab");
-      check_feature!(
-        self,
-        features,
-        set_cursor_visible,
-        "window-set-cursor-visible"
-      );
-      check_feature!(self, features, set_cursor_icon, "window-set-cursor-icon");
-      check_feature!(
-        self,
-        features,
-        set_cursor_position,
-        "window-set-cursor-position"
-      );
-      check_feature!(
-        self,
-        features,
-        set_ignore_cursor_events,
-        "window-set-ignore-cursor-events"
-      );
-      check_feature!(self, features, start_dragging, "window-start-dragging");
-      check_feature!(self, features, print, "window-print");
-      features
-    }
-  }
-}
-
-/// A command allowed to be executed by the webview API.
-#[derive(Debug, PartialEq, Eq, Clone, Serialize)]
-#[cfg_attr(feature = "schema", derive(JsonSchema))]
-pub struct ShellAllowedCommand {
-  /// The name for this allowed shell command configuration.
-  ///
-  /// This name will be used inside of the webview API to call this command along with
-  /// any specified arguments.
-  pub name: String,
-
-  /// The command name.
-  /// It can start with a variable that resolves to a system base directory.
-  /// The variables are: `$AUDIO`, `$CACHE`, `$CONFIG`, `$DATA`, `$LOCALDATA`, `$DESKTOP`,
-  /// `$DOCUMENT`, `$DOWNLOAD`, `$EXE`, `$FONT`, `$HOME`, `$PICTURE`, `$PUBLIC`, `$RUNTIME`,
-  /// `$TEMPLATE`, `$VIDEO`, `$RESOURCE`, `$APP`, `$LOG`, `$TEMP`, `$APPCONFIG`, `$APPDATA`,
-  /// `$APPLOCALDATA`, `$APPCACHE`, `$APPLOG`.
-  #[serde(rename = "cmd", default)] // use default just so the schema doesn't flag it as required
-  pub command: PathBuf,
-
-  /// The allowed arguments for the command execution.
-  #[serde(default)]
-  pub args: ShellAllowedArgs,
-
-  /// If this command is a sidecar command.
-  #[serde(default)]
-  pub sidecar: bool,
-}
-
-impl<'de> Deserialize<'de> for ShellAllowedCommand {
-  fn deserialize<D>(deserializer: D) -> Result<Self, D::Error>
-  where
-    D: Deserializer<'de>,
-  {
-    #[derive(Deserialize)]
-    struct InnerShellAllowedCommand {
-      name: String,
-      #[serde(rename = "cmd")]
-      command: Option<PathBuf>,
-      #[serde(default)]
-      args: ShellAllowedArgs,
-      #[serde(default)]
-      sidecar: bool,
-    }
-
-    let config = InnerShellAllowedCommand::deserialize(deserializer)?;
-
-    if !config.sidecar && config.command.is_none() {
-      return Err(DeError::custom(
-        "The shell scope `command` value is required.",
-      ));
-    }
-
-    Ok(ShellAllowedCommand {
-      name: config.name,
-      command: config.command.unwrap_or_default(),
-      args: config.args,
-      sidecar: config.sidecar,
-    })
-  }
-}
-
-/// A set of command arguments allowed to be executed by the webview API.
-=======
 /// Config for the asset custom protocol.
->>>>>>> aa6c9164
 ///
 /// See more: https://tauri.app/v1/api/config#assetprotocolconfig
 #[derive(Debug, Default, PartialEq, Eq, Clone, Deserialize, Serialize)]
