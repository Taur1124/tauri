--- conflicted
+++ resolved
@@ -159,15 +159,9 @@
       let prefix = quote! { ::tauri::utils::acl::capability::CapabilityContext };
 
       tokens.append_all(match self {
-<<<<<<< HEAD
-        Self::Remote { domains } => {
-          let domains = vec_lit(domains, str_lit);
-          quote! { #prefix::Remote { domains: #domains } }
-=======
         Self::Remote { urls } => {
           let urls = vec_lit(urls, str_lit);
           quote! { #prefix::Remote { urls: #urls } }
->>>>>>> f284f9c5
         }
         Self::Local => {
           quote! { #prefix::Local }
