[package]
name = "tauri-utils"
version = "2.0.0-alpha.6"
description = "Utilities for Tauri"
exclude = [ "CHANGELOG.md", "/target" ]
readme = "README.md"
authors = { workspace = true }
homepage = { workspace = true }
repository = { workspace = true }
categories = { workspace = true }
license = { workspace = true }
edition = { workspace = true }
rust-version = { workspace = true }

[dependencies]
serde = { version = "1", features = [ "derive" ] }
serde_json = "1"
thiserror = "1"
phf = { version = "0.10", features = [ "macros" ] }
brotli = { version = "3", optional = true, default-features = false, features = [ "std" ] }
url = { version = "2", features = [ "serde" ] }
html5ever = "0.26"
kuchiki = { package = "kuchikiki", version = "0.8" }
proc-macro2 = { version = "1", optional = true }
quote = { version = "1", optional = true }
schemars = { version = "0.8", features = [ "url" ], optional = true }
serde_with = "3"
aes-gcm = { version = "0.10", optional = true }
getrandom = { version = "0.2", optional = true, features = [ "std" ] }
serialize-to-javascript = { version = "=0.1.1", optional = true }
ctor = "0.1"
json5 = { version = "0.4", optional = true }
toml = { version = "0.5", optional = true }
json-patch = "1.0"
glob = { version = "0.3", optional = true }
walkdir = { version = "2", optional = true }
memchr = "2"
semver = "1"
infer = "0.12"
dunce = "1"

[target."cfg(target_os = \"linux\")".dependencies]
heck = "0.4"

[target."cfg(windows)".dependencies.windows]
<<<<<<< HEAD
version = "0.48"
=======
version = "0.48.0"
>>>>>>> b7277357
features = [
  "implement",
  "Win32_Foundation",
  "Win32_System_Com",
  "Win32_System_LibraryLoader",
  "Win32_System_SystemInformation"
]

[features]
build = [ "proc-macro2", "quote" ]
compression = [ "brotli" ]
schema = [ "schemars" ]
isolation = [ "aes-gcm", "getrandom", "serialize-to-javascript" ]
process-relaunch-dangerous-allow-symlink-macos = [ ]
config-json5 = [ "json5" ]
config-toml = [ "toml" ]
resources = [ "glob", "walkdir" ]<|MERGE_RESOLUTION|>--- conflicted
+++ resolved
@@ -43,11 +43,7 @@
 heck = "0.4"
 
 [target."cfg(windows)".dependencies.windows]
-<<<<<<< HEAD
-version = "0.48"
-=======
 version = "0.48.0"
->>>>>>> b7277357
 features = [
   "implement",
   "Win32_Foundation",
