--- conflicted
+++ resolved
@@ -45,11 +45,7 @@
 serde-untagged = "0.1"
 
 [target."cfg(target_os = \"macos\")".dependencies]
-<<<<<<< HEAD
-swift-rs = { version = "1.0.7", optional = true, features = [ "build" ] }
-=======
-swift-rs = { version = "1.0.6", optional = true, features = ["build"] }
->>>>>>> fd68b7fd
+swift-rs = { version = "1.0.7", optional = true, features = ["build"] }
 
 [dev-dependencies]
 getrandom = { version = "0.2", features = ["std"] }
