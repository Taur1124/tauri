// Copyright 2019-2023 Tauri Programme within The Commons Conservancy
// SPDX-License-Identifier: Apache-2.0
// SPDX-License-Identifier: MIT

//! [![](https://github.com/tauri-apps/tauri/raw/dev/.github/splash.png)](https://tauri.app)
//!
//! The [`wry`] Tauri [`Runtime`].

#![doc(
  html_logo_url = "https://github.com/tauri-apps/tauri/raw/dev/app-icon.png",
  html_favicon_url = "https://github.com/tauri-apps/tauri/raw/dev/app-icon.png"
)]

use raw_window_handle::{DisplayHandle, HasDisplayHandle, HasWindowHandle};

use tauri_runtime::{
  monitor::Monitor,
  webview::{DetachedWebview, DownloadEvent, PendingWebview, WebviewIpcHandler},
  window::{
    dpi::{LogicalPosition, LogicalSize, PhysicalPosition, PhysicalSize, Position, Size},
    CursorIcon, DetachedWindow, FileDropEvent, PendingWindow, RawWindow, WebviewEvent,
    WindowBuilder, WindowBuilderBase, WindowEvent, WindowId,
  },
  DeviceEventFilter, Error, EventLoopProxy, ExitRequestedEventAction, Icon, ProgressBarState,
  ProgressBarStatus, Result, RunEvent, Runtime, RuntimeHandle, RuntimeInitArgs, UserAttentionType,
  UserEvent, WebviewDispatch, WebviewEventId, WindowDispatch, WindowEventId,
};

#[cfg(target_os = "macos")]
use tao::platform::macos::{EventLoopWindowTargetExtMacOS, WindowBuilderExtMacOS};
#[cfg(target_os = "linux")]
use tao::platform::unix::{WindowBuilderExtUnix, WindowExtUnix};
#[cfg(windows)]
use tao::platform::windows::{WindowBuilderExtWindows, WindowExtWindows};
#[cfg(windows)]
use webview2_com::FocusChangedEventHandler;
#[cfg(windows)]
use windows::Win32::{Foundation::HWND, System::WinRT::EventRegistrationToken};
#[cfg(windows)]
use wry::WebViewBuilderExtWindows;

use tao::{
  dpi::{
    LogicalPosition as TaoLogicalPosition, LogicalSize as TaoLogicalSize,
    PhysicalPosition as TaoPhysicalPosition, PhysicalSize as TaoPhysicalSize,
    Position as TaoPosition, Size as TaoSize,
  },
  event::{Event, StartCause, WindowEvent as TaoWindowEvent},
  event_loop::{
    ControlFlow, DeviceEventFilter as TaoDeviceEventFilter, EventLoop, EventLoopBuilder,
    EventLoopProxy as TaoEventLoopProxy, EventLoopWindowTarget,
  },
  monitor::MonitorHandle,
  window::{
    CursorIcon as TaoCursorIcon, Fullscreen, Icon as TaoWindowIcon,
    ProgressBarState as TaoProgressBarState, ProgressState as TaoProgressState, Theme as TaoTheme,
    UserAttentionType as TaoUserAttentionType,
  },
};
#[cfg(target_os = "macos")]
use tauri_utils::TitleBarStyle;
use tauri_utils::{config::WindowConfig, debug_eprintln, Theme};
use url::Url;
use wry::{
  FileDropEvent as WryFileDropEvent, ProxyConfig, ProxyEndpoint, WebContext, WebView,
  WebViewBuilder,
};

pub use tao;
pub use tao::window::{Window, WindowBuilder as TaoWindowBuilder, WindowId as TaoWindowId};
pub use wry;
pub use wry::webview_version;

#[cfg(windows)]
use wry::WebViewExtWindows;
#[cfg(target_os = "android")]
use wry::{
  prelude::{dispatch, find_class},
  WebViewBuilderExtAndroid, WebViewExtAndroid,
};
#[cfg(not(any(
  target_os = "windows",
  target_os = "macos",
  target_os = "ios",
  target_os = "android"
)))]
use wry::{WebViewBuilderExtUnix, WebViewExtUnix};

#[cfg(target_os = "macos")]
pub use tao::platform::macos::{
  ActivationPolicy as TaoActivationPolicy, EventLoopExtMacOS, WindowExtMacOS,
};
#[cfg(target_os = "macos")]
use tauri_runtime::ActivationPolicy;

use std::{
  cell::RefCell,
  collections::{
    hash_map::Entry::{Occupied, Vacant},
    BTreeMap, HashMap,
  },
  fmt,
  ops::Deref,
  path::PathBuf,
  rc::Rc,
  sync::{
    atomic::{AtomicBool, AtomicU32, Ordering},
    mpsc::{channel, Sender},
    Arc, Mutex, Weak,
  },
  thread::{current as current_thread, ThreadId},
};

pub type WebviewId = u32;
type IpcHandler = dyn Fn(String) + 'static;

#[cfg(any(
  windows,
  target_os = "linux",
  target_os = "dragonfly",
  target_os = "freebsd",
  target_os = "netbsd",
  target_os = "openbsd"
))]
mod undecorated_resizing;

mod webview;
pub use webview::Webview;

pub type WebContextStore = Arc<Mutex<HashMap<Option<PathBuf>, WebContext>>>;
// window
pub type WindowEventHandler = Box<dyn Fn(&WindowEvent) + Send>;
pub type WindowEventListeners = Arc<Mutex<HashMap<WindowEventId, WindowEventHandler>>>;
pub type WebviewEventHandler = Box<dyn Fn(&WebviewEvent) + Send>;
pub type WebviewEventListeners = Arc<Mutex<HashMap<WebviewEventId, WebviewEventHandler>>>;

#[derive(Debug, Clone, Default)]
pub struct WindowIdStore(Arc<Mutex<HashMap<TaoWindowId, WindowId>>>);

impl WindowIdStore {
  pub fn insert(&self, w: TaoWindowId, id: WindowId) {
    self.0.lock().unwrap().insert(w, id);
  }

  fn get(&self, w: &TaoWindowId) -> Option<WindowId> {
    self.0.lock().unwrap().get(w).copied()
  }
}

#[macro_export]
macro_rules! getter {
  ($self: ident, $rx: expr, $message: expr) => {{
    $crate::send_user_message(&$self.context, $message)?;
    $rx
      .recv()
      .map_err(|_| $crate::Error::FailedToReceiveMessage)
  }};
}

macro_rules! window_getter {
  ($self: ident, $message: expr) => {{
    let (tx, rx) = channel();
    getter!($self, rx, Message::Window($self.window_id, $message(tx)))
  }};
}

macro_rules! webview_getter {
  ($self: ident, $message: expr) => {{
    let (tx, rx) = channel();
    getter!(
      $self,
      rx,
      Message::Webview(
        *$self.window_id.lock().unwrap(),
        $self.webview_id,
        $message(tx)
      )
    )
  }};
}

pub(crate) fn send_user_message<T: UserEvent>(
  context: &Context<T>,
  message: Message<T>,
) -> Result<()> {
  if current_thread().id() == context.main_thread_id {
    handle_user_message(
      &context.main_thread.window_target,
      message,
      UserMessageContext {
        window_id_map: context.window_id_map.clone(),
        windows: context.main_thread.windows.clone(),
      },
    );
    Ok(())
  } else {
    context
      .proxy
      .send_event(message)
      .map_err(|_| Error::FailedToSendMessage)
  }
}

#[derive(Clone)]
pub struct Context<T: UserEvent> {
  pub window_id_map: WindowIdStore,
  main_thread_id: ThreadId,
  pub proxy: TaoEventLoopProxy<Message<T>>,
  main_thread: DispatcherMainThreadContext<T>,
  plugins: Arc<Mutex<Vec<Box<dyn Plugin<T> + Send>>>>,
  next_window_id: Arc<AtomicU32>,
  next_webview_id: Arc<AtomicU32>,
  next_window_event_id: Arc<AtomicU32>,
  next_webview_event_id: Arc<AtomicU32>,
  next_webcontext_id: Arc<AtomicU32>,
}

impl<T: UserEvent> Context<T> {
  pub fn run_threaded<R, F>(&self, f: F) -> R
  where
    F: FnOnce(Option<&DispatcherMainThreadContext<T>>) -> R,
  {
    f(if current_thread().id() == self.main_thread_id {
      Some(&self.main_thread)
    } else {
      None
    })
  }

  fn next_window_id(&self) -> WindowId {
    self.next_window_id.fetch_add(1, Ordering::Relaxed).into()
  }

  fn next_webview_id(&self) -> WebviewId {
    self.next_webview_id.fetch_add(1, Ordering::Relaxed)
  }

  fn next_window_event_id(&self) -> u32 {
    self.next_window_event_id.fetch_add(1, Ordering::Relaxed)
  }

  fn next_webview_event_id(&self) -> u32 {
    self.next_webview_event_id.fetch_add(1, Ordering::Relaxed)
  }

  fn next_webcontext_id(&self) -> u32 {
    self.next_webcontext_id.fetch_add(1, Ordering::Relaxed)
  }
}

impl<T: UserEvent> Context<T> {
  fn create_window<F: Fn(RawWindow) + Send + 'static>(
    &self,
    pending: PendingWindow<T, Wry<T>>,
    after_window_creation: Option<F>,
  ) -> Result<DetachedWindow<T, Wry<T>>> {
    let label = pending.label.clone();
    let context = self.clone();
    let window_id = self.next_window_id();
    let webview_id = pending.webview.as_ref().map(|_| context.next_webview_id());

    send_user_message(
      self,
      Message::CreateWindow(
        window_id,
        Box::new(move |event_loop| {
          create_window(
            window_id,
            webview_id.unwrap_or_default(),
            event_loop,
            &context,
            pending,
            after_window_creation,
          )
        }),
      ),
    )?;

    let dispatcher = WryWindowDispatcher {
      window_id,
      context: self.clone(),
    };

    let detached_webview = webview_id.map(|id| DetachedWebview {
      label: label.clone(),
      dispatcher: WryWebviewDispatcher {
        window_id: Arc::new(Mutex::new(window_id)),
        webview_id: id,
        context: self.clone(),
      },
    });

    Ok(DetachedWindow {
      id: window_id,
      label,
      dispatcher,
      webview: detached_webview,
    })
  }

  fn create_webview(
    &self,
    window_id: WindowId,
    pending: PendingWebview<T, Wry<T>>,
  ) -> Result<DetachedWebview<T, Wry<T>>> {
    let label = pending.label.clone();
    let context = self.clone();

    let webview_id = self.next_webview_id();

    let window_id_wrapper = Arc::new(Mutex::new(window_id));
    let window_id_wrapper_ = window_id_wrapper.clone();

    send_user_message(
      self,
      Message::CreateWebview(
        window_id,
        Box::new(move |window| {
          create_webview(
            WebviewKind::WindowChild,
            window,
            window_id_wrapper_,
            webview_id,
            &context,
            pending,
          )
        }),
      ),
    )?;

    let dispatcher = WryWebviewDispatcher {
      window_id: window_id_wrapper,
      webview_id,
      context: self.clone(),
    };

    Ok(DetachedWebview { label, dispatcher })
  }
}

#[cfg(feature = "tracing")]
#[derive(Debug, Clone, Default)]
pub struct ActiveTraceSpanStore(Rc<RefCell<Vec<ActiveTracingSpan>>>);

#[cfg(feature = "tracing")]
impl ActiveTraceSpanStore {
  pub fn remove_window_draw(&self, window_id: TaoWindowId) {
    let mut store = self.0.borrow_mut();
    if let Some(index) = store
      .iter()
      .position(|t| matches!(t, ActiveTracingSpan::WindowDraw { id, span: _ } if id == &window_id))
    {
      store.remove(index);
    }
  }
}

#[cfg(feature = "tracing")]
#[derive(Debug)]
pub enum ActiveTracingSpan {
  WindowDraw {
    id: TaoWindowId,
    span: tracing::span::EnteredSpan,
  },
}

#[derive(Debug)]
pub struct WindowsStore(RefCell<BTreeMap<WindowId, WindowWrapper>>);

// SAFETY: we ensure this type is only used on the main thread.
#[allow(clippy::non_send_fields_in_send_ty)]
unsafe impl Send for WindowsStore {}

// SAFETY: we ensure this type is only used on the main thread.
#[allow(clippy::non_send_fields_in_send_ty)]
unsafe impl Sync for WindowsStore {}

#[derive(Debug, Clone)]
pub struct DispatcherMainThreadContext<T: UserEvent> {
  pub window_target: EventLoopWindowTarget<Message<T>>,
  pub web_context: WebContextStore,
  // changing this to an Rc will cause frequent app crashes.
  pub windows: Arc<WindowsStore>,
  #[cfg(feature = "tracing")]
  pub active_tracing_spans: ActiveTraceSpanStore,
}

// SAFETY: we ensure this type is only used on the main thread.
#[allow(clippy::non_send_fields_in_send_ty)]
unsafe impl<T: UserEvent> Send for DispatcherMainThreadContext<T> {}

// SAFETY: we ensure this type is only used on the main thread.
#[allow(clippy::non_send_fields_in_send_ty)]
unsafe impl<T: UserEvent> Sync for DispatcherMainThreadContext<T> {}

impl<T: UserEvent> fmt::Debug for Context<T> {
  fn fmt(&self, f: &mut fmt::Formatter<'_>) -> fmt::Result {
    f.debug_struct("Context")
      .field("main_thread_id", &self.main_thread_id)
      .field("proxy", &self.proxy)
      .field("main_thread", &self.main_thread)
      .finish()
  }
}

pub struct DeviceEventFilterWrapper(pub TaoDeviceEventFilter);

impl From<DeviceEventFilter> for DeviceEventFilterWrapper {
  fn from(item: DeviceEventFilter) -> Self {
    match item {
      DeviceEventFilter::Always => Self(TaoDeviceEventFilter::Always),
      DeviceEventFilter::Never => Self(TaoDeviceEventFilter::Never),
      DeviceEventFilter::Unfocused => Self(TaoDeviceEventFilter::Unfocused),
    }
  }
}

/// Wrapper around a [`tao::window::Icon`] that can be created from an [`Icon`].
pub struct TaoIcon(pub TaoWindowIcon);

fn icon_err<E: std::error::Error + Send + Sync + 'static>(e: E) -> Error {
  Error::InvalidIcon(Box::new(e))
}

impl TryFrom<Icon> for TaoIcon {
  type Error = Error;
  fn try_from(icon: Icon) -> std::result::Result<Self, Self::Error> {
    TaoWindowIcon::from_rgba(icon.rgba, icon.width, icon.height)
      .map(Self)
      .map_err(icon_err)
  }
}

pub struct WindowEventWrapper(pub Option<WindowEvent>);

impl WindowEventWrapper {
  fn parse(window: &WindowWrapper, event: &TaoWindowEvent<'_>) -> Self {
    match event {
      // resized event from tao doesn't include a reliable size on macOS
      // because wry replaces the NSView
      TaoWindowEvent::Resized(_) => {
        if let Some(w) = &window.inner {
          Self(Some(WindowEvent::Resized(
            PhysicalSizeWrapper(inner_size(
              w,
              &window.webviews,
              window.has_children.load(Ordering::Relaxed),
            ))
            .into(),
          )))
        } else {
          Self(None)
        }
      }
      e => e.into(),
    }
  }
}

pub fn map_theme(theme: &TaoTheme) -> Theme {
  match theme {
    TaoTheme::Light => Theme::Light,
    TaoTheme::Dark => Theme::Dark,
    _ => Theme::Light,
  }
}

#[cfg(target_os = "macos")]
fn tao_activation_policy(activation_policy: ActivationPolicy) -> TaoActivationPolicy {
  match activation_policy {
    ActivationPolicy::Regular => TaoActivationPolicy::Regular,
    ActivationPolicy::Accessory => TaoActivationPolicy::Accessory,
    ActivationPolicy::Prohibited => TaoActivationPolicy::Prohibited,
    _ => unimplemented!(),
  }
}

impl<'a> From<&TaoWindowEvent<'a>> for WindowEventWrapper {
  fn from(event: &TaoWindowEvent<'a>) -> Self {
    let event = match event {
      TaoWindowEvent::Resized(size) => WindowEvent::Resized(PhysicalSizeWrapper(*size).into()),
      TaoWindowEvent::Moved(position) => {
        WindowEvent::Moved(PhysicalPositionWrapper(*position).into())
      }
      TaoWindowEvent::Destroyed => WindowEvent::Destroyed,
      TaoWindowEvent::ScaleFactorChanged {
        scale_factor,
        new_inner_size,
      } => WindowEvent::ScaleFactorChanged {
        scale_factor: *scale_factor,
        new_inner_size: PhysicalSizeWrapper(**new_inner_size).into(),
      },
      #[cfg(any(target_os = "linux", target_os = "macos"))]
      TaoWindowEvent::Focused(focused) => WindowEvent::Focused(*focused),
      TaoWindowEvent::ThemeChanged(theme) => WindowEvent::ThemeChanged(map_theme(theme)),
      _ => return Self(None),
    };
    Self(Some(event))
  }
}

pub struct MonitorHandleWrapper(pub MonitorHandle);

impl From<MonitorHandleWrapper> for Monitor {
  fn from(monitor: MonitorHandleWrapper) -> Monitor {
    Self {
      name: monitor.0.name(),
      position: PhysicalPositionWrapper(monitor.0.position()).into(),
      size: PhysicalSizeWrapper(monitor.0.size()).into(),
      scale_factor: monitor.0.scale_factor(),
    }
  }
}

pub struct PhysicalPositionWrapper<T>(pub TaoPhysicalPosition<T>);

impl<T> From<PhysicalPositionWrapper<T>> for PhysicalPosition<T> {
  fn from(position: PhysicalPositionWrapper<T>) -> Self {
    Self {
      x: position.0.x,
      y: position.0.y,
    }
  }
}

impl<T> From<PhysicalPosition<T>> for PhysicalPositionWrapper<T> {
  fn from(position: PhysicalPosition<T>) -> Self {
    Self(TaoPhysicalPosition {
      x: position.x,
      y: position.y,
    })
  }
}

struct LogicalPositionWrapper<T>(TaoLogicalPosition<T>);

impl<T> From<LogicalPosition<T>> for LogicalPositionWrapper<T> {
  fn from(position: LogicalPosition<T>) -> Self {
    Self(TaoLogicalPosition {
      x: position.x,
      y: position.y,
    })
  }
}

pub struct PhysicalSizeWrapper<T>(pub TaoPhysicalSize<T>);

impl<T> From<PhysicalSizeWrapper<T>> for PhysicalSize<T> {
  fn from(size: PhysicalSizeWrapper<T>) -> Self {
    Self {
      width: size.0.width,
      height: size.0.height,
    }
  }
}

impl<T> From<PhysicalSize<T>> for PhysicalSizeWrapper<T> {
  fn from(size: PhysicalSize<T>) -> Self {
    Self(TaoPhysicalSize {
      width: size.width,
      height: size.height,
    })
  }
}

struct LogicalSizeWrapper<T>(TaoLogicalSize<T>);

impl<T> From<LogicalSize<T>> for LogicalSizeWrapper<T> {
  fn from(size: LogicalSize<T>) -> Self {
    Self(TaoLogicalSize {
      width: size.width,
      height: size.height,
    })
  }
}

pub struct SizeWrapper(pub TaoSize);

impl From<Size> for SizeWrapper {
  fn from(size: Size) -> Self {
    match size {
      Size::Logical(s) => Self(TaoSize::Logical(LogicalSizeWrapper::from(s).0)),
      Size::Physical(s) => Self(TaoSize::Physical(PhysicalSizeWrapper::from(s).0)),
    }
  }
}

pub struct PositionWrapper(pub TaoPosition);

impl From<Position> for PositionWrapper {
  fn from(position: Position) -> Self {
    match position {
      Position::Logical(s) => Self(TaoPosition::Logical(LogicalPositionWrapper::from(s).0)),
      Position::Physical(s) => Self(TaoPosition::Physical(PhysicalPositionWrapper::from(s).0)),
    }
  }
}

#[derive(Debug, Clone)]
pub struct UserAttentionTypeWrapper(pub TaoUserAttentionType);

impl From<UserAttentionType> for UserAttentionTypeWrapper {
  fn from(request_type: UserAttentionType) -> Self {
    let o = match request_type {
      UserAttentionType::Critical => TaoUserAttentionType::Critical,
      UserAttentionType::Informational => TaoUserAttentionType::Informational,
    };
    Self(o)
  }
}

#[derive(Debug)]
pub struct CursorIconWrapper(pub TaoCursorIcon);

impl From<CursorIcon> for CursorIconWrapper {
  fn from(icon: CursorIcon) -> Self {
    use CursorIcon::*;
    let i = match icon {
      Default => TaoCursorIcon::Default,
      Crosshair => TaoCursorIcon::Crosshair,
      Hand => TaoCursorIcon::Hand,
      Arrow => TaoCursorIcon::Arrow,
      Move => TaoCursorIcon::Move,
      Text => TaoCursorIcon::Text,
      Wait => TaoCursorIcon::Wait,
      Help => TaoCursorIcon::Help,
      Progress => TaoCursorIcon::Progress,
      NotAllowed => TaoCursorIcon::NotAllowed,
      ContextMenu => TaoCursorIcon::ContextMenu,
      Cell => TaoCursorIcon::Cell,
      VerticalText => TaoCursorIcon::VerticalText,
      Alias => TaoCursorIcon::Alias,
      Copy => TaoCursorIcon::Copy,
      NoDrop => TaoCursorIcon::NoDrop,
      Grab => TaoCursorIcon::Grab,
      Grabbing => TaoCursorIcon::Grabbing,
      AllScroll => TaoCursorIcon::AllScroll,
      ZoomIn => TaoCursorIcon::ZoomIn,
      ZoomOut => TaoCursorIcon::ZoomOut,
      EResize => TaoCursorIcon::EResize,
      NResize => TaoCursorIcon::NResize,
      NeResize => TaoCursorIcon::NeResize,
      NwResize => TaoCursorIcon::NwResize,
      SResize => TaoCursorIcon::SResize,
      SeResize => TaoCursorIcon::SeResize,
      SwResize => TaoCursorIcon::SwResize,
      WResize => TaoCursorIcon::WResize,
      EwResize => TaoCursorIcon::EwResize,
      NsResize => TaoCursorIcon::NsResize,
      NeswResize => TaoCursorIcon::NeswResize,
      NwseResize => TaoCursorIcon::NwseResize,
      ColResize => TaoCursorIcon::ColResize,
      RowResize => TaoCursorIcon::RowResize,
      _ => TaoCursorIcon::Default,
    };
    Self(i)
  }
}

pub struct ProgressStateWrapper(pub TaoProgressState);

impl From<ProgressBarStatus> for ProgressStateWrapper {
  fn from(status: ProgressBarStatus) -> Self {
    let state = match status {
      ProgressBarStatus::None => TaoProgressState::None,
      ProgressBarStatus::Normal => TaoProgressState::Normal,
      ProgressBarStatus::Indeterminate => TaoProgressState::Indeterminate,
      ProgressBarStatus::Paused => TaoProgressState::Paused,
      ProgressBarStatus::Error => TaoProgressState::Error,
    };
    Self(state)
  }
}

pub struct ProgressBarStateWrapper(pub TaoProgressBarState);

impl From<ProgressBarState> for ProgressBarStateWrapper {
  fn from(progress_state: ProgressBarState) -> Self {
    Self(TaoProgressBarState {
      progress: progress_state.progress,
      state: progress_state
        .status
        .map(|state| ProgressStateWrapper::from(state).0),
      desktop_filename: progress_state.desktop_filename,
    })
  }
}

#[derive(Clone, Default)]
pub struct WindowBuilderWrapper {
  inner: TaoWindowBuilder,
  center: bool,
  #[cfg(target_os = "macos")]
  tabbing_identifier: Option<String>,
}

impl std::fmt::Debug for WindowBuilderWrapper {
  fn fmt(&self, f: &mut fmt::Formatter<'_>) -> fmt::Result {
    let mut s = f.debug_struct("WindowBuilderWrapper");
    s.field("inner", &self.inner).field("center", &self.center);
    #[cfg(target_os = "macos")]
    {
      s.field("tabbing_identifier", &self.tabbing_identifier);
    }
    s.finish()
  }
}

// SAFETY: this type is `Send` since `menu_items` are read only here
#[allow(clippy::non_send_fields_in_send_ty)]
unsafe impl Send for WindowBuilderWrapper {}

impl WindowBuilderBase for WindowBuilderWrapper {}
impl WindowBuilder for WindowBuilderWrapper {
  fn new() -> Self {
    Self::default().focused(true)
  }

  fn with_config(config: &WindowConfig) -> Self {
    let mut window = WindowBuilderWrapper::new();

    #[cfg(target_os = "macos")]
    {
      window = window
        .hidden_title(config.hidden_title)
        .title_bar_style(config.title_bar_style);
      if let Some(identifier) = &config.tabbing_identifier {
        window = window.tabbing_identifier(identifier);
      }
    }

    #[cfg(any(not(target_os = "macos"), feature = "macos-private-api"))]
    {
      window = window.transparent(config.transparent);
    }
    #[cfg(all(
      target_os = "macos",
      not(feature = "macos-private-api"),
      debug_assertions
    ))]
    if config.transparent {
      eprintln!(
        "The window is set to be transparent but the `macos-private-api` is not enabled.
        This can be enabled via the `tauri.macOSPrivateApi` configuration property <https://tauri.app/docs/api/config#tauri.macOSPrivateApi>
      ");
    }

    #[cfg(target_os = "linux")]
    {
      // Mouse event is disabled on Linux since sudden event bursts could block event loop.
      window.inner = window.inner.with_cursor_moved_event(false);
    }

    #[cfg(desktop)]
    {
      window = window
        .title(config.title.to_string())
        .inner_size(config.width, config.height)
        .visible(config.visible)
        .resizable(config.resizable)
        .fullscreen(config.fullscreen)
        .decorations(config.decorations)
        .maximized(config.maximized)
        .always_on_bottom(config.always_on_bottom)
        .always_on_top(config.always_on_top)
        .visible_on_all_workspaces(config.visible_on_all_workspaces)
        .content_protected(config.content_protected)
        .skip_taskbar(config.skip_taskbar)
        .theme(config.theme)
        .shadow(config.shadow);

      if let (Some(min_width), Some(min_height)) = (config.min_width, config.min_height) {
        window = window.min_inner_size(min_width, min_height);
      }
      if let (Some(max_width), Some(max_height)) = (config.max_width, config.max_height) {
        window = window.max_inner_size(max_width, max_height);
      }
      if let (Some(x), Some(y)) = (config.x, config.y) {
        window = window.position(x, y);
      }

      if config.center {
        window = window.center();
      }
    }

    window
  }

  fn center(mut self) -> Self {
    self.center = true;
    self
  }

  fn position(mut self, x: f64, y: f64) -> Self {
    self.inner = self.inner.with_position(TaoLogicalPosition::new(x, y));
    self
  }

  fn inner_size(mut self, width: f64, height: f64) -> Self {
    self.inner = self
      .inner
      .with_inner_size(TaoLogicalSize::new(width, height));
    self
  }

  fn min_inner_size(mut self, min_width: f64, min_height: f64) -> Self {
    self.inner = self
      .inner
      .with_min_inner_size(TaoLogicalSize::new(min_width, min_height));
    self
  }

  fn max_inner_size(mut self, max_width: f64, max_height: f64) -> Self {
    self.inner = self
      .inner
      .with_max_inner_size(TaoLogicalSize::new(max_width, max_height));
    self
  }

  fn resizable(mut self, resizable: bool) -> Self {
    self.inner = self.inner.with_resizable(resizable);
    self
  }

  fn maximizable(mut self, maximizable: bool) -> Self {
    self.inner = self.inner.with_maximizable(maximizable);
    self
  }

  fn minimizable(mut self, minimizable: bool) -> Self {
    self.inner = self.inner.with_minimizable(minimizable);
    self
  }

  fn closable(mut self, closable: bool) -> Self {
    self.inner = self.inner.with_closable(closable);
    self
  }

  fn title<S: Into<String>>(mut self, title: S) -> Self {
    self.inner = self.inner.with_title(title.into());
    self
  }

  fn fullscreen(mut self, fullscreen: bool) -> Self {
    self.inner = if fullscreen {
      self
        .inner
        .with_fullscreen(Some(Fullscreen::Borderless(None)))
    } else {
      self.inner.with_fullscreen(None)
    };
    self
  }

  fn focused(mut self, focused: bool) -> Self {
    self.inner = self.inner.with_focused(focused);
    self
  }

  fn maximized(mut self, maximized: bool) -> Self {
    self.inner = self.inner.with_maximized(maximized);
    self
  }

  fn visible(mut self, visible: bool) -> Self {
    self.inner = self.inner.with_visible(visible);
    self
  }

  #[cfg(any(not(target_os = "macos"), feature = "macos-private-api"))]
  fn transparent(mut self, transparent: bool) -> Self {
    self.inner = self.inner.with_transparent(transparent);
    self
  }

  fn decorations(mut self, decorations: bool) -> Self {
    self.inner = self.inner.with_decorations(decorations);
    self
  }

  fn always_on_bottom(mut self, always_on_bottom: bool) -> Self {
    self.inner = self.inner.with_always_on_bottom(always_on_bottom);
    self
  }

  fn always_on_top(mut self, always_on_top: bool) -> Self {
    self.inner = self.inner.with_always_on_top(always_on_top);
    self
  }

  fn visible_on_all_workspaces(mut self, visible_on_all_workspaces: bool) -> Self {
    self.inner = self
      .inner
      .with_visible_on_all_workspaces(visible_on_all_workspaces);
    self
  }

  fn content_protected(mut self, protected: bool) -> Self {
    self.inner = self.inner.with_content_protection(protected);
    self
  }

  fn shadow(#[allow(unused_mut)] mut self, _enable: bool) -> Self {
    #[cfg(windows)]
    {
      self.inner = self.inner.with_undecorated_shadow(_enable);
    }
    #[cfg(target_os = "macos")]
    {
      self.inner = self.inner.with_has_shadow(_enable);
    }
    self
  }

  #[cfg(windows)]
  fn owner(mut self, owner: HWND) -> Self {
    self.inner = self.inner.with_owner_window(owner.0);
    self
  }

  #[cfg(windows)]
  fn parent(mut self, parent: HWND) -> Self {
    self.inner = self.inner.with_parent_window(parent.0);
    self
  }

  #[cfg(target_os = "macos")]
  fn parent(mut self, parent: *mut std::ffi::c_void) -> Self {
    self.inner = self.inner.with_parent_window(parent);
    self
  }

  #[cfg(any(
    target_os = "linux",
    target_os = "dragonfly",
    target_os = "freebsd",
    target_os = "netbsd",
    target_os = "openbsd"
  ))]
  fn transient_for(mut self, parent: &impl gtk::glib::IsA<gtk::Window>) -> Self {
    self.inner = self.inner.with_transient_for(parent);
    self
  }

  #[cfg(windows)]
  fn drag_and_drop(mut self, enabled: bool) -> Self {
    self.inner = self.inner.with_drag_and_drop(enabled);
    self
  }

  #[cfg(target_os = "macos")]
  fn title_bar_style(mut self, style: TitleBarStyle) -> Self {
    match style {
      TitleBarStyle::Visible => {
        self.inner = self.inner.with_titlebar_transparent(false);
        // Fixes rendering issue when resizing window with devtools open (https://github.com/tauri-apps/tauri/issues/3914)
        self.inner = self.inner.with_fullsize_content_view(true);
      }
      TitleBarStyle::Transparent => {
        self.inner = self.inner.with_titlebar_transparent(true);
        self.inner = self.inner.with_fullsize_content_view(false);
      }
      TitleBarStyle::Overlay => {
        self.inner = self.inner.with_titlebar_transparent(true);
        self.inner = self.inner.with_fullsize_content_view(true);
      }
    }
    self
  }

  #[cfg(target_os = "macos")]
  fn hidden_title(mut self, hidden: bool) -> Self {
    self.inner = self.inner.with_title_hidden(hidden);
    self
  }

  #[cfg(target_os = "macos")]
  fn tabbing_identifier(mut self, identifier: &str) -> Self {
    self.inner = self.inner.with_tabbing_identifier(identifier);
    self.tabbing_identifier.replace(identifier.into());
    self
  }

  fn icon(mut self, icon: Icon) -> Result<Self> {
    self.inner = self
      .inner
      .with_window_icon(Some(TaoIcon::try_from(icon)?.0));
    Ok(self)
  }

  #[cfg(any(windows, target_os = "linux"))]
  fn skip_taskbar(mut self, skip: bool) -> Self {
    self.inner = self.inner.with_skip_taskbar(skip);
    self
  }

  #[cfg(any(target_os = "macos", target_os = "ios", target_os = "android"))]
  fn skip_taskbar(self, _skip: bool) -> Self {
    self
  }

  #[allow(unused_variables, unused_mut)]
  fn theme(mut self, theme: Option<Theme>) -> Self {
    self.inner = self.inner.with_theme(if let Some(t) = theme {
      match t {
        Theme::Dark => Some(TaoTheme::Dark),
        _ => Some(TaoTheme::Light),
      }
    } else {
      None
    });

    self
  }

  fn has_icon(&self) -> bool {
    self.inner.window.window_icon.is_some()
  }
}

#[cfg(any(
  target_os = "linux",
  target_os = "dragonfly",
  target_os = "freebsd",
  target_os = "netbsd",
  target_os = "openbsd"
))]
pub struct GtkWindow(pub gtk::ApplicationWindow);
#[cfg(any(
  target_os = "linux",
  target_os = "dragonfly",
  target_os = "freebsd",
  target_os = "netbsd",
  target_os = "openbsd"
))]
#[allow(clippy::non_send_fields_in_send_ty)]
unsafe impl Send for GtkWindow {}

#[cfg(any(
  target_os = "linux",
  target_os = "dragonfly",
  target_os = "freebsd",
  target_os = "netbsd",
  target_os = "openbsd"
))]
pub struct GtkBox(pub gtk::Box);
#[cfg(any(
  target_os = "linux",
  target_os = "dragonfly",
  target_os = "freebsd",
  target_os = "netbsd",
  target_os = "openbsd"
))]
#[allow(clippy::non_send_fields_in_send_ty)]
unsafe impl Send for GtkBox {}

pub struct SendRawWindowHandle(pub raw_window_handle::RawWindowHandle);
unsafe impl Send for SendRawWindowHandle {}

#[cfg(target_os = "macos")]
#[derive(Debug, Clone)]
pub enum ApplicationMessage {
  Show,
  Hide,
}

pub enum WindowMessage {
  AddEventListener(WindowEventId, Box<dyn Fn(&WindowEvent) + Send>),
  // Getters
  ScaleFactor(Sender<f64>),
  InnerPosition(Sender<Result<PhysicalPosition<i32>>>),
  OuterPosition(Sender<Result<PhysicalPosition<i32>>>),
  InnerSize(Sender<PhysicalSize<u32>>),
  OuterSize(Sender<PhysicalSize<u32>>),
  IsFullscreen(Sender<bool>),
  IsMinimized(Sender<bool>),
  IsMaximized(Sender<bool>),
  IsFocused(Sender<bool>),
  IsDecorated(Sender<bool>),
  IsResizable(Sender<bool>),
  IsMaximizable(Sender<bool>),
  IsMinimizable(Sender<bool>),
  IsClosable(Sender<bool>),
  IsVisible(Sender<bool>),
  Title(Sender<String>),
  CurrentMonitor(Sender<Option<MonitorHandle>>),
  PrimaryMonitor(Sender<Option<MonitorHandle>>),
  AvailableMonitors(Sender<Vec<MonitorHandle>>),
  #[cfg(any(
    target_os = "linux",
    target_os = "dragonfly",
    target_os = "freebsd",
    target_os = "netbsd",
    target_os = "openbsd"
  ))]
  GtkWindow(Sender<GtkWindow>),
  #[cfg(any(
    target_os = "linux",
    target_os = "dragonfly",
    target_os = "freebsd",
    target_os = "netbsd",
    target_os = "openbsd"
  ))]
  GtkBox(Sender<GtkBox>),
  RawWindowHandle(Sender<std::result::Result<SendRawWindowHandle, raw_window_handle::HandleError>>),
  Theme(Sender<Theme>),
  // Setters
  Center,
  RequestUserAttention(Option<UserAttentionTypeWrapper>),
  SetResizable(bool),
  SetMaximizable(bool),
  SetMinimizable(bool),
  SetClosable(bool),
  SetTitle(String),
  Maximize,
  Unmaximize,
  Minimize,
  Unminimize,
  Show,
  Hide,
  Close,
  Destroy,
  SetDecorations(bool),
  SetShadow(bool),
  SetAlwaysOnBottom(bool),
  SetAlwaysOnTop(bool),
  SetVisibleOnAllWorkspaces(bool),
  SetContentProtected(bool),
  SetSize(Size),
  SetMinSize(Option<Size>),
  SetMaxSize(Option<Size>),
  SetPosition(Position),
  SetFullscreen(bool),
  SetFocus,
  SetIcon(TaoWindowIcon),
  SetSkipTaskbar(bool),
  SetCursorGrab(bool),
  SetCursorVisible(bool),
  SetCursorIcon(CursorIcon),
  SetCursorPosition(Position),
  SetIgnoreCursorEvents(bool),
  SetProgressBar(ProgressBarState),
  DragWindow,
  ResizeDragWindow(tauri_runtime::ResizeDirection),
  RequestRedraw,
}

#[derive(Debug, Clone)]
pub enum SynthesizedWindowEvent {
  Focused(bool),
  FileDrop(FileDropEvent),
}

impl From<SynthesizedWindowEvent> for WindowEventWrapper {
  fn from(event: SynthesizedWindowEvent) -> Self {
    let event = match event {
      SynthesizedWindowEvent::Focused(focused) => WindowEvent::Focused(focused),
      SynthesizedWindowEvent::FileDrop(event) => WindowEvent::FileDrop(event),
    };
    Self(Some(event))
  }
}

pub enum WebviewMessage {
  AddEventListener(WebviewEventId, Box<dyn Fn(&WebviewEvent) + Send>),
  #[cfg(not(all(feature = "tracing", not(target_os = "android"))))]
  EvaluateScript(String),
  #[cfg(all(feature = "tracing", not(target_os = "android")))]
  EvaluateScript(String, Sender<()>, tracing::Span),
  WebviewEvent(WebviewEvent),
  SynthesizedWindowEvent(SynthesizedWindowEvent),
  Navigate(Url),
  Print,
  Close,
  SetPosition(Position),
  SetSize(Size),
  SetFocus,
  Reparent(WindowId),
  // Getters
  Url(Sender<Url>),
  Position(Sender<PhysicalPosition<i32>>),
  Size(Sender<PhysicalSize<u32>>),
  WithWebview(Box<dyn FnOnce(Webview) + Send>),
  // Devtools
  #[cfg(any(debug_assertions, feature = "devtools"))]
  OpenDevTools,
  #[cfg(any(debug_assertions, feature = "devtools"))]
  CloseDevTools,
  #[cfg(any(debug_assertions, feature = "devtools"))]
  IsDevToolsOpen(Sender<bool>),
}

pub type CreateWindowClosure<T> =
  Box<dyn FnOnce(&EventLoopWindowTarget<Message<T>>) -> Result<WindowWrapper> + Send>;

pub type CreateWebviewClosure = Box<dyn FnOnce(&Window) -> Result<WebviewWrapper> + Send>;

pub enum Message<T: 'static> {
  Task(Box<dyn FnOnce() + Send>),
  #[cfg(target_os = "macos")]
  SetActivationPolicy(ActivationPolicy),
  RequestExit(i32),
  #[cfg(target_os = "macos")]
  Application(ApplicationMessage),
  Window(WindowId, WindowMessage),
  Webview(WindowId, WebviewId, WebviewMessage),
  CreateWebview(WindowId, CreateWebviewClosure),
  CreateWindow(WindowId, CreateWindowClosure<T>),
  CreateRawWindow(
    WindowId,
    Box<dyn FnOnce() -> (String, TaoWindowBuilder) + Send>,
    Sender<Result<Weak<Window>>>,
  ),
  UserEvent(T),
}

impl<T: UserEvent> Clone for Message<T> {
  fn clone(&self) -> Self {
    match self {
      Self::UserEvent(t) => Self::UserEvent(t.clone()),
      _ => unimplemented!(),
    }
  }
}

/// The Tauri [`WebviewDispatch`] for [`Wry`].
#[derive(Debug, Clone)]
pub struct WryWebviewDispatcher<T: UserEvent> {
  window_id: Arc<Mutex<WindowId>>,
  webview_id: WebviewId,
  context: Context<T>,
}

impl<T: UserEvent> WebviewDispatch<T> for WryWebviewDispatcher<T> {
  type Runtime = Wry<T>;

  fn run_on_main_thread<F: FnOnce() + Send + 'static>(&self, f: F) -> Result<()> {
    send_user_message(&self.context, Message::Task(Box::new(f)))
  }

  fn on_webview_event<F: Fn(&WebviewEvent) + Send + 'static>(&self, f: F) -> WindowEventId {
    let id = self.context.next_webview_event_id();
    let _ = self.context.proxy.send_event(Message::Webview(
      *self.window_id.lock().unwrap(),
      self.webview_id,
      WebviewMessage::AddEventListener(id, Box::new(f)),
    ));
    id
  }

  fn with_webview<F: FnOnce(Box<dyn std::any::Any>) + Send + 'static>(&self, f: F) -> Result<()> {
    send_user_message(
      &self.context,
      Message::Webview(
        *self.window_id.lock().unwrap(),
        self.webview_id,
        WebviewMessage::WithWebview(Box::new(move |webview| f(Box::new(webview)))),
      ),
    )
  }

  #[cfg(any(debug_assertions, feature = "devtools"))]
  fn open_devtools(&self) {
    let _ = send_user_message(
      &self.context,
      Message::Webview(
        *self.window_id.lock().unwrap(),
        self.webview_id,
        WebviewMessage::OpenDevTools,
      ),
    );
  }

  #[cfg(any(debug_assertions, feature = "devtools"))]
  fn close_devtools(&self) {
    let _ = send_user_message(
      &self.context,
      Message::Webview(
        *self.window_id.lock().unwrap(),
        self.webview_id,
        WebviewMessage::CloseDevTools,
      ),
    );
  }

  /// Gets the devtools window's current open state.
  #[cfg(any(debug_assertions, feature = "devtools"))]
  fn is_devtools_open(&self) -> Result<bool> {
    webview_getter!(self, WebviewMessage::IsDevToolsOpen)
  }

  // Getters

  fn url(&self) -> Result<Url> {
    webview_getter!(self, WebviewMessage::Url)
  }

  fn position(&self) -> Result<PhysicalPosition<i32>> {
    webview_getter!(self, WebviewMessage::Position)
  }

  fn size(&self) -> Result<PhysicalSize<u32>> {
    webview_getter!(self, WebviewMessage::Size)
  }

  // Setters

  fn navigate(&self, url: Url) -> Result<()> {
    send_user_message(
      &self.context,
      Message::Webview(
        *self.window_id.lock().unwrap(),
        self.webview_id,
        WebviewMessage::Navigate(url),
      ),
    )
  }

  fn print(&self) -> Result<()> {
    send_user_message(
      &self.context,
      Message::Webview(
        *self.window_id.lock().unwrap(),
        self.webview_id,
        WebviewMessage::Print,
      ),
    )
  }

  fn close(&self) -> Result<()> {
    send_user_message(
      &self.context,
      Message::Webview(
        *self.window_id.lock().unwrap(),
        self.webview_id,
        WebviewMessage::Close,
      ),
    )
  }

  fn set_size(&self, size: Size) -> Result<()> {
    send_user_message(
      &self.context,
      Message::Webview(
        *self.window_id.lock().unwrap(),
        self.webview_id,
        WebviewMessage::SetSize(size),
      ),
    )
  }

  fn set_position(&self, position: Position) -> Result<()> {
    send_user_message(
      &self.context,
      Message::Webview(
        *self.window_id.lock().unwrap(),
        self.webview_id,
        WebviewMessage::SetPosition(position),
      ),
    )
  }

  fn set_focus(&self) -> Result<()> {
    send_user_message(
      &self.context,
      Message::Webview(
        *self.window_id.lock().unwrap(),
        self.webview_id,
        WebviewMessage::SetFocus,
      ),
    )
  }

  fn reparent(&self, window_id: WindowId) -> Result<()> {
    let mut current_window_id = self.window_id.lock().unwrap();
    send_user_message(
      &self.context,
      Message::Webview(
        *current_window_id,
        self.webview_id,
        WebviewMessage::Reparent(window_id),
      ),
    )?;

    *current_window_id = window_id;
    Ok(())
  }

  #[cfg(all(feature = "tracing", not(target_os = "android")))]
  fn eval_script<S: Into<String>>(&self, script: S) -> Result<()> {
    // use a channel so the EvaluateScript task uses the current span as parent
    let (tx, rx) = channel();
    getter!(
      self,
      rx,
      Message::Webview(
        *self.window_id.lock().unwrap(),
        self.webview_id,
        WebviewMessage::EvaluateScript(script.into(), tx, tracing::Span::current()),
      )
    )
  }

  #[cfg(not(all(feature = "tracing", not(target_os = "android"))))]
  fn eval_script<S: Into<String>>(&self, script: S) -> Result<()> {
    send_user_message(
      &self.context,
      Message::Webview(
        *self.window_id.lock().unwrap(),
        self.webview_id,
        WebviewMessage::EvaluateScript(script.into()),
      ),
    )
  }
}

/// The Tauri [`WindowDispatch`] for [`Wry`].
#[derive(Debug, Clone)]
pub struct WryWindowDispatcher<T: UserEvent> {
  window_id: WindowId,
  context: Context<T>,
}

// SAFETY: this is safe since the `Context` usage is guarded on `send_user_message`.
#[allow(clippy::non_send_fields_in_send_ty)]
unsafe impl<T: UserEvent> Sync for WryWindowDispatcher<T> {}

fn get_raw_window_handle<T: UserEvent>(
  dispatcher: &WryWindowDispatcher<T>,
) -> Result<std::result::Result<SendRawWindowHandle, raw_window_handle::HandleError>> {
  window_getter!(dispatcher, WindowMessage::RawWindowHandle)
}

impl<T: UserEvent> WindowDispatch<T> for WryWindowDispatcher<T> {
  type Runtime = Wry<T>;
  type WindowBuilder = WindowBuilderWrapper;

  fn run_on_main_thread<F: FnOnce() + Send + 'static>(&self, f: F) -> Result<()> {
    send_user_message(&self.context, Message::Task(Box::new(f)))
  }

  fn on_window_event<F: Fn(&WindowEvent) + Send + 'static>(&self, f: F) -> WindowEventId {
    let id = self.context.next_window_event_id();
    let _ = self.context.proxy.send_event(Message::Window(
      self.window_id,
      WindowMessage::AddEventListener(id, Box::new(f)),
    ));
    id
  }

  // Getters

  fn scale_factor(&self) -> Result<f64> {
    window_getter!(self, WindowMessage::ScaleFactor)
  }

  fn inner_position(&self) -> Result<PhysicalPosition<i32>> {
    window_getter!(self, WindowMessage::InnerPosition)?
  }

  fn outer_position(&self) -> Result<PhysicalPosition<i32>> {
    window_getter!(self, WindowMessage::OuterPosition)?
  }

  fn inner_size(&self) -> Result<PhysicalSize<u32>> {
    window_getter!(self, WindowMessage::InnerSize)
  }

  fn outer_size(&self) -> Result<PhysicalSize<u32>> {
    window_getter!(self, WindowMessage::OuterSize)
  }

  fn is_fullscreen(&self) -> Result<bool> {
    window_getter!(self, WindowMessage::IsFullscreen)
  }

  fn is_minimized(&self) -> Result<bool> {
    window_getter!(self, WindowMessage::IsMinimized)
  }

  fn is_maximized(&self) -> Result<bool> {
    window_getter!(self, WindowMessage::IsMaximized)
  }

  fn is_focused(&self) -> Result<bool> {
    window_getter!(self, WindowMessage::IsFocused)
  }

  /// Gets the window’s current decoration state.
  fn is_decorated(&self) -> Result<bool> {
    window_getter!(self, WindowMessage::IsDecorated)
  }

  /// Gets the window’s current resizable state.
  fn is_resizable(&self) -> Result<bool> {
    window_getter!(self, WindowMessage::IsResizable)
  }

  /// Gets the current native window's maximize button state
  fn is_maximizable(&self) -> Result<bool> {
    window_getter!(self, WindowMessage::IsMaximizable)
  }

  /// Gets the current native window's minimize button state
  fn is_minimizable(&self) -> Result<bool> {
    window_getter!(self, WindowMessage::IsMinimizable)
  }

  /// Gets the current native window's close button state
  fn is_closable(&self) -> Result<bool> {
    window_getter!(self, WindowMessage::IsClosable)
  }

  fn is_visible(&self) -> Result<bool> {
    window_getter!(self, WindowMessage::IsVisible)
  }

  fn title(&self) -> Result<String> {
    window_getter!(self, WindowMessage::Title)
  }

  fn current_monitor(&self) -> Result<Option<Monitor>> {
    Ok(window_getter!(self, WindowMessage::CurrentMonitor)?.map(|m| MonitorHandleWrapper(m).into()))
  }

  fn primary_monitor(&self) -> Result<Option<Monitor>> {
    Ok(window_getter!(self, WindowMessage::PrimaryMonitor)?.map(|m| MonitorHandleWrapper(m).into()))
  }

  fn available_monitors(&self) -> Result<Vec<Monitor>> {
    Ok(
      window_getter!(self, WindowMessage::AvailableMonitors)?
        .into_iter()
        .map(|m| MonitorHandleWrapper(m).into())
        .collect(),
    )
  }

  fn theme(&self) -> Result<Theme> {
    window_getter!(self, WindowMessage::Theme)
  }

  #[cfg(any(
    target_os = "linux",
    target_os = "dragonfly",
    target_os = "freebsd",
    target_os = "netbsd",
    target_os = "openbsd"
  ))]
  fn gtk_window(&self) -> Result<gtk::ApplicationWindow> {
    window_getter!(self, WindowMessage::GtkWindow).map(|w| w.0)
  }

  #[cfg(any(
    target_os = "linux",
    target_os = "dragonfly",
    target_os = "freebsd",
    target_os = "netbsd",
    target_os = "openbsd"
  ))]
  fn default_vbox(&self) -> Result<gtk::Box> {
    window_getter!(self, WindowMessage::GtkBox).map(|w| w.0)
  }

  fn window_handle(
    &self,
  ) -> std::result::Result<raw_window_handle::WindowHandle<'_>, raw_window_handle::HandleError> {
    get_raw_window_handle(self)
      .map_err(|_| raw_window_handle::HandleError::Unavailable)
      .and_then(|r| r.map(|h| unsafe { raw_window_handle::WindowHandle::borrow_raw(h.0) }))
  }

  // Setters

  fn center(&self) -> Result<()> {
    send_user_message(
      &self.context,
      Message::Window(self.window_id, WindowMessage::Center),
    )
  }

  fn request_user_attention(&self, request_type: Option<UserAttentionType>) -> Result<()> {
    send_user_message(
      &self.context,
      Message::Window(
        self.window_id,
        WindowMessage::RequestUserAttention(request_type.map(Into::into)),
      ),
    )
  }

  // Creates a window by dispatching a message to the event loop.
  // Note that this must be called from a separate thread, otherwise the channel will introduce a deadlock.
  fn create_window<F: Fn(RawWindow) + Send + 'static>(
    &mut self,
    pending: PendingWindow<T, Self::Runtime>,
    after_window_creation: Option<F>,
  ) -> Result<DetachedWindow<T, Self::Runtime>> {
    self.context.create_window(pending, after_window_creation)
  }

  // Creates a webview by dispatching a message to the event loop.
  // Note that this must be called from a separate thread, otherwise the channel will introduce a deadlock.
  fn create_webview(
    &mut self,
    pending: PendingWebview<T, Self::Runtime>,
  ) -> Result<DetachedWebview<T, Self::Runtime>> {
    self.context.create_webview(self.window_id, pending)
  }

  fn set_resizable(&self, resizable: bool) -> Result<()> {
    send_user_message(
      &self.context,
      Message::Window(self.window_id, WindowMessage::SetResizable(resizable)),
    )
  }

  fn set_maximizable(&self, maximizable: bool) -> Result<()> {
    send_user_message(
      &self.context,
      Message::Window(self.window_id, WindowMessage::SetMaximizable(maximizable)),
    )
  }

  fn set_minimizable(&self, minimizable: bool) -> Result<()> {
    send_user_message(
      &self.context,
      Message::Window(self.window_id, WindowMessage::SetMinimizable(minimizable)),
    )
  }

  fn set_closable(&self, closable: bool) -> Result<()> {
    send_user_message(
      &self.context,
      Message::Window(self.window_id, WindowMessage::SetClosable(closable)),
    )
  }

  fn set_title<S: Into<String>>(&self, title: S) -> Result<()> {
    send_user_message(
      &self.context,
      Message::Window(self.window_id, WindowMessage::SetTitle(title.into())),
    )
  }

  fn maximize(&self) -> Result<()> {
    send_user_message(
      &self.context,
      Message::Window(self.window_id, WindowMessage::Maximize),
    )
  }

  fn unmaximize(&self) -> Result<()> {
    send_user_message(
      &self.context,
      Message::Window(self.window_id, WindowMessage::Unmaximize),
    )
  }

  fn minimize(&self) -> Result<()> {
    send_user_message(
      &self.context,
      Message::Window(self.window_id, WindowMessage::Minimize),
    )
  }

  fn unminimize(&self) -> Result<()> {
    send_user_message(
      &self.context,
      Message::Window(self.window_id, WindowMessage::Unminimize),
    )
  }

  fn show(&self) -> Result<()> {
    send_user_message(
      &self.context,
      Message::Window(self.window_id, WindowMessage::Show),
    )
  }

  fn hide(&self) -> Result<()> {
    send_user_message(
      &self.context,
      Message::Window(self.window_id, WindowMessage::Hide),
    )
  }

  fn close(&self) -> Result<()> {
    // NOTE: close cannot use the `send_user_message` function because it accesses the event loop callback
    self
      .context
      .proxy
      .send_event(Message::Window(self.window_id, WindowMessage::Close))
      .map_err(|_| Error::FailedToSendMessage)
  }

  fn destroy(&self) -> Result<()> {
    // NOTE: destroy cannot use the `send_user_message` function because it accesses the event loop callback
    self
      .context
      .proxy
      .send_event(Message::Window(self.window_id, WindowMessage::Destroy))
      .map_err(|_| Error::FailedToSendMessage)
  }

  fn set_decorations(&self, decorations: bool) -> Result<()> {
    send_user_message(
      &self.context,
      Message::Window(self.window_id, WindowMessage::SetDecorations(decorations)),
    )
  }

  fn set_shadow(&self, enable: bool) -> Result<()> {
    send_user_message(
      &self.context,
      Message::Window(self.window_id, WindowMessage::SetShadow(enable)),
    )
  }

  fn set_always_on_bottom(&self, always_on_bottom: bool) -> Result<()> {
    send_user_message(
      &self.context,
      Message::Window(
        self.window_id,
        WindowMessage::SetAlwaysOnBottom(always_on_bottom),
      ),
    )
  }

  fn set_always_on_top(&self, always_on_top: bool) -> Result<()> {
    send_user_message(
      &self.context,
      Message::Window(self.window_id, WindowMessage::SetAlwaysOnTop(always_on_top)),
    )
  }

  fn set_visible_on_all_workspaces(&self, visible_on_all_workspaces: bool) -> Result<()> {
    send_user_message(
      &self.context,
      Message::Window(
        self.window_id,
        WindowMessage::SetVisibleOnAllWorkspaces(visible_on_all_workspaces),
      ),
    )
  }

  fn set_content_protected(&self, protected: bool) -> Result<()> {
    send_user_message(
      &self.context,
      Message::Window(
        self.window_id,
        WindowMessage::SetContentProtected(protected),
      ),
    )
  }

  fn set_size(&self, size: Size) -> Result<()> {
    send_user_message(
      &self.context,
      Message::Window(self.window_id, WindowMessage::SetSize(size)),
    )
  }

  fn set_min_size(&self, size: Option<Size>) -> Result<()> {
    send_user_message(
      &self.context,
      Message::Window(self.window_id, WindowMessage::SetMinSize(size)),
    )
  }

  fn set_max_size(&self, size: Option<Size>) -> Result<()> {
    send_user_message(
      &self.context,
      Message::Window(self.window_id, WindowMessage::SetMaxSize(size)),
    )
  }

  fn set_position(&self, position: Position) -> Result<()> {
    send_user_message(
      &self.context,
      Message::Window(self.window_id, WindowMessage::SetPosition(position)),
    )
  }

  fn set_fullscreen(&self, fullscreen: bool) -> Result<()> {
    send_user_message(
      &self.context,
      Message::Window(self.window_id, WindowMessage::SetFullscreen(fullscreen)),
    )
  }

  fn set_focus(&self) -> Result<()> {
    send_user_message(
      &self.context,
      Message::Window(self.window_id, WindowMessage::SetFocus),
    )
  }

  fn set_icon(&self, icon: Icon) -> Result<()> {
    send_user_message(
      &self.context,
      Message::Window(
        self.window_id,
        WindowMessage::SetIcon(TaoIcon::try_from(icon)?.0),
      ),
    )
  }

  fn set_skip_taskbar(&self, skip: bool) -> Result<()> {
    send_user_message(
      &self.context,
      Message::Window(self.window_id, WindowMessage::SetSkipTaskbar(skip)),
    )
  }

  fn set_cursor_grab(&self, grab: bool) -> crate::Result<()> {
    send_user_message(
      &self.context,
      Message::Window(self.window_id, WindowMessage::SetCursorGrab(grab)),
    )
  }

  fn set_cursor_visible(&self, visible: bool) -> crate::Result<()> {
    send_user_message(
      &self.context,
      Message::Window(self.window_id, WindowMessage::SetCursorVisible(visible)),
    )
  }

  fn set_cursor_icon(&self, icon: CursorIcon) -> crate::Result<()> {
    send_user_message(
      &self.context,
      Message::Window(self.window_id, WindowMessage::SetCursorIcon(icon)),
    )
  }

  fn set_cursor_position<Pos: Into<Position>>(&self, position: Pos) -> crate::Result<()> {
    send_user_message(
      &self.context,
      Message::Window(
        self.window_id,
        WindowMessage::SetCursorPosition(position.into()),
      ),
    )
  }

  fn set_ignore_cursor_events(&self, ignore: bool) -> crate::Result<()> {
    send_user_message(
      &self.context,
      Message::Window(self.window_id, WindowMessage::SetIgnoreCursorEvents(ignore)),
    )
  }

  fn start_dragging(&self) -> Result<()> {
    send_user_message(
      &self.context,
      Message::Window(self.window_id, WindowMessage::DragWindow),
    )
  }

  fn start_resize_dragging(&self, direction: tauri_runtime::ResizeDirection) -> Result<()> {
    send_user_message(
      &self.context,
      Message::Window(self.window_id, WindowMessage::ResizeDragWindow(direction)),
    )
  }

  fn set_progress_bar(&self, progress_state: ProgressBarState) -> Result<()> {
    send_user_message(
      &self.context,
      Message::Window(
        self.window_id,
        WindowMessage::SetProgressBar(progress_state),
      ),
    )
  }
}

#[derive(Clone)]
pub struct WebviewWrapper {
  label: String,
  id: WebviewId,
  inner: Rc<WebView>,
  context_store: WebContextStore,
  webview_event_listeners: WebviewEventListeners,
  // the key of the WebContext if it's not shared
  context_key: Option<PathBuf>,
  bounds: Arc<Mutex<Option<WebviewBounds>>>,
}

impl Deref for WebviewWrapper {
  type Target = WebView;

  #[inline(always)]
  fn deref(&self) -> &Self::Target {
    &self.inner
  }
}

impl Drop for WebviewWrapper {
  fn drop(&mut self) {
    if Rc::get_mut(&mut self.inner).is_some() {
      self.context_store.lock().unwrap().remove(&self.context_key);
    }
  }
}

pub struct WindowWrapper {
  label: String,
  inner: Option<Arc<Window>>,
  // whether this window has child webviews
  // or it's just a container for a single webview
  has_children: AtomicBool,
  webviews: Vec<WebviewWrapper>,
  window_event_listeners: WindowEventListeners,
  #[cfg(windows)]
  is_window_fullscreen: bool,
  #[cfg(windows)]
  is_window_transparent: bool,
  #[cfg(windows)]
  surface: Option<softbuffer::Surface<Arc<Window>, Arc<Window>>>,
}

impl fmt::Debug for WindowWrapper {
  fn fmt(&self, f: &mut fmt::Formatter<'_>) -> fmt::Result {
    f.debug_struct("WindowWrapper")
      .field("label", &self.label)
      .field("inner", &self.inner)
      .finish()
  }
}

#[derive(Debug, Clone)]
pub struct EventProxy<T: UserEvent>(TaoEventLoopProxy<Message<T>>);

#[cfg(target_os = "ios")]
#[allow(clippy::non_send_fields_in_send_ty)]
unsafe impl<T: UserEvent> Sync for EventProxy<T> {}

impl<T: UserEvent> EventLoopProxy<T> for EventProxy<T> {
  fn send_event(&self, event: T) -> Result<()> {
    self
      .0
      .send_event(Message::UserEvent(event))
      .map_err(|_| Error::EventLoopClosed)
  }
}

pub trait PluginBuilder<T: UserEvent> {
  type Plugin: Plugin<T>;
  fn build(self, context: Context<T>) -> Self::Plugin;
}

pub trait Plugin<T: UserEvent> {
  fn on_event(
    &mut self,
    event: &Event<Message<T>>,
    event_loop: &EventLoopWindowTarget<Message<T>>,
    proxy: &TaoEventLoopProxy<Message<T>>,
    control_flow: &mut ControlFlow,
    context: EventLoopIterationContext<'_, T>,
    web_context: &WebContextStore,
  ) -> bool;
}

/// A Tauri [`Runtime`] wrapper around wry.
pub struct Wry<T: UserEvent> {
  context: Context<T>,
  event_loop: EventLoop<Message<T>>,
}

impl<T: UserEvent> fmt::Debug for Wry<T> {
  fn fmt(&self, f: &mut fmt::Formatter<'_>) -> fmt::Result {
    f.debug_struct("Wry")
      .field("main_thread_id", &self.context.main_thread_id)
      .field("event_loop", &self.event_loop)
      .field("windows", &self.context.main_thread.windows)
      .field("web_context", &self.context.main_thread.web_context)
      .finish()
  }
}

/// A handle to the Wry runtime.
#[derive(Debug, Clone)]
pub struct WryHandle<T: UserEvent> {
  context: Context<T>,
}

// SAFETY: this is safe since the `Context` usage is guarded on `send_user_message`.
#[allow(clippy::non_send_fields_in_send_ty)]
unsafe impl<T: UserEvent> Sync for WryHandle<T> {}

impl<T: UserEvent> WryHandle<T> {
  /// Creates a new tao window using a callback, and returns its window id.
  pub fn create_tao_window<F: FnOnce() -> (String, TaoWindowBuilder) + Send + 'static>(
    &self,
    f: F,
  ) -> Result<Weak<Window>> {
    let id = self.context.next_window_id();
    let (tx, rx) = channel();
    send_user_message(&self.context, Message::CreateRawWindow(id, Box::new(f), tx))?;
    rx.recv().unwrap()
  }

  /// Gets the [`WebviewId'] associated with the given [`WindowId`].
  pub fn window_id(&self, window_id: TaoWindowId) -> WindowId {
    *self
      .context
      .window_id_map
      .0
      .lock()
      .unwrap()
      .get(&window_id)
      .unwrap()
  }

  /// Send a message to the event loop.
  pub fn send_event(&self, message: Message<T>) -> Result<()> {
    self
      .context
      .proxy
      .send_event(message)
      .map_err(|_| Error::FailedToSendMessage)?;
    Ok(())
  }

  pub fn plugin<P: PluginBuilder<T> + 'static>(&mut self, plugin: P)
  where
    <P as PluginBuilder<T>>::Plugin: Send,
  {
    self
      .context
      .plugins
      .lock()
      .unwrap()
      .push(Box::new(plugin.build(self.context.clone())));
  }
}

impl<T: UserEvent> RuntimeHandle<T> for WryHandle<T> {
  type Runtime = Wry<T>;

  fn create_proxy(&self) -> EventProxy<T> {
    EventProxy(self.context.proxy.clone())
  }

  #[cfg(target_os = "macos")]
  fn set_activation_policy(&self, activation_policy: ActivationPolicy) -> Result<()> {
    send_user_message(
      &self.context,
      Message::SetActivationPolicy(activation_policy),
    )
  }

  fn request_exit(&self, code: i32) -> Result<()> {
    // NOTE: request_exit cannot use the `send_user_message` function because it accesses the event loop callback
    self
      .context
      .proxy
      .send_event(Message::RequestExit(code))
      .map_err(|_| Error::FailedToSendMessage)
  }

  // Creates a window by dispatching a message to the event loop.
  // Note that this must be called from a separate thread, otherwise the channel will introduce a deadlock.
  fn create_window<F: Fn(RawWindow) + Send + 'static>(
    &self,
    pending: PendingWindow<T, Self::Runtime>,
    after_window_creation: Option<F>,
  ) -> Result<DetachedWindow<T, Self::Runtime>> {
    self.context.create_window(pending, after_window_creation)
  }

  // Creates a webview by dispatching a message to the event loop.
  // Note that this must be called from a separate thread, otherwise the channel will introduce a deadlock.
  fn create_webview(
    &self,
    window_id: WindowId,
    pending: PendingWebview<T, Self::Runtime>,
  ) -> Result<DetachedWebview<T, Self::Runtime>> {
    self.context.create_webview(window_id, pending)
  }

  fn run_on_main_thread<F: FnOnce() + Send + 'static>(&self, f: F) -> Result<()> {
    send_user_message(&self.context, Message::Task(Box::new(f)))
  }

  fn display_handle(&self) -> std::result::Result<DisplayHandle, raw_window_handle::HandleError> {
    self.context.main_thread.window_target.display_handle()
  }

  fn primary_monitor(&self) -> Option<Monitor> {
    self
      .context
      .main_thread
      .window_target
      .primary_monitor()
      .map(|m| MonitorHandleWrapper(m).into())
  }

  fn available_monitors(&self) -> Vec<Monitor> {
    self
      .context
      .main_thread
      .window_target
      .available_monitors()
      .map(|m| MonitorHandleWrapper(m).into())
      .collect()
  }

  #[cfg(target_os = "macos")]
  fn show(&self) -> tauri_runtime::Result<()> {
    send_user_message(
      &self.context,
      Message::Application(ApplicationMessage::Show),
    )
  }

  #[cfg(target_os = "macos")]
  fn hide(&self) -> tauri_runtime::Result<()> {
    send_user_message(
      &self.context,
      Message::Application(ApplicationMessage::Hide),
    )
  }

  #[cfg(target_os = "android")]
  fn find_class<'a>(
    &self,
    env: &mut jni::JNIEnv<'a>,
    activity: &jni::objects::JObject<'_>,
    name: impl Into<String>,
  ) -> std::result::Result<jni::objects::JClass<'a>, jni::errors::Error> {
    find_class(env, activity, name.into())
  }

  #[cfg(target_os = "android")]
  fn run_on_android_context<F>(&self, f: F)
  where
    F: FnOnce(&mut jni::JNIEnv, &jni::objects::JObject, &jni::objects::JObject) + Send + 'static,
  {
    dispatch(f)
  }
}

impl<T: UserEvent> Wry<T> {
  fn init_with_builder(
    mut event_loop_builder: EventLoopBuilder<Message<T>>,
    #[allow(unused_variables)] args: RuntimeInitArgs,
  ) -> Result<Self> {
    #[cfg(windows)]
    if let Some(hook) = args.msg_hook {
      use tao::platform::windows::EventLoopBuilderExtWindows;
      event_loop_builder.with_msg_hook(hook);
    }
    Self::init(event_loop_builder.build())
  }

  fn init(event_loop: EventLoop<Message<T>>) -> Result<Self> {
    let main_thread_id = current_thread().id();
    let web_context = WebContextStore::default();

    let windows = Arc::new(WindowsStore(RefCell::new(BTreeMap::default())));
    let window_id_map = WindowIdStore::default();

    let context = Context {
      window_id_map,
      main_thread_id,
      proxy: event_loop.create_proxy(),
      main_thread: DispatcherMainThreadContext {
        window_target: event_loop.deref().clone(),
        web_context,
        windows,
        #[cfg(feature = "tracing")]
        active_tracing_spans: Default::default(),
      },
      plugins: Default::default(),
      next_window_id: Default::default(),
      next_webview_id: Default::default(),
      next_window_event_id: Default::default(),
      next_webview_event_id: Default::default(),
      next_webcontext_id: Default::default(),
    };

    Ok(Self {
      context,
      event_loop,
    })
  }
}

impl<T: UserEvent> Runtime<T> for Wry<T> {
  type WindowDispatcher = WryWindowDispatcher<T>;
  type WebviewDispatcher = WryWebviewDispatcher<T>;
  type Handle = WryHandle<T>;

  type EventLoopProxy = EventProxy<T>;

  fn new(args: RuntimeInitArgs) -> Result<Self> {
    Self::init_with_builder(EventLoopBuilder::<Message<T>>::with_user_event(), args)
  }
  #[cfg(any(
    target_os = "linux",
    target_os = "dragonfly",
    target_os = "freebsd",
    target_os = "netbsd",
    target_os = "openbsd"
  ))]
  fn new_any_thread(args: RuntimeInitArgs) -> Result<Self> {
    use tao::platform::unix::EventLoopBuilderExtUnix;
    let mut event_loop_builder = EventLoopBuilder::<Message<T>>::with_user_event();
    event_loop_builder.with_any_thread(true);
    Self::init_with_builder(event_loop_builder, args)
  }

  #[cfg(windows)]
  fn new_any_thread(args: RuntimeInitArgs) -> Result<Self> {
    use tao::platform::windows::EventLoopBuilderExtWindows;
    let mut event_loop_builder = EventLoopBuilder::<Message<T>>::with_user_event();
    event_loop_builder.with_any_thread(true);
    Self::init_with_builder(event_loop_builder, args)
  }

  fn create_proxy(&self) -> EventProxy<T> {
    EventProxy(self.event_loop.create_proxy())
  }

  fn handle(&self) -> Self::Handle {
    WryHandle {
      context: self.context.clone(),
    }
  }

  fn create_window<F: Fn(RawWindow) + Send + 'static>(
    &self,
    pending: PendingWindow<T, Self>,
    after_window_creation: Option<F>,
  ) -> Result<DetachedWindow<T, Self>> {
    let label = pending.label.clone();
    let window_id = self.context.next_window_id();
    let webview_id = pending
      .webview
      .as_ref()
      .map(|_| self.context.next_webview_id());

    let window = create_window(
      window_id,
      webview_id.unwrap_or_default(),
      &self.event_loop,
      &self.context,
      pending,
      after_window_creation,
    )?;

    let dispatcher = WryWindowDispatcher {
      window_id,
      context: self.context.clone(),
    };

    self
      .context
      .main_thread
      .windows
      .0
      .borrow_mut()
      .insert(window_id, window);

    let detached_webview = webview_id.map(|id| DetachedWebview {
      label: label.clone(),
      dispatcher: WryWebviewDispatcher {
        window_id: Arc::new(Mutex::new(window_id)),
        webview_id: id,
        context: self.context.clone(),
      },
    });

    Ok(DetachedWindow {
      id: window_id,
      label,
      dispatcher,
      webview: detached_webview,
    })
  }

  fn create_webview(
    &self,
    window_id: WindowId,
    pending: PendingWebview<T, Self>,
  ) -> Result<DetachedWebview<T, Self>> {
    let label = pending.label.clone();

    let window = self
      .context
      .main_thread
      .windows
      .0
      .borrow()
      .get(&window_id)
      .and_then(|w| w.inner.clone());
    if let Some(window) = window {
      let window_id_wrapper = Arc::new(Mutex::new(window_id));

      let webview_id = self.context.next_webview_id();

      let webview = create_webview(
        WebviewKind::WindowChild,
        &window,
        window_id_wrapper.clone(),
        webview_id,
        &self.context,
        pending,
      )?;

      self
        .context
        .main_thread
        .windows
        .0
        .borrow_mut()
        .get_mut(&window_id)
        .map(|w| {
          w.webviews.push(webview);
          w.has_children.store(true, Ordering::Relaxed);
          w
        });

      let dispatcher = WryWebviewDispatcher {
        window_id: window_id_wrapper,
        webview_id,
        context: self.context.clone(),
      };

      Ok(DetachedWebview { label, dispatcher })
    } else {
      Err(Error::WindowNotFound)
    }
  }

  fn primary_monitor(&self) -> Option<Monitor> {
    self
      .context
      .main_thread
      .window_target
      .primary_monitor()
      .map(|m| MonitorHandleWrapper(m).into())
  }

  fn available_monitors(&self) -> Vec<Monitor> {
    self
      .context
      .main_thread
      .window_target
      .available_monitors()
      .map(|m| MonitorHandleWrapper(m).into())
      .collect()
  }

  #[cfg(target_os = "macos")]
  fn set_activation_policy(&mut self, activation_policy: ActivationPolicy) {
    self
      .event_loop
      .set_activation_policy(tao_activation_policy(activation_policy));
  }

  #[cfg(target_os = "macos")]
  fn show(&self) {
    self.event_loop.show_application();
  }

  #[cfg(target_os = "macos")]
  fn hide(&self) {
    self.event_loop.hide_application();
  }

  fn set_device_event_filter(&mut self, filter: DeviceEventFilter) {
    self
      .event_loop
      .set_device_event_filter(DeviceEventFilterWrapper::from(filter).0);
  }

  #[cfg(desktop)]
  fn run_iteration<F: FnMut(RunEvent<T>) + 'static>(&mut self, mut callback: F) {
    use tao::platform::run_return::EventLoopExtRunReturn;
    let windows = self.context.main_thread.windows.clone();
    let window_id_map = self.context.window_id_map.clone();
    let web_context = &self.context.main_thread.web_context;
    let plugins = self.context.plugins.clone();

    #[cfg(feature = "tracing")]
    let active_tracing_spans = self.context.main_thread.active_tracing_spans.clone();

    let proxy = self.event_loop.create_proxy();

    self
      .event_loop
      .run_return(|event, event_loop, control_flow| {
        *control_flow = ControlFlow::Wait;
        if let Event::MainEventsCleared = &event {
          *control_flow = ControlFlow::Exit;
        }

        for p in plugins.lock().unwrap().iter_mut() {
          let prevent_default = p.on_event(
            &event,
            event_loop,
            &proxy,
            control_flow,
            EventLoopIterationContext {
              callback: &mut callback,
              window_id_map: window_id_map.clone(),
              windows: windows.clone(),
              #[cfg(feature = "tracing")]
              active_tracing_spans: active_tracing_spans.clone(),
            },
            web_context,
          );
          if prevent_default {
            return;
          }
        }

        handle_event_loop(
          event,
          event_loop,
          control_flow,
          EventLoopIterationContext {
            callback: &mut callback,
            windows: windows.clone(),
            window_id_map: window_id_map.clone(),
            #[cfg(feature = "tracing")]
            active_tracing_spans: active_tracing_spans.clone(),
          },
        );
      });
  }

  fn run<F: FnMut(RunEvent<T>) + 'static>(self, mut callback: F) {
    let windows = self.context.main_thread.windows.clone();
    let window_id_map = self.context.window_id_map.clone();
    let web_context = self.context.main_thread.web_context;
    let plugins = self.context.plugins.clone();

    #[cfg(feature = "tracing")]
    let active_tracing_spans = self.context.main_thread.active_tracing_spans.clone();
    let proxy = self.event_loop.create_proxy();

    self.event_loop.run(move |event, event_loop, control_flow| {
      for p in plugins.lock().unwrap().iter_mut() {
        let prevent_default = p.on_event(
          &event,
          event_loop,
          &proxy,
          control_flow,
          EventLoopIterationContext {
            callback: &mut callback,
            window_id_map: window_id_map.clone(),
            windows: windows.clone(),
            #[cfg(feature = "tracing")]
            active_tracing_spans: active_tracing_spans.clone(),
          },
          &web_context,
        );
        if prevent_default {
          return;
        }
      }
      handle_event_loop(
        event,
        event_loop,
        control_flow,
        EventLoopIterationContext {
          callback: &mut callback,
          window_id_map: window_id_map.clone(),
          windows: windows.clone(),
          #[cfg(feature = "tracing")]
          active_tracing_spans: active_tracing_spans.clone(),
        },
      );
    })
  }
}

pub struct EventLoopIterationContext<'a, T: UserEvent> {
  pub callback: &'a mut (dyn FnMut(RunEvent<T>) + 'static),
  pub window_id_map: WindowIdStore,
  pub windows: Arc<WindowsStore>,
  #[cfg(feature = "tracing")]
  pub active_tracing_spans: ActiveTraceSpanStore,
}

struct UserMessageContext {
  windows: Arc<WindowsStore>,
  window_id_map: WindowIdStore,
}

fn handle_user_message<T: UserEvent>(
  event_loop: &EventLoopWindowTarget<Message<T>>,
  message: Message<T>,
  context: UserMessageContext,
) {
  let UserMessageContext {
    window_id_map,
    windows,
  } = context;
  match message {
    Message::Task(task) => task(),
    #[cfg(target_os = "macos")]
    Message::SetActivationPolicy(activation_policy) => {
      event_loop.set_activation_policy_at_runtime(tao_activation_policy(activation_policy))
    }
    Message::RequestExit(_code) => panic!("cannot handle RequestExit on the main thread"),
    #[cfg(target_os = "macos")]
    Message::Application(application_message) => match application_message {
      ApplicationMessage::Show => {
        event_loop.show_application();
      }
      ApplicationMessage::Hide => {
        event_loop.hide_application();
      }
    },
    Message::Window(id, window_message) => {
      let w = windows.0.borrow().get(&id).map(|w| {
        (
          w.inner.clone(),
          w.webviews.clone(),
          w.has_children.load(Ordering::Relaxed),
          w.window_event_listeners.clone(),
        )
      });
      if let Some((Some(window), webviews, has_children, window_event_listeners)) = w {
        match window_message {
          WindowMessage::AddEventListener(id, listener) => {
            window_event_listeners.lock().unwrap().insert(id, listener);
          }

          // Getters
          WindowMessage::ScaleFactor(tx) => tx.send(window.scale_factor()).unwrap(),
          WindowMessage::InnerPosition(tx) => tx
            .send(
              window
                .inner_position()
                .map(|p| PhysicalPositionWrapper(p).into())
                .map_err(|_| Error::FailedToSendMessage),
            )
            .unwrap(),
          WindowMessage::OuterPosition(tx) => tx
            .send(
              window
                .outer_position()
                .map(|p| PhysicalPositionWrapper(p).into())
                .map_err(|_| Error::FailedToSendMessage),
            )
            .unwrap(),
          WindowMessage::InnerSize(tx) => tx
            .send(PhysicalSizeWrapper(inner_size(&window, &webviews, has_children)).into())
            .unwrap(),
          WindowMessage::OuterSize(tx) => tx
            .send(PhysicalSizeWrapper(window.outer_size()).into())
            .unwrap(),
          WindowMessage::IsFullscreen(tx) => tx.send(window.fullscreen().is_some()).unwrap(),
          WindowMessage::IsMinimized(tx) => tx.send(window.is_minimized()).unwrap(),
          WindowMessage::IsMaximized(tx) => tx.send(window.is_maximized()).unwrap(),
          WindowMessage::IsFocused(tx) => tx.send(window.is_focused()).unwrap(),
          WindowMessage::IsDecorated(tx) => tx.send(window.is_decorated()).unwrap(),
          WindowMessage::IsResizable(tx) => tx.send(window.is_resizable()).unwrap(),
          WindowMessage::IsMaximizable(tx) => tx.send(window.is_maximizable()).unwrap(),
          WindowMessage::IsMinimizable(tx) => tx.send(window.is_minimizable()).unwrap(),
          WindowMessage::IsClosable(tx) => tx.send(window.is_closable()).unwrap(),
          WindowMessage::IsVisible(tx) => tx.send(window.is_visible()).unwrap(),
          WindowMessage::Title(tx) => tx.send(window.title()).unwrap(),
          WindowMessage::CurrentMonitor(tx) => tx.send(window.current_monitor()).unwrap(),
          WindowMessage::PrimaryMonitor(tx) => tx.send(window.primary_monitor()).unwrap(),
          WindowMessage::AvailableMonitors(tx) => {
            tx.send(window.available_monitors().collect()).unwrap()
          }
          #[cfg(any(
            target_os = "linux",
            target_os = "dragonfly",
            target_os = "freebsd",
            target_os = "netbsd",
            target_os = "openbsd"
          ))]
          WindowMessage::GtkWindow(tx) => tx.send(GtkWindow(window.gtk_window().clone())).unwrap(),
          #[cfg(any(
            target_os = "linux",
            target_os = "dragonfly",
            target_os = "freebsd",
            target_os = "netbsd",
            target_os = "openbsd"
          ))]
          WindowMessage::GtkBox(tx) => tx
            .send(GtkBox(window.default_vbox().unwrap().clone()))
            .unwrap(),
          WindowMessage::RawWindowHandle(tx) => tx
            .send(
              window
                .window_handle()
                .map(|h| SendRawWindowHandle(h.as_raw())),
            )
            .unwrap(),
          WindowMessage::Theme(tx) => {
            tx.send(map_theme(&window.theme())).unwrap();
          }
          // Setters
          WindowMessage::Center => {
            if let Some(monitor) = window.current_monitor() {
              let window_size = inner_size(&window, &webviews, has_children);
              let screen_size = monitor.size();
              let monitor_pos = monitor.position();
              let x = (screen_size.width as i32 - window_size.width as i32) / 2 + monitor_pos.x;
              let y = (screen_size.height as i32 - window_size.height as i32) / 2 + monitor_pos.y;
              window.set_outer_position(TaoPhysicalPosition::new(x, y));
            }
          }
          WindowMessage::RequestUserAttention(request_type) => {
            window.request_user_attention(request_type.map(|r| r.0));
          }
          WindowMessage::SetResizable(resizable) => window.set_resizable(resizable),
          WindowMessage::SetMaximizable(maximizable) => window.set_maximizable(maximizable),
          WindowMessage::SetMinimizable(minimizable) => window.set_minimizable(minimizable),
          WindowMessage::SetClosable(closable) => window.set_closable(closable),
          WindowMessage::SetTitle(title) => window.set_title(&title),
          WindowMessage::Maximize => window.set_maximized(true),
          WindowMessage::Unmaximize => window.set_maximized(false),
          WindowMessage::Minimize => window.set_minimized(true),
          WindowMessage::Unminimize => window.set_minimized(false),
          WindowMessage::Show => window.set_visible(true),
          WindowMessage::Hide => window.set_visible(false),
          WindowMessage::Close => {
            panic!("cannot handle `WindowMessage::Close` on the main thread")
          }
          WindowMessage::Destroy => {
            panic!("cannot handle `WindowMessage::Destroy` on the main thread")
          }
          WindowMessage::SetDecorations(decorations) => window.set_decorations(decorations),
          WindowMessage::SetShadow(_enable) => {
            #[cfg(windows)]
            window.set_undecorated_shadow(_enable);
            #[cfg(target_os = "macos")]
            window.set_has_shadow(_enable);
          }
          WindowMessage::SetAlwaysOnBottom(always_on_bottom) => {
            window.set_always_on_bottom(always_on_bottom)
          }
          WindowMessage::SetAlwaysOnTop(always_on_top) => window.set_always_on_top(always_on_top),
          WindowMessage::SetVisibleOnAllWorkspaces(visible_on_all_workspaces) => {
            window.set_visible_on_all_workspaces(visible_on_all_workspaces)
          }
          WindowMessage::SetContentProtected(protected) => window.set_content_protection(protected),
          WindowMessage::SetSize(size) => {
            window.set_inner_size(SizeWrapper::from(size).0);
          }
          WindowMessage::SetMinSize(size) => {
            window.set_min_inner_size(size.map(|s| SizeWrapper::from(s).0));
          }
          WindowMessage::SetMaxSize(size) => {
            window.set_max_inner_size(size.map(|s| SizeWrapper::from(s).0));
          }
          WindowMessage::SetPosition(position) => {
            window.set_outer_position(PositionWrapper::from(position).0)
          }
          WindowMessage::SetFullscreen(fullscreen) => {
            if fullscreen {
              window.set_fullscreen(Some(Fullscreen::Borderless(None)))
            } else {
              window.set_fullscreen(None)
            }
            #[cfg(windows)]
            if let Some(w) = windows.0.borrow_mut().get_mut(&id) {
              w.is_window_fullscreen = fullscreen;
            }
          }
          WindowMessage::SetFocus => {
            window.set_focus();
          }
          WindowMessage::SetIcon(icon) => {
            window.set_window_icon(Some(icon));
          }
          #[allow(unused_variables)]
          WindowMessage::SetSkipTaskbar(skip) => {
            #[cfg(any(windows, target_os = "linux"))]
            window.set_skip_taskbar(skip);
          }
          WindowMessage::SetCursorGrab(grab) => {
            let _ = window.set_cursor_grab(grab);
          }
          WindowMessage::SetCursorVisible(visible) => {
            window.set_cursor_visible(visible);
          }
          WindowMessage::SetCursorIcon(icon) => {
            window.set_cursor_icon(CursorIconWrapper::from(icon).0);
          }
          WindowMessage::SetCursorPosition(position) => {
            let _ = window.set_cursor_position(PositionWrapper::from(position).0);
          }
          WindowMessage::SetIgnoreCursorEvents(ignore) => {
            let _ = window.set_ignore_cursor_events(ignore);
          }
          WindowMessage::DragWindow => {
            let _ = window.drag_window();
          }
          WindowMessage::ResizeDragWindow(direction) => {
            let _ = window.drag_resize_window(match direction {
              tauri_runtime::ResizeDirection::East => tao::window::ResizeDirection::East,
              tauri_runtime::ResizeDirection::North => tao::window::ResizeDirection::North,
              tauri_runtime::ResizeDirection::NorthEast => tao::window::ResizeDirection::NorthEast,
              tauri_runtime::ResizeDirection::NorthWest => tao::window::ResizeDirection::NorthWest,
              tauri_runtime::ResizeDirection::South => tao::window::ResizeDirection::South,
              tauri_runtime::ResizeDirection::SouthEast => tao::window::ResizeDirection::SouthEast,
              tauri_runtime::ResizeDirection::SouthWest => tao::window::ResizeDirection::SouthWest,
              tauri_runtime::ResizeDirection::West => tao::window::ResizeDirection::West,
            });
          }
          WindowMessage::RequestRedraw => {
            window.request_redraw();
          }
          WindowMessage::SetProgressBar(progress_state) => {
            window.set_progress_bar(ProgressBarStateWrapper::from(progress_state).0);
          }
        }
      }
    }
    Message::Webview(window_id, webview_id, webview_message) => {
      if let WebviewMessage::Reparent(new_parent_window_id) = webview_message {
        let webview_handle = windows.0.borrow_mut().get_mut(&window_id).and_then(|w| {
          w.webviews
            .iter()
            .position(|w| w.id == webview_id)
            .map(|webview_index| w.webviews.remove(webview_index))
        });

<<<<<<< HEAD
          #[cfg(all(feature = "tracing", not(target_os = "android")))]
          WebviewMessage::EvaluateScript(script, tx, span) => {
            let _span = span.entered();
            if let Err(e) = webview.evaluate_script(&script) {
              debug_eprintln!("{}", e);
            }
            tx.send(()).unwrap();
          }
          #[cfg(not(all(feature = "tracing", not(target_os = "android"))))]
          WebviewMessage::EvaluateScript(script) => {
            if let Err(e) = webview.evaluate_script(&script) {
              debug_eprintln!("{}", e);
            }
          }
          WebviewMessage::Navigate(url) => webview.load_url(url.as_str()),
          WebviewMessage::Print => {
            let _ = webview.print();
          }
          WebviewMessage::Close => {
            windows.0.borrow_mut().get_mut(&window_id).map(|window| {
              if let Some(i) = window.webviews.iter().position(|w| w.id == webview.id) {
                window.webviews.remove(i);
              }
              window
            });
          }
          WebviewMessage::SetSize(size) => {
            let mut bounds = webview.bounds();
            let size = size.to_logical(window.scale_factor());
            bounds.width = size.width;
            bounds.height = size.height;

            {
              let mut bounds_guard = webview.bounds.lock().unwrap();
              let webview_bounds = bounds_guard.get_or_insert_with(|| WebviewBounds {
                x_rate: 1.,
                y_rate: 1.,
                width_rate: 1.,
                height_rate: 1.,
              });
              let window_size = window.inner_size().to_logical::<f32>(window.scale_factor());

              webview_bounds.width_rate = size.width as f32 / window_size.width;
              webview_bounds.height_rate = size.height as f32 / window_size.height;
            }

            webview.set_bounds(bounds);
          }
          WebviewMessage::SetPosition(position) => {
            let mut bounds = webview.bounds();
            let position = position.to_logical(window.scale_factor());
            bounds.x = position.x;
            bounds.y = position.y;

            {
              let mut bounds_guard = webview.bounds.lock().unwrap();
              let webview_bounds = bounds_guard.get_or_insert_with(|| WebviewBounds {
                x_rate: 1.,
                y_rate: 1.,
                width_rate: 1.,
                height_rate: 1.,
              });
              let window_size = window.inner_size().to_logical::<f32>(window.scale_factor());

              webview_bounds.x_rate = position.x as f32 / window_size.width;
              webview_bounds.y_rate = position.y as f32 / window_size.height;
=======
        if let Some(webview) = webview_handle {
          if let Some((Some(new_parent_window), new_parent_window_webviews)) = windows
            .0
            .borrow_mut()
            .get_mut(&new_parent_window_id)
            .map(|w| (w.inner.clone(), &mut w.webviews))
          {
            #[cfg(target_os = "macos")]
            {
              use wry::WebViewExtMacOS;
              webview.inner.reparent(new_parent_window.ns_window() as _);
              new_parent_window_webviews.push(webview);
            }
            #[cfg(windows)]
            {
              webview.inner.reparent(new_parent_window.hwnd());
              new_parent_window_webviews.push(webview);
>>>>>>> fdcaf935
            }
            #[cfg(any(
              target_os = "linux",
              target_os = "dragonfly",
              target_os = "freebsd",
              target_os = "netbsd",
              target_os = "openbsd"
            ))]
            {
              if let Some(container) = new_parent_window.default_vbox() {
                webview.inner.reparent(container);
                new_parent_window_webviews.push(webview);
              }
            }
          }
        }
      } else {
        let webview_handle = windows.0.borrow().get(&window_id).map(|w| {
          (
            w.inner.clone(),
            w.webviews.iter().find(|w| w.id == webview_id).cloned(),
          )
        });
        if let Some((Some(window), Some(webview))) = webview_handle {
          match webview_message {
            WebviewMessage::WebviewEvent(_) => { /* already handled */ }
            WebviewMessage::SynthesizedWindowEvent(_) => { /* already handled */ }
            WebviewMessage::Reparent(_window_id) => { /* already handled */ }
            WebviewMessage::AddEventListener(id, listener) => {
              webview
                .webview_event_listeners
                .lock()
                .unwrap()
                .insert(id, listener);
            }

            #[cfg(all(feature = "tracing", not(target_os = "android")))]
            WebviewMessage::EvaluateScript(script, tx, span) => {
              let _span = span.entered();
              if let Err(e) = webview.evaluate_script(&script) {
                debug_eprintln!("{}", e);
              }
              tx.send(()).unwrap();
            }
            #[cfg(not(all(feature = "tracing", not(target_os = "android"))))]
            WebviewMessage::EvaluateScript(script) => {
              if let Err(e) = webview.evaluate_script(&script) {
                debug_eprintln!("{}", e);
              }
            }
            WebviewMessage::Navigate(url) => webview.load_url(url.as_str()),
            WebviewMessage::Print => {
              let _ = webview.print();
            }
            WebviewMessage::Close => {
              windows.0.borrow_mut().get_mut(&window_id).map(|window| {
                if let Some(i) = window.webviews.iter().position(|w| w.id == webview.id) {
                  window.webviews.remove(i);
                }
                window
              });
            }
            WebviewMessage::SetSize(size) => {
              let mut bounds = webview.bounds();
              let size = size.to_logical(window.scale_factor());
              bounds.width = size.width;
              bounds.height = size.height;

              if let Some(b) = &webview.bounds {
                let window_size = window.inner_size();
                let mut bounds = b.lock().unwrap();
                bounds.width_rate = size.width as f32 / window_size.width as f32;
                bounds.height_rate = size.height as f32 / window_size.height as f32;
              }

              webview.set_bounds(bounds);
            }
            WebviewMessage::SetPosition(position) => {
              let mut bounds = webview.bounds();
              let position = position.to_logical(window.scale_factor());
              bounds.x = position.x;
              bounds.y = position.y;

              if let Some(b) = &webview.bounds {
                let window_size = window.inner_size();
                let mut bounds = b.lock().unwrap();
                bounds.width_rate = position.x as f32 / window_size.width as f32;
                bounds.height_rate = position.y as f32 / window_size.height as f32;
              }

              webview.set_bounds(bounds);
            }
            // Getters
            WebviewMessage::Url(tx) => {
              tx.send(webview.url().parse().unwrap()).unwrap();
            }
            WebviewMessage::Position(tx) => {
              let bounds = webview.bounds();
              let position =
                LogicalPosition::new(bounds.x, bounds.y).to_physical(window.scale_factor());
              tx.send(position).unwrap();
            }
            WebviewMessage::Size(tx) => {
              let bounds = webview.bounds();
              let size =
                LogicalSize::new(bounds.width, bounds.height).to_physical(window.scale_factor());
              tx.send(size).unwrap();
            }
            WebviewMessage::SetFocus => {
              webview.focus();
            }
            WebviewMessage::WithWebview(f) => {
              #[cfg(any(
                target_os = "linux",
                target_os = "dragonfly",
                target_os = "freebsd",
                target_os = "netbsd",
                target_os = "openbsd"
              ))]
              {
                f(webview.webview());
              }
              #[cfg(target_os = "macos")]
              {
                use wry::WebViewExtMacOS;
                f(Webview {
                  webview: webview.webview(),
                  manager: webview.manager(),
                  ns_window: webview.ns_window(),
                });
              }
              #[cfg(target_os = "ios")]
              {
                use tao::platform::ios::WindowExtIOS;
                use wry::WebViewExtIOS;

                f(Webview {
                  webview: webview.inner.webview(),
                  manager: webview.inner.manager(),
                  view_controller: window.ui_view_controller() as cocoa::base::id,
                });
              }
              #[cfg(windows)]
              {
                f(Webview {
                  controller: webview.controller(),
                });
              }
              #[cfg(target_os = "android")]
              {
                f(webview.handle())
              }
            }

            #[cfg(any(debug_assertions, feature = "devtools"))]
            WebviewMessage::OpenDevTools => {
              webview.open_devtools();
            }
            #[cfg(any(debug_assertions, feature = "devtools"))]
            WebviewMessage::CloseDevTools => {
              webview.close_devtools();
            }
            #[cfg(any(debug_assertions, feature = "devtools"))]
            WebviewMessage::IsDevToolsOpen(tx) => {
              tx.send(webview.is_devtools_open()).unwrap();
            }
          }
        }
      }
    }
    Message::CreateWebview(window_id, handler) => {
      let window = windows
        .0
        .borrow()
        .get(&window_id)
        .and_then(|w| w.inner.clone());
      if let Some(window) = window {
        match handler(&window) {
          Ok(webview) => {
            windows.0.borrow_mut().get_mut(&window_id).map(|w| {
              w.webviews.push(webview);
              w.has_children.store(true, Ordering::Relaxed);
              w
            });
          }
          Err(e) => {
            debug_eprintln!("{}", e);
          }
        }
      }
    }
    Message::CreateWindow(window_id, handler) => match handler(event_loop) {
      Ok(webview) => {
        windows.0.borrow_mut().insert(window_id, webview);
      }
      Err(e) => {
        debug_eprintln!("{}", e);
      }
    },
    Message::CreateRawWindow(window_id, handler, sender) => {
      let (label, builder) = handler();

      #[cfg(windows)]
      let is_window_fullscreen = builder.window.fullscreen.is_some();
      #[cfg(windows)]
      let is_window_transparent = builder.window.transparent;

      if let Ok(window) = builder.build(event_loop) {
        window_id_map.insert(window.id(), window_id);

        let window = Arc::new(window);

        #[cfg(windows)]
        let surface = if is_window_transparent {
          if let Ok(context) = softbuffer::Context::new(window.clone()) {
            if let Ok(mut surface) = softbuffer::Surface::new(&context, window.clone()) {
              clear_window_surface(&window, &mut surface);
              Some(surface)
            } else {
              None
            }
          } else {
            None
          }
        } else {
          None
        };

        windows.0.borrow_mut().insert(
          window_id,
          WindowWrapper {
            label,
            has_children: AtomicBool::new(false),
            inner: Some(window.clone()),
            window_event_listeners: Default::default(),
            webviews: Vec::new(),
            #[cfg(windows)]
            is_window_fullscreen,
            #[cfg(windows)]
            is_window_transparent,
            #[cfg(windows)]
            surface,
          },
        );
        sender.send(Ok(Arc::downgrade(&window))).unwrap();
      } else {
        sender.send(Err(Error::CreateWindow)).unwrap();
      }
    }

    Message::UserEvent(_) => (),
  }
}

fn handle_event_loop<T: UserEvent>(
  event: Event<'_, Message<T>>,
  event_loop: &EventLoopWindowTarget<Message<T>>,
  control_flow: &mut ControlFlow,
  context: EventLoopIterationContext<'_, T>,
) {
  let EventLoopIterationContext {
    callback,
    window_id_map,
    windows,
    #[cfg(feature = "tracing")]
    active_tracing_spans,
  } = context;
  if *control_flow != ControlFlow::Exit {
    *control_flow = ControlFlow::Wait;
  }

  match event {
    Event::NewEvents(StartCause::Init) => {
      callback(RunEvent::Ready);
    }

    Event::NewEvents(StartCause::Poll) => {
      callback(RunEvent::Resumed);
    }

    Event::MainEventsCleared => {
      callback(RunEvent::MainEventsCleared);
    }

    Event::LoopDestroyed => {
      callback(RunEvent::Exit);
    }

    #[cfg(any(feature = "tracing", windows))]
    Event::RedrawRequested(id) => {
      #[cfg(windows)]
      if let Some(window_id) = window_id_map.get(&id) {
        let mut windows_ref = windows.0.borrow_mut();
        if let Some(window) = windows_ref.get_mut(&window_id) {
          if window.is_window_transparent {
            if let Some(surface) = &mut window.surface {
              if let Some(window) = &window.inner {
                clear_window_surface(window, surface)
              }
            }
          }
        }
      }

      #[cfg(feature = "tracing")]
      active_tracing_spans.remove_window_draw(id);
    }

    Event::UserEvent(Message::Webview(
      window_id,
      webview_id,
      WebviewMessage::WebviewEvent(event),
    )) => {
      let windows_ref = windows.0.borrow();
      if let Some(window) = windows_ref.get(&window_id) {
        if let Some(webview) = window.webviews.iter().find(|w| w.id == webview_id) {
          let label = webview.label.clone();
          let webview_event_listeners = webview.webview_event_listeners.clone();

          drop(windows_ref);

          callback(RunEvent::WebviewEvent {
            label,
            event: event.clone(),
          });
          let listeners = webview_event_listeners.lock().unwrap();
          let handlers = listeners.values();
          for handler in handlers {
            handler(&event);
          }
        }
      }
    }

    Event::UserEvent(Message::Webview(
      window_id,
      _webview_id,
      WebviewMessage::SynthesizedWindowEvent(event),
    )) => {
      if let Some(event) = WindowEventWrapper::from(event).0 {
        let windows_ref = windows.0.borrow();
        let window = windows_ref.get(&window_id);
        if let Some(window) = window {
          let label = window.label.clone();
          let window_event_listeners = window.window_event_listeners.clone();

          drop(windows_ref);

          callback(RunEvent::WindowEvent {
            label,
            event: event.clone(),
          });

          let listeners = window_event_listeners.lock().unwrap();
          let handlers = listeners.values();
          for handler in handlers {
            handler(&event);
          }
        }
      }
    }

    Event::WindowEvent {
      event, window_id, ..
    } => {
      if let Some(window_id) = window_id_map.get(&window_id) {
        {
          let windows_ref = windows.0.borrow();
          if let Some(window) = windows_ref.get(&window_id) {
            if let Some(event) = WindowEventWrapper::parse(window, &event).0 {
              let label = window.label.clone();
              let window_event_listeners = window.window_event_listeners.clone();

              drop(windows_ref);

              callback(RunEvent::WindowEvent {
                label,
                event: event.clone(),
              });
              let listeners = window_event_listeners.lock().unwrap();
              let handlers = listeners.values();
              for handler in handlers {
                handler(&event);
              }
            }
          }
        }

        match event {
          #[cfg(windows)]
          TaoWindowEvent::ThemeChanged(theme) => {
            if let Some(window) = windows.0.borrow().get(&window_id) {
              for webview in &window.webviews {
                let theme = match theme {
                  TaoTheme::Dark => wry::Theme::Dark,
                  TaoTheme::Light => wry::Theme::Light,
                  _ => wry::Theme::Light,
                };
                webview.set_theme(theme);
              }
            }
          }
          TaoWindowEvent::CloseRequested => {
            on_close_requested(callback, window_id, windows.clone());
          }
          TaoWindowEvent::Destroyed => {
            let removed = windows.0.borrow_mut().remove(&window_id).is_some();
            if removed {
              let is_empty = windows.0.borrow().is_empty();
              if is_empty {
                let (tx, rx) = channel();
                callback(RunEvent::ExitRequested { code: None, tx });

                let recv = rx.try_recv();
                let should_prevent = matches!(recv, Ok(ExitRequestedEventAction::Prevent));

                if !should_prevent {
                  *control_flow = ControlFlow::Exit;
                }
              }
            }
          }
          TaoWindowEvent::Resized(size) => {
            if let Some((Some(window), webviews)) = windows
              .0
              .borrow()
              .get(&window_id)
              .map(|w| (w.inner.clone(), w.webviews.clone()))
            {
              let size = size.to_logical::<f32>(window.scale_factor());
              for webview in webviews {
                if let Some(b) = &*webview.bounds.lock().unwrap() {
                  webview.set_bounds(wry::Rect {
                    x: (size.width * b.x_rate) as i32,
                    y: (size.height * b.y_rate) as i32,
                    width: (size.width * b.width_rate) as u32,
                    height: (size.height * b.height_rate) as u32,
                  });
                }
              }
            }
          }
          _ => {}
        }
      }
    }
    Event::UserEvent(message) => match message {
      Message::RequestExit(code) => {
        let (tx, rx) = channel();
        callback(RunEvent::ExitRequested {
          code: Some(code),
          tx,
        });

        let recv = rx.try_recv();
        let should_prevent = matches!(recv, Ok(ExitRequestedEventAction::Prevent));

        if !should_prevent {
          *control_flow = ControlFlow::Exit;
        }
      }
      Message::Window(id, WindowMessage::Close) => {
        on_close_requested(callback, id, windows.clone());
      }
      Message::Window(id, WindowMessage::Destroy) => {
        on_window_close(id, windows.clone());
      }
      Message::UserEvent(t) => callback(RunEvent::UserEvent(t)),
      message => {
        handle_user_message(
          event_loop,
          message,
          UserMessageContext {
            window_id_map,
            windows,
          },
        );
      }
    },
    #[cfg(any(target_os = "macos", target_os = "ios"))]
    Event::Opened { urls } => {
      callback(RunEvent::Opened { urls });
    }
    _ => (),
  }
}

fn on_close_requested<'a, T: UserEvent>(
  callback: &'a mut (dyn FnMut(RunEvent<T>) + 'static),
  window_id: WindowId,
  windows: Arc<WindowsStore>,
) {
  let (tx, rx) = channel();
  let windows_ref = windows.0.borrow();
  if let Some(w) = windows_ref.get(&window_id) {
    let label = w.label.clone();
    let window_event_listeners = w.window_event_listeners.clone();

    drop(windows_ref);

    let listeners = window_event_listeners.lock().unwrap();
    let handlers = listeners.values();
    for handler in handlers {
      handler(&WindowEvent::CloseRequested {
        signal_tx: tx.clone(),
      });
    }
    callback(RunEvent::WindowEvent {
      label,
      event: WindowEvent::CloseRequested { signal_tx: tx },
    });
    if let Ok(true) = rx.try_recv() {
    } else {
      on_window_close(window_id, windows);
    }
  }
}

fn on_window_close(window_id: WindowId, windows: Arc<WindowsStore>) {
  if let Some(window_wrapper) = windows.0.borrow_mut().get_mut(&window_id) {
    window_wrapper.inner = None;
    #[cfg(windows)]
    window_wrapper.surface.take();
  }
}

fn parse_proxy_url(url: &Url) -> Result<ProxyConfig> {
  let host = url.host().map(|h| h.to_string()).unwrap_or_default();
  let port = url.port().map(|p| p.to_string()).unwrap_or_default();

  if url.scheme() == "http" {
    let config = ProxyConfig::Http(ProxyEndpoint { host, port });

    Ok(config)
  } else if url.scheme() == "socks5" {
    let config = ProxyConfig::Socks5(ProxyEndpoint { host, port });

    Ok(config)
  } else {
    Err(Error::InvalidProxyUrl)
  }
}

fn create_window<T: UserEvent, F: Fn(RawWindow) + Send + 'static>(
  window_id: WindowId,
  webview_id: u32,
  event_loop: &EventLoopWindowTarget<Message<T>>,
  context: &Context<T>,
  pending: PendingWindow<T, Wry<T>>,
  after_window_creation: Option<F>,
) -> Result<WindowWrapper> {
  #[allow(unused_mut)]
  let PendingWindow {
    mut window_builder,
    label,
    webview,
  } = pending;

  #[cfg(feature = "tracing")]
  let _webview_create_span = tracing::debug_span!("wry::webview::create").entered();
  #[cfg(feature = "tracing")]
  let window_draw_span = tracing::debug_span!("wry::window::draw").entered();
  #[cfg(feature = "tracing")]
  let window_create_span =
    tracing::debug_span!(parent: &window_draw_span, "wry::window::create").entered();

  let window_event_listeners = WindowEventListeners::default();

  #[cfg(windows)]
  let is_window_transparent = window_builder.inner.window.transparent;
  #[cfg(windows)]
  let is_window_fullscreen = window_builder.inner.window.fullscreen.is_some();

  #[cfg(target_os = "macos")]
  {
    if window_builder.tabbing_identifier.is_none()
      || window_builder.inner.window.transparent
      || !window_builder.inner.window.decorations
    {
      window_builder.inner = window_builder.inner.with_automatic_window_tabbing(false);
    }
  }

  #[cfg(desktop)]
  if window_builder.center {
    let monitor = if let Some(window_position) = &window_builder.inner.window.position {
      event_loop.available_monitors().find(|m| {
        let monitor_pos = m.position();
        let monitor_size = m.size();

        let window_position = window_position.to_logical(m.scale_factor());

        monitor_pos.x <= window_position.x
          && window_position.x <= monitor_pos.x + monitor_size.width as i32
          && monitor_pos.y <= window_position.y
          && window_position.y <= monitor_pos.y + monitor_size.height as i32
      })
    } else {
      event_loop.primary_monitor()
    };

    if let Some(monitor) = monitor {
      let desired_size = window_builder
        .inner
        .window
        .inner_size
        .unwrap_or_else(|| TaoPhysicalSize::new(800, 600).into());
      let window_size = window_builder
        .inner
        .window
        .inner_size_constraints
        .clamp(desired_size, monitor.scale_factor())
        .to_logical::<i32>(monitor.scale_factor());
      let screen_size = monitor.size();
      let monitor_pos = monitor.position();
      let x = (screen_size.width as i32 - window_size.width) / 2 + monitor_pos.x;
      let y = (screen_size.height as i32 - window_size.height) / 2 + monitor_pos.y;

      window_builder = window_builder.position(x as f64, y as f64);
    }
  }

  let window = window_builder.inner.build(event_loop).unwrap();

  #[cfg(feature = "tracing")]
  {
    drop(window_create_span);

    context
      .main_thread
      .active_tracing_spans
      .0
      .borrow_mut()
      .push(ActiveTracingSpan::WindowDraw {
        id: window.id(),
        span: window_draw_span,
      });
  }

  context.window_id_map.insert(window.id(), window_id);

  if let Some(handler) = after_window_creation {
    let raw = RawWindow {
      #[cfg(windows)]
      hwnd: window.hwnd(),
      #[cfg(any(
        target_os = "linux",
        target_os = "dragonfly",
        target_os = "freebsd",
        target_os = "netbsd",
        target_os = "openbsd"
      ))]
      gtk_window: window.gtk_window(),
      #[cfg(any(
        target_os = "linux",
        target_os = "dragonfly",
        target_os = "freebsd",
        target_os = "netbsd",
        target_os = "openbsd"
      ))]
      default_vbox: window.default_vbox(),
      _marker: &std::marker::PhantomData,
    };
    handler(raw);
  }

  let mut webviews = Vec::new();

  if let Some(webview) = webview {
    webviews.push(create_webview(
      WebviewKind::WindowContent,
      &window,
      Arc::new(Mutex::new(window_id)),
      webview_id,
      context,
      webview,
    )?);
  }

  let window = Arc::new(window);

  #[cfg(windows)]
  let surface = if is_window_transparent {
    if let Ok(context) = softbuffer::Context::new(window.clone()) {
      if let Ok(mut surface) = softbuffer::Surface::new(&context, window.clone()) {
        clear_window_surface(&window, &mut surface);
        Some(surface)
      } else {
        None
      }
    } else {
      None
    }
  } else {
    None
  };

  Ok(WindowWrapper {
    label,
    has_children: AtomicBool::new(false),
    inner: Some(window),
    webviews,
    window_event_listeners,
    #[cfg(windows)]
    is_window_fullscreen,
    #[cfg(windows)]
    is_window_transparent,
    #[cfg(windows)]
    surface,
  })
}

/// the kind of the webview
#[derive(PartialEq, Eq, PartialOrd, Ord, Clone, Copy)]
enum WebviewKind {
  // webview is the entire window content
  WindowContent,
  // webview is a child of the window, which can contain other webviews too
  WindowChild,
}

#[derive(Debug, Clone)]
struct WebviewBounds {
  x_rate: f32,
  y_rate: f32,
  width_rate: f32,
  height_rate: f32,
}

fn create_webview<T: UserEvent>(
  kind: WebviewKind,
  window: &Window,
  window_id: Arc<Mutex<WindowId>>,
  id: WebviewId,
  context: &Context<T>,
  pending: PendingWebview<T, Wry<T>>,
) -> Result<WebviewWrapper> {
  #[allow(unused_mut)]
  let PendingWebview {
    webview_attributes,
    uri_scheme_protocols,
    label,
    ipc_handler,
    url,
    ..
  } = pending;

  let builder = match kind {
    #[cfg(not(any(
      target_os = "windows",
      target_os = "macos",
      target_os = "ios",
      target_os = "android"
    )))]
    WebviewKind::WindowChild => {
      // only way to account for menu bar height, and also works for multiwebviews :)
      let vbox = window.default_vbox().unwrap();
      WebViewBuilder::new_gtk(vbox)
    }
    #[cfg(any(
      target_os = "windows",
      target_os = "macos",
      target_os = "ios",
      target_os = "android"
    ))]
    WebviewKind::WindowChild => WebViewBuilder::new_as_child(&window),
    WebviewKind::WindowContent => {
      #[cfg(any(
        target_os = "windows",
        target_os = "macos",
        target_os = "ios",
        target_os = "android"
      ))]
      let builder = WebViewBuilder::new(&window);
      #[cfg(not(any(
        target_os = "windows",
        target_os = "macos",
        target_os = "ios",
        target_os = "android"
      )))]
      let builder = {
        let vbox = window.default_vbox().unwrap();
        WebViewBuilder::new_gtk(vbox)
      };
      builder
    }
  };

  let mut webview_builder = builder
    .with_focused(window.is_focused())
    .with_url(&url)
    .with_transparent(webview_attributes.transparent)
    .with_accept_first_mouse(webview_attributes.accept_first_mouse);

  #[cfg(windows)]
  if kind == WebviewKind::WindowContent {
    webview_builder = webview_builder.with_initialization_script(undecorated_resizing::SCRIPT);
  }

  if webview_attributes.file_drop_handler_enabled {
    let proxy = context.proxy.clone();
    let window_id_ = window_id.clone();
    webview_builder = webview_builder.with_file_drop_handler(move |event| {
      let event = match event {
        WryFileDropEvent::Hovered {
          paths,
          position: (x, y),
        } => FileDropEvent::Hovered {
          paths,
          position: PhysicalPosition::new(x as _, y as _),
        },
        WryFileDropEvent::Dropped {
          paths,
          position: (x, y),
        } => FileDropEvent::Dropped {
          paths,
          position: PhysicalPosition::new(x as _, y as _),
        },
        WryFileDropEvent::Cancelled => FileDropEvent::Cancelled,
        _ => unimplemented!(),
      };

      let message = if kind == WebviewKind::WindowContent {
        WebviewMessage::SynthesizedWindowEvent(SynthesizedWindowEvent::FileDrop(event))
      } else {
        WebviewMessage::WebviewEvent(WebviewEvent::FileDrop(event))
      };

      let _ = proxy.send_event(Message::Webview(*window_id_.lock().unwrap(), id, message));
      true
    });
  }

  if let Some(navigation_handler) = pending.navigation_handler {
    webview_builder = webview_builder.with_navigation_handler(move |url| {
      url
        .parse()
        .map(|url| navigation_handler(&url))
        .unwrap_or(true)
    });
  }

  let webview_bounds = if let Some((position, size)) = webview_attributes.bounds {
    let size = size.to_logical(window.scale_factor());
    let position = position.to_logical(window.scale_factor());
    webview_builder = webview_builder.with_bounds(wry::Rect {
      x: position.x,
      y: position.y,
      width: size.width,
      height: size.height,
    });

    let window_size = window.inner_size().to_logical::<f32>(window.scale_factor());

    if webview_attributes.auto_resize {
      Some(WebviewBounds {
        x_rate: (position.x as f32) / window_size.width,
        y_rate: (position.y as f32) / window_size.height,
        width_rate: (size.width as f32) / window_size.width,
        height_rate: (size.height as f32) / window_size.height,
      })
    } else {
      None
    }
  } else {
    None
  };

  if let Some(download_handler) = pending.download_handler {
    let download_handler_ = download_handler.clone();
    webview_builder = webview_builder.with_download_started_handler(move |url, path| {
      if let Ok(url) = url.parse() {
        download_handler_(DownloadEvent::Requested {
          url,
          destination: path,
        })
      } else {
        false
      }
    });
    webview_builder = webview_builder.with_download_completed_handler(move |url, path, success| {
      if let Ok(url) = url.parse() {
        download_handler(DownloadEvent::Finished { url, path, success });
      }
    });
  }

  if let Some(page_load_handler) = pending.on_page_load_handler {
    webview_builder = webview_builder.with_on_page_load_handler(move |event, url| {
      let _ = url.parse().map(|url| {
        page_load_handler(
          url,
          match event {
            wry::PageLoadEvent::Started => tauri_runtime::webview::PageLoadEvent::Started,
            wry::PageLoadEvent::Finished => tauri_runtime::webview::PageLoadEvent::Finished,
          },
        )
      });
    });
  }

  if let Some(user_agent) = webview_attributes.user_agent {
    webview_builder = webview_builder.with_user_agent(&user_agent);
  }

  if let Some(proxy_url) = webview_attributes.proxy_url {
    let config = parse_proxy_url(&proxy_url)?;

    webview_builder = webview_builder.with_proxy_config(config);
  }

  #[cfg(windows)]
  {
    if let Some(additional_browser_args) = webview_attributes.additional_browser_args {
      webview_builder = webview_builder.with_additional_browser_args(&additional_browser_args);
    }

    webview_builder = webview_builder.with_theme(match window.theme() {
      TaoTheme::Dark => wry::Theme::Dark,
      TaoTheme::Light => wry::Theme::Light,
      _ => wry::Theme::Light,
    });
  }

  #[cfg(windows)]
  {
    webview_builder = webview_builder.with_https_scheme(false);
  }

  webview_builder = webview_builder.with_ipc_handler(create_ipc_handler(
    kind,
    window_id.clone(),
    id,
    context.clone(),
    label.clone(),
    ipc_handler,
  ));

  for (scheme, protocol) in uri_scheme_protocols {
    webview_builder =
      webview_builder.with_asynchronous_custom_protocol(scheme, move |request, responder| {
        protocol(
          request,
          Box::new(move |response| responder.respond(response)),
        )
      });
  }

  for script in webview_attributes.initialization_scripts {
    webview_builder = webview_builder.with_initialization_script(&script);
  }

  let mut web_context = context
    .main_thread
    .web_context
    .lock()
    .expect("poisoned WebContext store");
  let is_first_context = web_context.is_empty();
  let automation_enabled = std::env::var("TAURI_WEBVIEW_AUTOMATION").as_deref() == Ok("true");
  let web_context_key = // force a unique WebContext when automation is false;
    // the context must be stored on the HashMap because it must outlive the WebView on macOS
    if automation_enabled {
      webview_attributes.data_directory.clone()
    } else {
      // unique key
      let key = context.next_webcontext_id().to_string().into();
      Some(key)
    };
  let entry = web_context.entry(web_context_key.clone());
  let web_context = match entry {
    Occupied(occupied) => occupied.into_mut(),
    Vacant(vacant) => {
      let mut web_context = WebContext::new(webview_attributes.data_directory);
      web_context.set_allows_automation(if automation_enabled {
        is_first_context
      } else {
        false
      });
      vacant.insert(web_context)
    }
  };

  if webview_attributes.clipboard {
    webview_builder.attrs.clipboard = true;
  }

  if webview_attributes.incognito {
    webview_builder.attrs.incognito = true;
  }

  #[cfg(any(debug_assertions, feature = "devtools"))]
  {
    webview_builder = webview_builder.with_devtools(true);
  }

  #[cfg(target_os = "android")]
  {
    if let Some(on_webview_created) = pending.on_webview_created {
      webview_builder = webview_builder.on_webview_created(move |ctx| {
        on_webview_created(tauri_runtime::webview::CreationContext {
          env: ctx.env,
          activity: ctx.activity,
          webview: ctx.webview,
        })
      });
    }
  }

  let webview = webview_builder
    .with_web_context(web_context)
    .build()
    .map_err(|e| Error::CreateWebview(Box::new(e)))?;

  #[cfg(any(
    target_os = "linux",
    target_os = "dragonfly",
    target_os = "freebsd",
    target_os = "netbsd",
    target_os = "openbsd"
  ))]
  if kind == WebviewKind::WindowContent {
    undecorated_resizing::attach_resize_handler(&webview);
  }

  #[cfg(windows)]
  if kind == WebviewKind::WindowContent {
    let controller = webview.controller();
    let proxy = context.proxy.clone();
    let proxy_ = proxy.clone();
    let window_id_ = window_id.clone();
    let mut token = EventRegistrationToken::default();
    unsafe {
      controller.add_GotFocus(
        &FocusChangedEventHandler::create(Box::new(move |_, _| {
          let _ = proxy.send_event(Message::Webview(
            *window_id_.lock().unwrap(),
            id,
            WebviewMessage::SynthesizedWindowEvent(SynthesizedWindowEvent::Focused(true)),
          ));
          Ok(())
        })),
        &mut token,
      )
    }
    .unwrap();
    unsafe {
      controller.add_LostFocus(
        &FocusChangedEventHandler::create(Box::new(move |_, _| {
          let _ = proxy_.send_event(Message::Webview(
            *window_id.lock().unwrap(),
            id,
            WebviewMessage::SynthesizedWindowEvent(SynthesizedWindowEvent::Focused(false)),
          ));
          Ok(())
        })),
        &mut token,
      )
    }
    .unwrap();
  }

  Ok(WebviewWrapper {
    label,
    id,
    inner: Rc::new(webview),
    context_store: context.main_thread.web_context.clone(),
    webview_event_listeners: Default::default(),
    context_key: if automation_enabled {
      None
    } else {
      web_context_key
    },
    bounds: Arc::new(Mutex::new(webview_bounds)),
  })
}

/// Create a wry ipc handler from a tauri ipc handler.
fn create_ipc_handler<T: UserEvent>(
  _kind: WebviewKind,
  window_id: Arc<Mutex<WindowId>>,
  webview_id: WebviewId,
  context: Context<T>,
  label: String,
  ipc_handler: Option<WebviewIpcHandler<T, Wry<T>>>,
) -> Box<IpcHandler> {
  Box::new(move |request| {
    #[cfg(windows)]
    if _kind == WebviewKind::WindowContent
      && undecorated_resizing::handle_request(context.clone(), *window_id.lock().unwrap(), &request)
    {
      return;
    }

    if let Some(handler) = &ipc_handler {
      handler(
        DetachedWebview {
          label: label.clone(),
          dispatcher: WryWebviewDispatcher {
            window_id: window_id.clone(),
            webview_id,
            context: context.clone(),
          },
        },
        request,
      );
    }
  })
}

#[cfg(target_os = "macos")]
fn inner_size(
  window: &Window,
  webviews: &[WebviewWrapper],
  has_children: bool,
) -> TaoPhysicalSize<u32> {
  if has_children && webviews.len() == 1 {
    use wry::WebViewExtMacOS;
    let webview = webviews.first().unwrap();
    let view_frame = unsafe { cocoa::appkit::NSView::frame(webview.webview()) };
    let logical: TaoLogicalSize<f64> = (view_frame.size.width, view_frame.size.height).into();
    return logical.to_physical(window.scale_factor());
  }

  window.inner_size()
}

#[cfg(not(target_os = "macos"))]
#[allow(unused_variables)]
fn inner_size(
  window: &Window,
  webviews: &[WebviewWrapper],
  has_children: bool,
) -> TaoPhysicalSize<u32> {
  window.inner_size()
}

#[cfg(windows)]
fn clear_window_surface(
  window: &Window,
  surface: &mut softbuffer::Surface<Arc<Window>, Arc<Window>>,
) {
  let size = window.inner_size();
  if let (Some(width), Some(height)) = (
    std::num::NonZeroU32::new(size.width),
    std::num::NonZeroU32::new(size.height),
  ) {
    surface.resize(width, height).unwrap();
    let mut buffer = surface.buffer_mut().unwrap();
    buffer.fill(0);
    let _ = buffer.present();
  }
}<|MERGE_RESOLUTION|>--- conflicted
+++ resolved
@@ -2731,74 +2731,6 @@
             .map(|webview_index| w.webviews.remove(webview_index))
         });
 
-<<<<<<< HEAD
-          #[cfg(all(feature = "tracing", not(target_os = "android")))]
-          WebviewMessage::EvaluateScript(script, tx, span) => {
-            let _span = span.entered();
-            if let Err(e) = webview.evaluate_script(&script) {
-              debug_eprintln!("{}", e);
-            }
-            tx.send(()).unwrap();
-          }
-          #[cfg(not(all(feature = "tracing", not(target_os = "android"))))]
-          WebviewMessage::EvaluateScript(script) => {
-            if let Err(e) = webview.evaluate_script(&script) {
-              debug_eprintln!("{}", e);
-            }
-          }
-          WebviewMessage::Navigate(url) => webview.load_url(url.as_str()),
-          WebviewMessage::Print => {
-            let _ = webview.print();
-          }
-          WebviewMessage::Close => {
-            windows.0.borrow_mut().get_mut(&window_id).map(|window| {
-              if let Some(i) = window.webviews.iter().position(|w| w.id == webview.id) {
-                window.webviews.remove(i);
-              }
-              window
-            });
-          }
-          WebviewMessage::SetSize(size) => {
-            let mut bounds = webview.bounds();
-            let size = size.to_logical(window.scale_factor());
-            bounds.width = size.width;
-            bounds.height = size.height;
-
-            {
-              let mut bounds_guard = webview.bounds.lock().unwrap();
-              let webview_bounds = bounds_guard.get_or_insert_with(|| WebviewBounds {
-                x_rate: 1.,
-                y_rate: 1.,
-                width_rate: 1.,
-                height_rate: 1.,
-              });
-              let window_size = window.inner_size().to_logical::<f32>(window.scale_factor());
-
-              webview_bounds.width_rate = size.width as f32 / window_size.width;
-              webview_bounds.height_rate = size.height as f32 / window_size.height;
-            }
-
-            webview.set_bounds(bounds);
-          }
-          WebviewMessage::SetPosition(position) => {
-            let mut bounds = webview.bounds();
-            let position = position.to_logical(window.scale_factor());
-            bounds.x = position.x;
-            bounds.y = position.y;
-
-            {
-              let mut bounds_guard = webview.bounds.lock().unwrap();
-              let webview_bounds = bounds_guard.get_or_insert_with(|| WebviewBounds {
-                x_rate: 1.,
-                y_rate: 1.,
-                width_rate: 1.,
-                height_rate: 1.,
-              });
-              let window_size = window.inner_size().to_logical::<f32>(window.scale_factor());
-
-              webview_bounds.x_rate = position.x as f32 / window_size.width;
-              webview_bounds.y_rate = position.y as f32 / window_size.height;
-=======
         if let Some(webview) = webview_handle {
           if let Some((Some(new_parent_window), new_parent_window_webviews)) = windows
             .0
@@ -2816,7 +2748,6 @@
             {
               webview.inner.reparent(new_parent_window.hwnd());
               new_parent_window_webviews.push(webview);
->>>>>>> fdcaf935
             }
             #[cfg(any(
               target_os = "linux",
@@ -2885,11 +2816,18 @@
               bounds.width = size.width;
               bounds.height = size.height;
 
-              if let Some(b) = &webview.bounds {
-                let window_size = window.inner_size();
-                let mut bounds = b.lock().unwrap();
-                bounds.width_rate = size.width as f32 / window_size.width as f32;
-                bounds.height_rate = size.height as f32 / window_size.height as f32;
+              {
+                let mut bounds_guard = webview.bounds.lock().unwrap();
+                let webview_bounds = bounds_guard.get_or_insert_with(|| WebviewBounds {
+                  x_rate: 1.,
+                  y_rate: 1.,
+                  width_rate: 1.,
+                  height_rate: 1.,
+                });
+                let window_size = window.inner_size().to_logical::<f32>(window.scale_factor());
+
+                webview_bounds.width_rate = size.width as f32 / window_size.width;
+                webview_bounds.height_rate = size.height as f32 / window_size.height;
               }
 
               webview.set_bounds(bounds);
@@ -2900,11 +2838,18 @@
               bounds.x = position.x;
               bounds.y = position.y;
 
-              if let Some(b) = &webview.bounds {
-                let window_size = window.inner_size();
-                let mut bounds = b.lock().unwrap();
-                bounds.width_rate = position.x as f32 / window_size.width as f32;
-                bounds.height_rate = position.y as f32 / window_size.height as f32;
+              {
+                let mut bounds_guard = webview.bounds.lock().unwrap();
+                let webview_bounds = bounds_guard.get_or_insert_with(|| WebviewBounds {
+                  x_rate: 1.,
+                  y_rate: 1.,
+                  width_rate: 1.,
+                  height_rate: 1.,
+                });
+                let window_size = window.inner_size().to_logical::<f32>(window.scale_factor());
+
+                webview_bounds.x_rate = position.x as f32 / window_size.width;
+                webview_bounds.y_rate = position.y as f32 / window_size.height;
               }
 
               webview.set_bounds(bounds);
