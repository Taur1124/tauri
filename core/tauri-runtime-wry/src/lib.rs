--- conflicted
+++ resolved
@@ -1803,13 +1803,8 @@
   callback: &'a (dyn Fn(RunEvent) + 'static),
   window_id: WindowId,
   webviews: &mut MutexGuard<'a, HashMap<WindowId, WebviewWrapper>>,
-<<<<<<< HEAD
-  menu_event_listeners: MenuEventListeners,
-  control_flow: &mut ControlFlow,
-=======
   control_flow: &mut ControlFlow,
   #[cfg(feature = "menu")] menu_event_listeners: MenuEventListeners,
->>>>>>> 951f04b9
 ) {
   if let Some(webview) = webviews.remove(&window_id) {
     menu_event_listeners.lock().unwrap().remove(&window_id);
