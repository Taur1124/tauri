// Copyright 2019-2023 Tauri Programme within The Commons Conservancy
// SPDX-License-Identifier: Apache-2.0
// SPDX-License-Identifier: MIT

//! [![](https://github.com/tauri-apps/tauri/raw/dev/.github/splash.png)](https://tauri.app)
//!
//! The [`wry`] Tauri [`Runtime`].

#![doc(
  html_logo_url = "https://github.com/tauri-apps/tauri/raw/dev/app-icon.png",
  html_favicon_url = "https://github.com/tauri-apps/tauri/raw/dev/app-icon.png"
)]

use raw_window_handle::{DisplayHandle, HasDisplayHandle, HasWindowHandle};

use tauri_runtime::{
  monitor::Monitor,
  webview::{DetachedWebview, DownloadEvent, PendingWebview, WebviewIpcHandler},
  window::{
    dpi::{LogicalPosition, LogicalSize, PhysicalPosition, PhysicalSize, Position, Size},
    CursorIcon, DetachedWindow, FileDropEvent, PendingWindow, RawWindow, WebviewEvent,
    WindowBuilder, WindowBuilderBase, WindowEvent, WindowId,
  },
  DeviceEventFilter, Error, EventLoopProxy, ExitRequestedEventAction, Icon, ProgressBarState,
  ProgressBarStatus, Result, RunEvent, Runtime, RuntimeHandle, RuntimeInitArgs, UserAttentionType,
  UserEvent, WebviewDispatch, WebviewEventId, WindowDispatch, WindowEventId,
};

#[cfg(target_os = "macos")]
use tao::platform::macos::{EventLoopWindowTargetExtMacOS, WindowBuilderExtMacOS};
#[cfg(target_os = "linux")]
use tao::platform::unix::{WindowBuilderExtUnix, WindowExtUnix};
#[cfg(windows)]
use tao::platform::windows::{WindowBuilderExtWindows, WindowExtWindows};
#[cfg(windows)]
use webview2_com::FocusChangedEventHandler;
#[cfg(windows)]
use windows::Win32::{Foundation::HWND, System::WinRT::EventRegistrationToken};
#[cfg(windows)]
use wry::WebViewBuilderExtWindows;

use tao::{
  dpi::{
    LogicalPosition as TaoLogicalPosition, LogicalSize as TaoLogicalSize,
    PhysicalPosition as TaoPhysicalPosition, PhysicalSize as TaoPhysicalSize,
    Position as TaoPosition, Size as TaoSize,
  },
  event::{Event, StartCause, WindowEvent as TaoWindowEvent},
  event_loop::{
    ControlFlow, DeviceEventFilter as TaoDeviceEventFilter, EventLoop, EventLoopBuilder,
    EventLoopProxy as TaoEventLoopProxy, EventLoopWindowTarget,
  },
  monitor::MonitorHandle,
  window::{
    CursorIcon as TaoCursorIcon, Fullscreen, Icon as TaoWindowIcon,
    ProgressBarState as TaoProgressBarState, ProgressState as TaoProgressState, Theme as TaoTheme,
    UserAttentionType as TaoUserAttentionType,
  },
};
#[cfg(target_os = "macos")]
use tauri_utils::TitleBarStyle;
use tauri_utils::{config::WindowConfig, debug_eprintln, Theme};
use url::Url;
use wry::{
  FileDropEvent as WryFileDropEvent, ProxyConfig, ProxyEndpoint, WebContext, WebView,
  WebViewBuilder,
};

pub use tao;
pub use tao::window::{Window, WindowBuilder as TaoWindowBuilder, WindowId as TaoWindowId};
pub use wry;
pub use wry::webview_version;

#[cfg(windows)]
use wry::WebViewExtWindows;
#[cfg(target_os = "android")]
use wry::{
  prelude::{dispatch, find_class},
  WebViewBuilderExtAndroid, WebViewExtAndroid,
};
#[cfg(not(any(
  target_os = "windows",
  target_os = "macos",
  target_os = "ios",
  target_os = "android"
)))]
use wry::{WebViewBuilderExtUnix, WebViewExtUnix};

#[cfg(target_os = "macos")]
pub use tao::platform::macos::{
  ActivationPolicy as TaoActivationPolicy, EventLoopExtMacOS, WindowExtMacOS,
};
#[cfg(target_os = "macos")]
use tauri_runtime::ActivationPolicy;

use std::{
  cell::RefCell,
  collections::{
    hash_map::Entry::{Occupied, Vacant},
    BTreeMap, HashMap,
  },
  fmt,
  ops::Deref,
  path::PathBuf,
  rc::Rc,
  sync::{
    atomic::{AtomicBool, AtomicU32, Ordering},
    mpsc::{channel, Sender},
    Arc, Mutex, Weak,
  },
  thread::{current as current_thread, ThreadId},
};

pub type WebviewId = u32;
type IpcHandler = dyn Fn(String) + 'static;

#[cfg(any(
  windows,
  target_os = "linux",
  target_os = "dragonfly",
  target_os = "freebsd",
  target_os = "netbsd",
  target_os = "openbsd"
))]
mod undecorated_resizing;

mod webview;
pub use webview::Webview;

pub type WebContextStore = Arc<Mutex<HashMap<Option<PathBuf>, WebContext>>>;
// window
pub type WindowEventHandler = Box<dyn Fn(&WindowEvent) + Send>;
pub type WindowEventListeners = Arc<Mutex<HashMap<WindowEventId, WindowEventHandler>>>;
pub type WebviewEventHandler = Box<dyn Fn(&WebviewEvent) + Send>;
pub type WebviewEventListeners = Arc<Mutex<HashMap<WebviewEventId, WebviewEventHandler>>>;

#[derive(Debug, Clone, Default)]
pub struct WindowIdStore(Arc<Mutex<HashMap<TaoWindowId, WindowId>>>);

impl WindowIdStore {
  pub fn insert(&self, w: TaoWindowId, id: WindowId) {
    self.0.lock().unwrap().insert(w, id);
  }

  fn get(&self, w: &TaoWindowId) -> Option<WindowId> {
    self.0.lock().unwrap().get(w).copied()
  }
}

#[macro_export]
macro_rules! getter {
  ($self: ident, $rx: expr, $message: expr) => {{
    $crate::send_user_message(&$self.context, $message)?;
    $rx
      .recv()
      .map_err(|_| $crate::Error::FailedToReceiveMessage)
  }};
}

macro_rules! window_getter {
  ($self: ident, $message: expr) => {{
    let (tx, rx) = channel();
    getter!($self, rx, Message::Window($self.window_id, $message(tx)))
  }};
}

macro_rules! webview_getter {
  ($self: ident, $message: expr) => {{
    let (tx, rx) = channel();
    getter!(
      $self,
      rx,
      Message::Webview($self.window_id, $self.webview_id, $message(tx))
    )
  }};
}

pub(crate) fn send_user_message<T: UserEvent>(
  context: &Context<T>,
  message: Message<T>,
) -> Result<()> {
  if current_thread().id() == context.main_thread_id {
    handle_user_message(
      &context.main_thread.window_target,
      message,
      UserMessageContext {
        window_id_map: context.window_id_map.clone(),
        windows: context.main_thread.windows.clone(),
      },
    );
    Ok(())
  } else {
    context
      .proxy
      .send_event(message)
      .map_err(|_| Error::FailedToSendMessage)
  }
}

#[derive(Clone)]
pub struct Context<T: UserEvent> {
  pub window_id_map: WindowIdStore,
  main_thread_id: ThreadId,
  pub proxy: TaoEventLoopProxy<Message<T>>,
  main_thread: DispatcherMainThreadContext<T>,
  plugins: Arc<Mutex<Vec<Box<dyn Plugin<T> + Send>>>>,
  next_window_id: Arc<AtomicU32>,
  next_webview_id: Arc<AtomicU32>,
  next_window_event_id: Arc<AtomicU32>,
  next_webview_event_id: Arc<AtomicU32>,
  next_webcontext_id: Arc<AtomicU32>,
}

impl<T: UserEvent> Context<T> {
  pub fn run_threaded<R, F>(&self, f: F) -> R
  where
    F: FnOnce(Option<&DispatcherMainThreadContext<T>>) -> R,
  {
    f(if current_thread().id() == self.main_thread_id {
      Some(&self.main_thread)
    } else {
      None
    })
  }

  fn next_window_id(&self) -> WindowId {
    self.next_window_id.fetch_add(1, Ordering::Relaxed).into()
  }

  fn next_webview_id(&self) -> WebviewId {
    self.next_webview_id.fetch_add(1, Ordering::Relaxed)
  }

  fn next_window_event_id(&self) -> u32 {
    self.next_window_event_id.fetch_add(1, Ordering::Relaxed)
  }

  fn next_webview_event_id(&self) -> u32 {
    self.next_webview_event_id.fetch_add(1, Ordering::Relaxed)
  }

  fn next_webcontext_id(&self) -> u32 {
    self.next_webcontext_id.fetch_add(1, Ordering::Relaxed)
  }
}

impl<T: UserEvent> Context<T> {
  fn create_window<F: Fn(RawWindow) + Send + 'static>(
    &self,
    pending: PendingWindow<T, Wry<T>>,
    after_window_creation: Option<F>,
  ) -> Result<DetachedWindow<T, Wry<T>>> {
    let label = pending.label.clone();
    let context = self.clone();
    let window_id = self.next_window_id();
    let webview_id = pending.webview.as_ref().map(|_| context.next_webview_id());

    send_user_message(
      self,
      Message::CreateWindow(
        window_id,
        Box::new(move |event_loop| {
          create_window(
            window_id,
            webview_id.unwrap_or_default(),
            event_loop,
            &context,
            pending,
            after_window_creation,
          )
        }),
      ),
    )?;

    let dispatcher = WryWindowDispatcher {
      window_id,
      context: self.clone(),
    };

    let detached_webview = webview_id.map(|id| DetachedWebview {
      label: label.clone(),
      dispatcher: WryWebviewDispatcher {
        window_id,
        webview_id: id,
        context: self.clone(),
      },
    });

    Ok(DetachedWindow {
      id: window_id,
      label,
      dispatcher,
      webview: detached_webview,
    })
  }

  fn create_webview(
    &self,
    window_id: WindowId,
    pending: PendingWebview<T, Wry<T>>,
  ) -> Result<DetachedWebview<T, Wry<T>>> {
    let label = pending.label.clone();
    let context = self.clone();

    let webview_id = self.next_webview_id();

    send_user_message(
      self,
      Message::CreateWebview(
        window_id,
        Box::new(move |window| {
          create_webview(
            WebviewKind::WindowChild,
            window,
            window_id,
            webview_id,
            &context,
            pending,
          )
        }),
      ),
    )?;

    let dispatcher = WryWebviewDispatcher {
      window_id,
      webview_id,
      context: self.clone(),
    };

    Ok(DetachedWebview { label, dispatcher })
  }
}

#[cfg(feature = "tracing")]
#[derive(Debug, Clone, Default)]
pub struct ActiveTraceSpanStore(Rc<RefCell<Vec<ActiveTracingSpan>>>);

#[cfg(feature = "tracing")]
impl ActiveTraceSpanStore {
  pub fn remove_window_draw(&self, window_id: TaoWindowId) {
    let mut store = self.0.borrow_mut();
    if let Some(index) = store
      .iter()
      .position(|t| matches!(t, ActiveTracingSpan::WindowDraw { id, span: _ } if id == &window_id))
    {
      store.remove(index);
    }
  }
}

#[cfg(feature = "tracing")]
#[derive(Debug)]
pub enum ActiveTracingSpan {
  WindowDraw {
    id: TaoWindowId,
    span: tracing::span::EnteredSpan,
  },
}

#[derive(Debug)]
pub struct WindowsStore(RefCell<BTreeMap<WindowId, WindowWrapper>>);

// SAFETY: we ensure this type is only used on the main thread.
#[allow(clippy::non_send_fields_in_send_ty)]
unsafe impl Send for WindowsStore {}

// SAFETY: we ensure this type is only used on the main thread.
#[allow(clippy::non_send_fields_in_send_ty)]
unsafe impl Sync for WindowsStore {}

#[derive(Debug, Clone)]
pub struct DispatcherMainThreadContext<T: UserEvent> {
  pub window_target: EventLoopWindowTarget<Message<T>>,
  pub web_context: WebContextStore,
  // changing this to an Rc will cause frequent app crashes.
  pub windows: Arc<WindowsStore>,
  #[cfg(feature = "tracing")]
  pub active_tracing_spans: ActiveTraceSpanStore,
}

// SAFETY: we ensure this type is only used on the main thread.
#[allow(clippy::non_send_fields_in_send_ty)]
unsafe impl<T: UserEvent> Send for DispatcherMainThreadContext<T> {}

// SAFETY: we ensure this type is only used on the main thread.
#[allow(clippy::non_send_fields_in_send_ty)]
unsafe impl<T: UserEvent> Sync for DispatcherMainThreadContext<T> {}

impl<T: UserEvent> fmt::Debug for Context<T> {
  fn fmt(&self, f: &mut fmt::Formatter<'_>) -> fmt::Result {
    f.debug_struct("Context")
      .field("main_thread_id", &self.main_thread_id)
      .field("proxy", &self.proxy)
      .field("main_thread", &self.main_thread)
      .finish()
  }
}

pub struct DeviceEventFilterWrapper(pub TaoDeviceEventFilter);

impl From<DeviceEventFilter> for DeviceEventFilterWrapper {
  fn from(item: DeviceEventFilter) -> Self {
    match item {
      DeviceEventFilter::Always => Self(TaoDeviceEventFilter::Always),
      DeviceEventFilter::Never => Self(TaoDeviceEventFilter::Never),
      DeviceEventFilter::Unfocused => Self(TaoDeviceEventFilter::Unfocused),
    }
  }
}

/// Wrapper around a [`tao::window::Icon`] that can be created from an [`Icon`].
pub struct TaoIcon(pub TaoWindowIcon);

fn icon_err<E: std::error::Error + Send + Sync + 'static>(e: E) -> Error {
  Error::InvalidIcon(Box::new(e))
}

impl TryFrom<Icon> for TaoIcon {
  type Error = Error;
  fn try_from(icon: Icon) -> std::result::Result<Self, Self::Error> {
    TaoWindowIcon::from_rgba(icon.rgba, icon.width, icon.height)
      .map(Self)
      .map_err(icon_err)
  }
}

pub struct WindowEventWrapper(pub Option<WindowEvent>);

impl WindowEventWrapper {
  fn parse(window: &WindowWrapper, event: &TaoWindowEvent<'_>) -> Self {
    match event {
      // resized event from tao doesn't include a reliable size on macOS
      // because wry replaces the NSView
      TaoWindowEvent::Resized(_) => {
        if let Some(w) = &window.inner {
          Self(Some(WindowEvent::Resized(
            PhysicalSizeWrapper(inner_size(
              w,
              &window.webviews,
              window.has_children.load(Ordering::Relaxed),
            ))
            .into(),
          )))
        } else {
          Self(None)
        }
      }
      e => e.into(),
    }
  }
}

pub fn map_theme(theme: &TaoTheme) -> Theme {
  match theme {
    TaoTheme::Light => Theme::Light,
    TaoTheme::Dark => Theme::Dark,
    _ => Theme::Light,
  }
}

#[cfg(target_os = "macos")]
fn tao_activation_policy(activation_policy: ActivationPolicy) -> TaoActivationPolicy {
  match activation_policy {
    ActivationPolicy::Regular => TaoActivationPolicy::Regular,
    ActivationPolicy::Accessory => TaoActivationPolicy::Accessory,
    ActivationPolicy::Prohibited => TaoActivationPolicy::Prohibited,
    _ => unimplemented!(),
  }
}

impl<'a> From<&TaoWindowEvent<'a>> for WindowEventWrapper {
  fn from(event: &TaoWindowEvent<'a>) -> Self {
    let event = match event {
      TaoWindowEvent::Resized(size) => WindowEvent::Resized(PhysicalSizeWrapper(*size).into()),
      TaoWindowEvent::Moved(position) => {
        WindowEvent::Moved(PhysicalPositionWrapper(*position).into())
      }
      TaoWindowEvent::Destroyed => WindowEvent::Destroyed,
      TaoWindowEvent::ScaleFactorChanged {
        scale_factor,
        new_inner_size,
      } => WindowEvent::ScaleFactorChanged {
        scale_factor: *scale_factor,
        new_inner_size: PhysicalSizeWrapper(**new_inner_size).into(),
      },
      #[cfg(any(target_os = "linux", target_os = "macos"))]
      TaoWindowEvent::Focused(focused) => WindowEvent::Focused(*focused),
      TaoWindowEvent::ThemeChanged(theme) => WindowEvent::ThemeChanged(map_theme(theme)),
      _ => return Self(None),
    };
    Self(Some(event))
  }
}

pub struct MonitorHandleWrapper(pub MonitorHandle);

impl From<MonitorHandleWrapper> for Monitor {
  fn from(monitor: MonitorHandleWrapper) -> Monitor {
    Self {
      name: monitor.0.name(),
      position: PhysicalPositionWrapper(monitor.0.position()).into(),
      size: PhysicalSizeWrapper(monitor.0.size()).into(),
      scale_factor: monitor.0.scale_factor(),
    }
  }
}

pub struct PhysicalPositionWrapper<T>(pub TaoPhysicalPosition<T>);

impl<T> From<PhysicalPositionWrapper<T>> for PhysicalPosition<T> {
  fn from(position: PhysicalPositionWrapper<T>) -> Self {
    Self {
      x: position.0.x,
      y: position.0.y,
    }
  }
}

impl<T> From<PhysicalPosition<T>> for PhysicalPositionWrapper<T> {
  fn from(position: PhysicalPosition<T>) -> Self {
    Self(TaoPhysicalPosition {
      x: position.x,
      y: position.y,
    })
  }
}

struct LogicalPositionWrapper<T>(TaoLogicalPosition<T>);

impl<T> From<LogicalPosition<T>> for LogicalPositionWrapper<T> {
  fn from(position: LogicalPosition<T>) -> Self {
    Self(TaoLogicalPosition {
      x: position.x,
      y: position.y,
    })
  }
}

pub struct PhysicalSizeWrapper<T>(pub TaoPhysicalSize<T>);

impl<T> From<PhysicalSizeWrapper<T>> for PhysicalSize<T> {
  fn from(size: PhysicalSizeWrapper<T>) -> Self {
    Self {
      width: size.0.width,
      height: size.0.height,
    }
  }
}

impl<T> From<PhysicalSize<T>> for PhysicalSizeWrapper<T> {
  fn from(size: PhysicalSize<T>) -> Self {
    Self(TaoPhysicalSize {
      width: size.width,
      height: size.height,
    })
  }
}

struct LogicalSizeWrapper<T>(TaoLogicalSize<T>);

impl<T> From<LogicalSize<T>> for LogicalSizeWrapper<T> {
  fn from(size: LogicalSize<T>) -> Self {
    Self(TaoLogicalSize {
      width: size.width,
      height: size.height,
    })
  }
}

pub struct SizeWrapper(pub TaoSize);

impl From<Size> for SizeWrapper {
  fn from(size: Size) -> Self {
    match size {
      Size::Logical(s) => Self(TaoSize::Logical(LogicalSizeWrapper::from(s).0)),
      Size::Physical(s) => Self(TaoSize::Physical(PhysicalSizeWrapper::from(s).0)),
    }
  }
}

pub struct PositionWrapper(pub TaoPosition);

impl From<Position> for PositionWrapper {
  fn from(position: Position) -> Self {
    match position {
      Position::Logical(s) => Self(TaoPosition::Logical(LogicalPositionWrapper::from(s).0)),
      Position::Physical(s) => Self(TaoPosition::Physical(PhysicalPositionWrapper::from(s).0)),
    }
  }
}

#[derive(Debug, Clone)]
pub struct UserAttentionTypeWrapper(pub TaoUserAttentionType);

impl From<UserAttentionType> for UserAttentionTypeWrapper {
  fn from(request_type: UserAttentionType) -> Self {
    let o = match request_type {
      UserAttentionType::Critical => TaoUserAttentionType::Critical,
      UserAttentionType::Informational => TaoUserAttentionType::Informational,
    };
    Self(o)
  }
}

#[derive(Debug)]
pub struct CursorIconWrapper(pub TaoCursorIcon);

impl From<CursorIcon> for CursorIconWrapper {
  fn from(icon: CursorIcon) -> Self {
    use CursorIcon::*;
    let i = match icon {
      Default => TaoCursorIcon::Default,
      Crosshair => TaoCursorIcon::Crosshair,
      Hand => TaoCursorIcon::Hand,
      Arrow => TaoCursorIcon::Arrow,
      Move => TaoCursorIcon::Move,
      Text => TaoCursorIcon::Text,
      Wait => TaoCursorIcon::Wait,
      Help => TaoCursorIcon::Help,
      Progress => TaoCursorIcon::Progress,
      NotAllowed => TaoCursorIcon::NotAllowed,
      ContextMenu => TaoCursorIcon::ContextMenu,
      Cell => TaoCursorIcon::Cell,
      VerticalText => TaoCursorIcon::VerticalText,
      Alias => TaoCursorIcon::Alias,
      Copy => TaoCursorIcon::Copy,
      NoDrop => TaoCursorIcon::NoDrop,
      Grab => TaoCursorIcon::Grab,
      Grabbing => TaoCursorIcon::Grabbing,
      AllScroll => TaoCursorIcon::AllScroll,
      ZoomIn => TaoCursorIcon::ZoomIn,
      ZoomOut => TaoCursorIcon::ZoomOut,
      EResize => TaoCursorIcon::EResize,
      NResize => TaoCursorIcon::NResize,
      NeResize => TaoCursorIcon::NeResize,
      NwResize => TaoCursorIcon::NwResize,
      SResize => TaoCursorIcon::SResize,
      SeResize => TaoCursorIcon::SeResize,
      SwResize => TaoCursorIcon::SwResize,
      WResize => TaoCursorIcon::WResize,
      EwResize => TaoCursorIcon::EwResize,
      NsResize => TaoCursorIcon::NsResize,
      NeswResize => TaoCursorIcon::NeswResize,
      NwseResize => TaoCursorIcon::NwseResize,
      ColResize => TaoCursorIcon::ColResize,
      RowResize => TaoCursorIcon::RowResize,
      _ => TaoCursorIcon::Default,
    };
    Self(i)
  }
}

pub struct ProgressStateWrapper(pub TaoProgressState);

impl From<ProgressBarStatus> for ProgressStateWrapper {
  fn from(status: ProgressBarStatus) -> Self {
    let state = match status {
      ProgressBarStatus::None => TaoProgressState::None,
      ProgressBarStatus::Normal => TaoProgressState::Normal,
      ProgressBarStatus::Indeterminate => TaoProgressState::Indeterminate,
      ProgressBarStatus::Paused => TaoProgressState::Paused,
      ProgressBarStatus::Error => TaoProgressState::Error,
    };
    Self(state)
  }
}

pub struct ProgressBarStateWrapper(pub TaoProgressBarState);

impl From<ProgressBarState> for ProgressBarStateWrapper {
  fn from(progress_state: ProgressBarState) -> Self {
    Self(TaoProgressBarState {
      progress: progress_state.progress,
      state: progress_state
        .status
        .map(|state| ProgressStateWrapper::from(state).0),
      desktop_filename: progress_state.desktop_filename,
    })
  }
}

#[derive(Clone, Default)]
pub struct WindowBuilderWrapper {
  inner: TaoWindowBuilder,
  center: bool,
  #[cfg(target_os = "macos")]
  tabbing_identifier: Option<String>,
}

impl std::fmt::Debug for WindowBuilderWrapper {
  fn fmt(&self, f: &mut fmt::Formatter<'_>) -> fmt::Result {
    let mut s = f.debug_struct("WindowBuilderWrapper");
    s.field("inner", &self.inner).field("center", &self.center);
    #[cfg(target_os = "macos")]
    {
      s.field("tabbing_identifier", &self.tabbing_identifier);
    }
    s.finish()
  }
}

// SAFETY: this type is `Send` since `menu_items` are read only here
#[allow(clippy::non_send_fields_in_send_ty)]
unsafe impl Send for WindowBuilderWrapper {}

impl WindowBuilderBase for WindowBuilderWrapper {}
impl WindowBuilder for WindowBuilderWrapper {
  fn new() -> Self {
    Self::default().focused(true)
  }

  fn with_config(config: &WindowConfig) -> Self {
    let mut window = WindowBuilderWrapper::new();

    #[cfg(target_os = "macos")]
    {
      window = window
        .hidden_title(config.hidden_title)
        .title_bar_style(config.title_bar_style);
      if let Some(identifier) = &config.tabbing_identifier {
        window = window.tabbing_identifier(identifier);
      }
    }

    #[cfg(any(not(target_os = "macos"), feature = "macos-private-api"))]
    {
      window = window.transparent(config.transparent);
    }
    #[cfg(all(
      target_os = "macos",
      not(feature = "macos-private-api"),
      debug_assertions
    ))]
    if config.transparent {
      eprintln!(
        "The window is set to be transparent but the `macos-private-api` is not enabled.
        This can be enabled via the `tauri.macOSPrivateApi` configuration property <https://tauri.app/docs/api/config#tauri.macOSPrivateApi>
      ");
    }

    #[cfg(target_os = "linux")]
    {
      // Mouse event is disabled on Linux since sudden event bursts could block event loop.
      window.inner = window.inner.with_cursor_moved_event(false);
    }

    #[cfg(desktop)]
    {
      window = window
        .title(config.title.to_string())
        .inner_size(config.width, config.height)
        .visible(config.visible)
        .resizable(config.resizable)
        .fullscreen(config.fullscreen)
        .decorations(config.decorations)
        .maximized(config.maximized)
        .always_on_bottom(config.always_on_bottom)
        .always_on_top(config.always_on_top)
        .visible_on_all_workspaces(config.visible_on_all_workspaces)
        .content_protected(config.content_protected)
        .skip_taskbar(config.skip_taskbar)
        .theme(config.theme)
        .shadow(config.shadow);

      if let (Some(min_width), Some(min_height)) = (config.min_width, config.min_height) {
        window = window.min_inner_size(min_width, min_height);
      }
      if let (Some(max_width), Some(max_height)) = (config.max_width, config.max_height) {
        window = window.max_inner_size(max_width, max_height);
      }
      if let (Some(x), Some(y)) = (config.x, config.y) {
        window = window.position(x, y);
      }

      if config.center {
        window = window.center();
      }
    }

    window
  }

  fn center(mut self) -> Self {
    self.center = true;
    self
  }

  fn position(mut self, x: f64, y: f64) -> Self {
    self.inner = self.inner.with_position(TaoLogicalPosition::new(x, y));
    self
  }

  fn inner_size(mut self, width: f64, height: f64) -> Self {
    self.inner = self
      .inner
      .with_inner_size(TaoLogicalSize::new(width, height));
    self
  }

  fn min_inner_size(mut self, min_width: f64, min_height: f64) -> Self {
    self.inner = self
      .inner
      .with_min_inner_size(TaoLogicalSize::new(min_width, min_height));
    self
  }

  fn max_inner_size(mut self, max_width: f64, max_height: f64) -> Self {
    self.inner = self
      .inner
      .with_max_inner_size(TaoLogicalSize::new(max_width, max_height));
    self
  }

  fn resizable(mut self, resizable: bool) -> Self {
    self.inner = self.inner.with_resizable(resizable);
    self
  }

  fn maximizable(mut self, maximizable: bool) -> Self {
    self.inner = self.inner.with_maximizable(maximizable);
    self
  }

  fn minimizable(mut self, minimizable: bool) -> Self {
    self.inner = self.inner.with_minimizable(minimizable);
    self
  }

  fn closable(mut self, closable: bool) -> Self {
    self.inner = self.inner.with_closable(closable);
    self
  }

  fn title<S: Into<String>>(mut self, title: S) -> Self {
    self.inner = self.inner.with_title(title.into());
    self
  }

  fn fullscreen(mut self, fullscreen: bool) -> Self {
    self.inner = if fullscreen {
      self
        .inner
        .with_fullscreen(Some(Fullscreen::Borderless(None)))
    } else {
      self.inner.with_fullscreen(None)
    };
    self
  }

  fn focused(mut self, focused: bool) -> Self {
    self.inner = self.inner.with_focused(focused);
    self
  }

  fn maximized(mut self, maximized: bool) -> Self {
    self.inner = self.inner.with_maximized(maximized);
    self
  }

  fn visible(mut self, visible: bool) -> Self {
    self.inner = self.inner.with_visible(visible);
    self
  }

  #[cfg(any(not(target_os = "macos"), feature = "macos-private-api"))]
  fn transparent(mut self, transparent: bool) -> Self {
    self.inner = self.inner.with_transparent(transparent);
    self
  }

  fn decorations(mut self, decorations: bool) -> Self {
    self.inner = self.inner.with_decorations(decorations);
    self
  }

  fn always_on_bottom(mut self, always_on_bottom: bool) -> Self {
    self.inner = self.inner.with_always_on_bottom(always_on_bottom);
    self
  }

  fn always_on_top(mut self, always_on_top: bool) -> Self {
    self.inner = self.inner.with_always_on_top(always_on_top);
    self
  }

  fn visible_on_all_workspaces(mut self, visible_on_all_workspaces: bool) -> Self {
    self.inner = self
      .inner
      .with_visible_on_all_workspaces(visible_on_all_workspaces);
    self
  }

  fn content_protected(mut self, protected: bool) -> Self {
    self.inner = self.inner.with_content_protection(protected);
    self
  }

  fn shadow(#[allow(unused_mut)] mut self, _enable: bool) -> Self {
    #[cfg(windows)]
    {
      self.inner = self.inner.with_undecorated_shadow(_enable);
    }
    #[cfg(target_os = "macos")]
    {
      self.inner = self.inner.with_has_shadow(_enable);
    }
    self
  }

  #[cfg(windows)]
  fn owner(mut self, owner: HWND) -> Self {
    self.inner = self.inner.with_owner_window(owner.0);
    self
  }

  #[cfg(windows)]
  fn parent(mut self, parent: HWND) -> Self {
    self.inner = self.inner.with_parent_window(parent.0);
    self
  }

  #[cfg(target_os = "macos")]
  fn parent(mut self, parent: *mut std::ffi::c_void) -> Self {
    self.inner = self.inner.with_parent_window(parent);
    self
  }

  #[cfg(any(
    target_os = "linux",
    target_os = "dragonfly",
    target_os = "freebsd",
    target_os = "netbsd",
    target_os = "openbsd"
  ))]
  fn transient_for(mut self, parent: &impl gtk::glib::IsA<gtk::Window>) -> Self {
    self.inner = self.inner.with_transient_for(parent);
    self
  }

  #[cfg(windows)]
  fn drag_and_drop(mut self, enabled: bool) -> Self {
    self.inner = self.inner.with_drag_and_drop(enabled);
    self
  }

  #[cfg(target_os = "macos")]
  fn title_bar_style(mut self, style: TitleBarStyle) -> Self {
    match style {
      TitleBarStyle::Visible => {
        self.inner = self.inner.with_titlebar_transparent(false);
        // Fixes rendering issue when resizing window with devtools open (https://github.com/tauri-apps/tauri/issues/3914)
        self.inner = self.inner.with_fullsize_content_view(true);
      }
      TitleBarStyle::Transparent => {
        self.inner = self.inner.with_titlebar_transparent(true);
        self.inner = self.inner.with_fullsize_content_view(false);
      }
      TitleBarStyle::Overlay => {
        self.inner = self.inner.with_titlebar_transparent(true);
        self.inner = self.inner.with_fullsize_content_view(true);
      }
    }
    self
  }

  #[cfg(target_os = "macos")]
  fn hidden_title(mut self, hidden: bool) -> Self {
    self.inner = self.inner.with_title_hidden(hidden);
    self
  }

  #[cfg(target_os = "macos")]
  fn tabbing_identifier(mut self, identifier: &str) -> Self {
    self.inner = self.inner.with_tabbing_identifier(identifier);
    self.tabbing_identifier.replace(identifier.into());
    self
  }

  fn icon(mut self, icon: Icon) -> Result<Self> {
    self.inner = self
      .inner
      .with_window_icon(Some(TaoIcon::try_from(icon)?.0));
    Ok(self)
  }

  #[cfg(any(windows, target_os = "linux"))]
  fn skip_taskbar(mut self, skip: bool) -> Self {
    self.inner = self.inner.with_skip_taskbar(skip);
    self
  }

  #[cfg(any(target_os = "macos", target_os = "ios", target_os = "android"))]
  fn skip_taskbar(self, _skip: bool) -> Self {
    self
  }

  #[allow(unused_variables, unused_mut)]
  fn theme(mut self, theme: Option<Theme>) -> Self {
    self.inner = self.inner.with_theme(if let Some(t) = theme {
      match t {
        Theme::Dark => Some(TaoTheme::Dark),
        _ => Some(TaoTheme::Light),
      }
    } else {
      None
    });

    self
  }

  fn has_icon(&self) -> bool {
    self.inner.window.window_icon.is_some()
  }
}

#[cfg(any(
  target_os = "linux",
  target_os = "dragonfly",
  target_os = "freebsd",
  target_os = "netbsd",
  target_os = "openbsd"
))]
pub struct GtkWindow(pub gtk::ApplicationWindow);
#[cfg(any(
  target_os = "linux",
  target_os = "dragonfly",
  target_os = "freebsd",
  target_os = "netbsd",
  target_os = "openbsd"
))]
#[allow(clippy::non_send_fields_in_send_ty)]
unsafe impl Send for GtkWindow {}

#[cfg(any(
  target_os = "linux",
  target_os = "dragonfly",
  target_os = "freebsd",
  target_os = "netbsd",
  target_os = "openbsd"
))]
pub struct GtkBox(pub gtk::Box);
#[cfg(any(
  target_os = "linux",
  target_os = "dragonfly",
  target_os = "freebsd",
  target_os = "netbsd",
  target_os = "openbsd"
))]
#[allow(clippy::non_send_fields_in_send_ty)]
unsafe impl Send for GtkBox {}

pub struct SendRawWindowHandle(pub raw_window_handle::RawWindowHandle);
unsafe impl Send for SendRawWindowHandle {}

#[cfg(target_os = "macos")]
#[derive(Debug, Clone)]
pub enum ApplicationMessage {
  Show,
  Hide,
}

pub enum WindowMessage {
  AddEventListener(WindowEventId, Box<dyn Fn(&WindowEvent) + Send>),
  // Getters
  ScaleFactor(Sender<f64>),
  InnerPosition(Sender<Result<PhysicalPosition<i32>>>),
  OuterPosition(Sender<Result<PhysicalPosition<i32>>>),
  InnerSize(Sender<PhysicalSize<u32>>),
  OuterSize(Sender<PhysicalSize<u32>>),
  IsFullscreen(Sender<bool>),
  IsMinimized(Sender<bool>),
  IsMaximized(Sender<bool>),
  IsFocused(Sender<bool>),
  IsDecorated(Sender<bool>),
  IsResizable(Sender<bool>),
  IsMaximizable(Sender<bool>),
  IsMinimizable(Sender<bool>),
  IsClosable(Sender<bool>),
  IsVisible(Sender<bool>),
  Title(Sender<String>),
  CurrentMonitor(Sender<Option<MonitorHandle>>),
  PrimaryMonitor(Sender<Option<MonitorHandle>>),
  AvailableMonitors(Sender<Vec<MonitorHandle>>),
  #[cfg(any(
    target_os = "linux",
    target_os = "dragonfly",
    target_os = "freebsd",
    target_os = "netbsd",
    target_os = "openbsd"
  ))]
  GtkWindow(Sender<GtkWindow>),
  #[cfg(any(
    target_os = "linux",
    target_os = "dragonfly",
    target_os = "freebsd",
    target_os = "netbsd",
    target_os = "openbsd"
  ))]
  GtkBox(Sender<GtkBox>),
  RawWindowHandle(Sender<std::result::Result<SendRawWindowHandle, raw_window_handle::HandleError>>),
  Theme(Sender<Theme>),
  // Setters
  Center,
  RequestUserAttention(Option<UserAttentionTypeWrapper>),
  SetResizable(bool),
  SetMaximizable(bool),
  SetMinimizable(bool),
  SetClosable(bool),
  SetTitle(String),
  Maximize,
  Unmaximize,
  Minimize,
  Unminimize,
  Show,
  Hide,
  Close,
  Destroy,
  SetDecorations(bool),
  SetShadow(bool),
  SetAlwaysOnBottom(bool),
  SetAlwaysOnTop(bool),
  SetVisibleOnAllWorkspaces(bool),
  SetContentProtected(bool),
  SetSize(Size),
  SetMinSize(Option<Size>),
  SetMaxSize(Option<Size>),
  SetPosition(Position),
  SetFullscreen(bool),
  SetFocus,
  SetIcon(TaoWindowIcon),
  SetSkipTaskbar(bool),
  SetCursorGrab(bool),
  SetCursorVisible(bool),
  SetCursorIcon(CursorIcon),
  SetCursorPosition(Position),
  SetIgnoreCursorEvents(bool),
  SetProgressBar(ProgressBarState),
  DragWindow,
  ResizeDragWindow(tauri_runtime::ResizeDirection),
  RequestRedraw,
}

#[derive(Debug, Clone)]
pub enum SynthesizedWindowEvent {
  Focused(bool),
  FileDrop(FileDropEvent),
}

impl From<SynthesizedWindowEvent> for WindowEventWrapper {
  fn from(event: SynthesizedWindowEvent) -> Self {
    let event = match event {
      SynthesizedWindowEvent::Focused(focused) => WindowEvent::Focused(focused),
      SynthesizedWindowEvent::FileDrop(event) => WindowEvent::FileDrop(event),
    };
    Self(Some(event))
  }
}

pub enum WebviewMessage {
  AddEventListener(WebviewEventId, Box<dyn Fn(&WebviewEvent) + Send>),
  #[cfg(not(all(feature = "tracing", not(target_os = "android"))))]
  EvaluateScript(String),
  #[cfg(all(feature = "tracing", not(target_os = "android")))]
  EvaluateScript(String, Sender<()>, tracing::Span),
  WebviewEvent(WebviewEvent),
  SynthesizedWindowEvent(SynthesizedWindowEvent),
  Navigate(Url),
  Print,
  Close,
  SetPosition(Position),
  SetSize(Size),
  SetFocus,
  // Getters
  Url(Sender<Url>),
  Position(Sender<PhysicalPosition<i32>>),
  Size(Sender<PhysicalSize<u32>>),
  WithWebview(Box<dyn FnOnce(Webview) + Send>),
  // Devtools
  #[cfg(any(debug_assertions, feature = "devtools"))]
  OpenDevTools,
  #[cfg(any(debug_assertions, feature = "devtools"))]
  CloseDevTools,
  #[cfg(any(debug_assertions, feature = "devtools"))]
  IsDevToolsOpen(Sender<bool>),
}

pub type CreateWindowClosure<T> =
  Box<dyn FnOnce(&EventLoopWindowTarget<Message<T>>) -> Result<WindowWrapper> + Send>;

pub type CreateWebviewClosure = Box<dyn FnOnce(&Window) -> Result<WebviewWrapper> + Send>;

pub enum Message<T: 'static> {
  Task(Box<dyn FnOnce() + Send>),
  #[cfg(target_os = "macos")]
  SetActivationPolicy(ActivationPolicy),
  RequestExit(i32),
  #[cfg(target_os = "macos")]
  Application(ApplicationMessage),
  Window(WindowId, WindowMessage),
  Webview(WindowId, WebviewId, WebviewMessage),
  CreateWebview(WindowId, CreateWebviewClosure),
  CreateWindow(WindowId, CreateWindowClosure<T>),
  CreateRawWindow(
    WindowId,
    Box<dyn FnOnce() -> (String, TaoWindowBuilder) + Send>,
    Sender<Result<Weak<Window>>>,
  ),
  UserEvent(T),
}

impl<T: UserEvent> Clone for Message<T> {
  fn clone(&self) -> Self {
    match self {
      Self::UserEvent(t) => Self::UserEvent(t.clone()),
      _ => unimplemented!(),
    }
  }
}

/// The Tauri [`WebviewDispatch`] for [`Wry`].
#[derive(Debug, Clone)]
pub struct WryWebviewDispatcher<T: UserEvent> {
  window_id: WindowId,
  webview_id: WebviewId,
  context: Context<T>,
}

impl<T: UserEvent> WebviewDispatch<T> for WryWebviewDispatcher<T> {
  type Runtime = Wry<T>;

  fn run_on_main_thread<F: FnOnce() + Send + 'static>(&self, f: F) -> Result<()> {
    send_user_message(&self.context, Message::Task(Box::new(f)))
  }

  fn on_webview_event<F: Fn(&WebviewEvent) + Send + 'static>(&self, f: F) -> WindowEventId {
    let id = self.context.next_webview_event_id();
    let _ = self.context.proxy.send_event(Message::Webview(
      self.window_id,
      self.webview_id,
      WebviewMessage::AddEventListener(id, Box::new(f)),
    ));
    id
  }

  fn with_webview<F: FnOnce(Box<dyn std::any::Any>) + Send + 'static>(&self, f: F) -> Result<()> {
    send_user_message(
      &self.context,
      Message::Webview(
        self.window_id,
        self.webview_id,
        WebviewMessage::WithWebview(Box::new(move |webview| f(Box::new(webview)))),
      ),
    )
  }

  #[cfg(any(debug_assertions, feature = "devtools"))]
  fn open_devtools(&self) {
    let _ = send_user_message(
      &self.context,
      Message::Webview(
        self.window_id,
        self.webview_id,
        WebviewMessage::OpenDevTools,
      ),
    );
  }

  #[cfg(any(debug_assertions, feature = "devtools"))]
  fn close_devtools(&self) {
    let _ = send_user_message(
      &self.context,
      Message::Webview(
        self.window_id,
        self.webview_id,
        WebviewMessage::CloseDevTools,
      ),
    );
  }

  /// Gets the devtools window's current open state.
  #[cfg(any(debug_assertions, feature = "devtools"))]
  fn is_devtools_open(&self) -> Result<bool> {
    webview_getter!(self, WebviewMessage::IsDevToolsOpen)
  }

  // Getters

  fn url(&self) -> Result<Url> {
    webview_getter!(self, WebviewMessage::Url)
  }

  fn position(&self) -> Result<PhysicalPosition<i32>> {
    webview_getter!(self, WebviewMessage::Position)
  }

  fn size(&self) -> Result<PhysicalSize<u32>> {
    webview_getter!(self, WebviewMessage::Size)
  }

  // Setters

  fn navigate(&self, url: Url) -> Result<()> {
    send_user_message(
      &self.context,
      Message::Webview(
        self.window_id,
        self.webview_id,
        WebviewMessage::Navigate(url),
      ),
    )
  }

  fn print(&self) -> Result<()> {
    send_user_message(
      &self.context,
      Message::Webview(self.window_id, self.webview_id, WebviewMessage::Print),
    )
  }

  fn close(&self) -> Result<()> {
    send_user_message(
      &self.context,
      Message::Webview(self.window_id, self.webview_id, WebviewMessage::Close),
    )
  }

  fn set_size(&self, size: Size) -> Result<()> {
    send_user_message(
      &self.context,
      Message::Webview(
        self.window_id,
        self.webview_id,
        WebviewMessage::SetSize(size),
      ),
    )
  }

  fn set_position(&self, position: Position) -> Result<()> {
    send_user_message(
      &self.context,
      Message::Webview(
        self.window_id,
        self.webview_id,
        WebviewMessage::SetPosition(position),
      ),
    )
  }

  fn set_focus(&self) -> Result<()> {
    send_user_message(
      &self.context,
      Message::Webview(self.window_id, self.webview_id, WebviewMessage::SetFocus),
    )
  }

  #[cfg(all(feature = "tracing", not(target_os = "android")))]
  fn eval_script<S: Into<String>>(&self, script: S) -> Result<()> {
    // use a channel so the EvaluateScript task uses the current span as parent
    let (tx, rx) = channel();
    getter!(
      self,
      rx,
      Message::Webview(
        self.window_id,
        self.webview_id,
        WebviewMessage::EvaluateScript(script.into(), tx, tracing::Span::current()),
      )
    )
  }

  #[cfg(not(all(feature = "tracing", not(target_os = "android"))))]
  fn eval_script<S: Into<String>>(&self, script: S) -> Result<()> {
    send_user_message(
      &self.context,
      Message::Webview(
        self.window_id,
        self.webview_id,
        WebviewMessage::EvaluateScript(script.into()),
      ),
    )
  }
}

/// The Tauri [`WindowDispatch`] for [`Wry`].
#[derive(Debug, Clone)]
pub struct WryWindowDispatcher<T: UserEvent> {
  window_id: WindowId,
  context: Context<T>,
}

// SAFETY: this is safe since the `Context` usage is guarded on `send_user_message`.
#[allow(clippy::non_send_fields_in_send_ty)]
unsafe impl<T: UserEvent> Sync for WryWindowDispatcher<T> {}

fn get_raw_window_handle<T: UserEvent>(
  dispatcher: &WryWindowDispatcher<T>,
) -> Result<std::result::Result<SendRawWindowHandle, raw_window_handle::HandleError>> {
  window_getter!(dispatcher, WindowMessage::RawWindowHandle)
}

impl<T: UserEvent> WindowDispatch<T> for WryWindowDispatcher<T> {
  type Runtime = Wry<T>;
  type WindowBuilder = WindowBuilderWrapper;

  fn run_on_main_thread<F: FnOnce() + Send + 'static>(&self, f: F) -> Result<()> {
    send_user_message(&self.context, Message::Task(Box::new(f)))
  }

  fn on_window_event<F: Fn(&WindowEvent) + Send + 'static>(&self, f: F) -> WindowEventId {
    let id = self.context.next_window_event_id();
    let _ = self.context.proxy.send_event(Message::Window(
      self.window_id,
      WindowMessage::AddEventListener(id, Box::new(f)),
    ));
    id
  }

  // Getters

  fn scale_factor(&self) -> Result<f64> {
    window_getter!(self, WindowMessage::ScaleFactor)
  }

  fn inner_position(&self) -> Result<PhysicalPosition<i32>> {
    window_getter!(self, WindowMessage::InnerPosition)?
  }

  fn outer_position(&self) -> Result<PhysicalPosition<i32>> {
    window_getter!(self, WindowMessage::OuterPosition)?
  }

  fn inner_size(&self) -> Result<PhysicalSize<u32>> {
    window_getter!(self, WindowMessage::InnerSize)
  }

  fn outer_size(&self) -> Result<PhysicalSize<u32>> {
    window_getter!(self, WindowMessage::OuterSize)
  }

  fn is_fullscreen(&self) -> Result<bool> {
    window_getter!(self, WindowMessage::IsFullscreen)
  }

  fn is_minimized(&self) -> Result<bool> {
    window_getter!(self, WindowMessage::IsMinimized)
  }

  fn is_maximized(&self) -> Result<bool> {
    window_getter!(self, WindowMessage::IsMaximized)
  }

  fn is_focused(&self) -> Result<bool> {
    window_getter!(self, WindowMessage::IsFocused)
  }

  /// Gets the window’s current decoration state.
  fn is_decorated(&self) -> Result<bool> {
    window_getter!(self, WindowMessage::IsDecorated)
  }

  /// Gets the window’s current resizable state.
  fn is_resizable(&self) -> Result<bool> {
    window_getter!(self, WindowMessage::IsResizable)
  }

  /// Gets the current native window's maximize button state
  fn is_maximizable(&self) -> Result<bool> {
    window_getter!(self, WindowMessage::IsMaximizable)
  }

  /// Gets the current native window's minimize button state
  fn is_minimizable(&self) -> Result<bool> {
    window_getter!(self, WindowMessage::IsMinimizable)
  }

  /// Gets the current native window's close button state
  fn is_closable(&self) -> Result<bool> {
    window_getter!(self, WindowMessage::IsClosable)
  }

  fn is_visible(&self) -> Result<bool> {
    window_getter!(self, WindowMessage::IsVisible)
  }

  fn title(&self) -> Result<String> {
    window_getter!(self, WindowMessage::Title)
  }

  fn current_monitor(&self) -> Result<Option<Monitor>> {
    Ok(window_getter!(self, WindowMessage::CurrentMonitor)?.map(|m| MonitorHandleWrapper(m).into()))
  }

  fn primary_monitor(&self) -> Result<Option<Monitor>> {
    Ok(window_getter!(self, WindowMessage::PrimaryMonitor)?.map(|m| MonitorHandleWrapper(m).into()))
  }

  fn available_monitors(&self) -> Result<Vec<Monitor>> {
    Ok(
      window_getter!(self, WindowMessage::AvailableMonitors)?
        .into_iter()
        .map(|m| MonitorHandleWrapper(m).into())
        .collect(),
    )
  }

  fn theme(&self) -> Result<Theme> {
    window_getter!(self, WindowMessage::Theme)
  }

  #[cfg(any(
    target_os = "linux",
    target_os = "dragonfly",
    target_os = "freebsd",
    target_os = "netbsd",
    target_os = "openbsd"
  ))]
  fn gtk_window(&self) -> Result<gtk::ApplicationWindow> {
    window_getter!(self, WindowMessage::GtkWindow).map(|w| w.0)
  }

  #[cfg(any(
    target_os = "linux",
    target_os = "dragonfly",
    target_os = "freebsd",
    target_os = "netbsd",
    target_os = "openbsd"
  ))]
  fn default_vbox(&self) -> Result<gtk::Box> {
    window_getter!(self, WindowMessage::GtkBox).map(|w| w.0)
  }

  fn window_handle(
    &self,
  ) -> std::result::Result<raw_window_handle::WindowHandle<'_>, raw_window_handle::HandleError> {
    get_raw_window_handle(self)
      .map_err(|_| raw_window_handle::HandleError::Unavailable)
      .and_then(|r| r.map(|h| unsafe { raw_window_handle::WindowHandle::borrow_raw(h.0) }))
  }

  // Setters

  fn center(&self) -> Result<()> {
    send_user_message(
      &self.context,
      Message::Window(self.window_id, WindowMessage::Center),
    )
  }

  fn request_user_attention(&self, request_type: Option<UserAttentionType>) -> Result<()> {
    send_user_message(
      &self.context,
      Message::Window(
        self.window_id,
        WindowMessage::RequestUserAttention(request_type.map(Into::into)),
      ),
    )
  }

  // Creates a window by dispatching a message to the event loop.
  // Note that this must be called from a separate thread, otherwise the channel will introduce a deadlock.
  fn create_window<F: Fn(RawWindow) + Send + 'static>(
    &mut self,
    pending: PendingWindow<T, Self::Runtime>,
    after_window_creation: Option<F>,
  ) -> Result<DetachedWindow<T, Self::Runtime>> {
    self.context.create_window(pending, after_window_creation)
  }

  // Creates a webview by dispatching a message to the event loop.
  // Note that this must be called from a separate thread, otherwise the channel will introduce a deadlock.
  fn create_webview(
    &mut self,
    pending: PendingWebview<T, Self::Runtime>,
  ) -> Result<DetachedWebview<T, Self::Runtime>> {
    self.context.create_webview(self.window_id, pending)
  }

  fn set_resizable(&self, resizable: bool) -> Result<()> {
    send_user_message(
      &self.context,
      Message::Window(self.window_id, WindowMessage::SetResizable(resizable)),
    )
  }

  fn set_maximizable(&self, maximizable: bool) -> Result<()> {
    send_user_message(
      &self.context,
      Message::Window(self.window_id, WindowMessage::SetMaximizable(maximizable)),
    )
  }

  fn set_minimizable(&self, minimizable: bool) -> Result<()> {
    send_user_message(
      &self.context,
      Message::Window(self.window_id, WindowMessage::SetMinimizable(minimizable)),
    )
  }

  fn set_closable(&self, closable: bool) -> Result<()> {
    send_user_message(
      &self.context,
      Message::Window(self.window_id, WindowMessage::SetClosable(closable)),
    )
  }

  fn set_title<S: Into<String>>(&self, title: S) -> Result<()> {
    send_user_message(
      &self.context,
      Message::Window(self.window_id, WindowMessage::SetTitle(title.into())),
    )
  }

  fn maximize(&self) -> Result<()> {
    send_user_message(
      &self.context,
      Message::Window(self.window_id, WindowMessage::Maximize),
    )
  }

  fn unmaximize(&self) -> Result<()> {
    send_user_message(
      &self.context,
      Message::Window(self.window_id, WindowMessage::Unmaximize),
    )
  }

  fn minimize(&self) -> Result<()> {
    send_user_message(
      &self.context,
      Message::Window(self.window_id, WindowMessage::Minimize),
    )
  }

  fn unminimize(&self) -> Result<()> {
    send_user_message(
      &self.context,
      Message::Window(self.window_id, WindowMessage::Unminimize),
    )
  }

  fn show(&self) -> Result<()> {
    send_user_message(
      &self.context,
      Message::Window(self.window_id, WindowMessage::Show),
    )
  }

  fn hide(&self) -> Result<()> {
    send_user_message(
      &self.context,
      Message::Window(self.window_id, WindowMessage::Hide),
    )
  }

  fn close(&self) -> Result<()> {
    // NOTE: close cannot use the `send_user_message` function because it accesses the event loop callback
    self
      .context
      .proxy
      .send_event(Message::Window(self.window_id, WindowMessage::Close))
      .map_err(|_| Error::FailedToSendMessage)
  }

  fn destroy(&self) -> Result<()> {
    // NOTE: destroy cannot use the `send_user_message` function because it accesses the event loop callback
    self
      .context
      .proxy
      .send_event(Message::Window(self.window_id, WindowMessage::Destroy))
      .map_err(|_| Error::FailedToSendMessage)
  }

  fn set_decorations(&self, decorations: bool) -> Result<()> {
    send_user_message(
      &self.context,
      Message::Window(self.window_id, WindowMessage::SetDecorations(decorations)),
    )
  }

  fn set_shadow(&self, enable: bool) -> Result<()> {
    send_user_message(
      &self.context,
      Message::Window(self.window_id, WindowMessage::SetShadow(enable)),
    )
  }

  fn set_always_on_bottom(&self, always_on_bottom: bool) -> Result<()> {
    send_user_message(
      &self.context,
      Message::Window(
        self.window_id,
        WindowMessage::SetAlwaysOnBottom(always_on_bottom),
      ),
    )
  }

  fn set_always_on_top(&self, always_on_top: bool) -> Result<()> {
    send_user_message(
      &self.context,
      Message::Window(self.window_id, WindowMessage::SetAlwaysOnTop(always_on_top)),
    )
  }

  fn set_visible_on_all_workspaces(&self, visible_on_all_workspaces: bool) -> Result<()> {
    send_user_message(
      &self.context,
      Message::Window(
        self.window_id,
        WindowMessage::SetVisibleOnAllWorkspaces(visible_on_all_workspaces),
      ),
    )
  }

  fn set_content_protected(&self, protected: bool) -> Result<()> {
    send_user_message(
      &self.context,
      Message::Window(
        self.window_id,
        WindowMessage::SetContentProtected(protected),
      ),
    )
  }

  fn set_size(&self, size: Size) -> Result<()> {
    send_user_message(
      &self.context,
      Message::Window(self.window_id, WindowMessage::SetSize(size)),
    )
  }

  fn set_min_size(&self, size: Option<Size>) -> Result<()> {
    send_user_message(
      &self.context,
      Message::Window(self.window_id, WindowMessage::SetMinSize(size)),
    )
  }

  fn set_max_size(&self, size: Option<Size>) -> Result<()> {
    send_user_message(
      &self.context,
      Message::Window(self.window_id, WindowMessage::SetMaxSize(size)),
    )
  }

  fn set_position(&self, position: Position) -> Result<()> {
    send_user_message(
      &self.context,
      Message::Window(self.window_id, WindowMessage::SetPosition(position)),
    )
  }

  fn set_fullscreen(&self, fullscreen: bool) -> Result<()> {
    send_user_message(
      &self.context,
      Message::Window(self.window_id, WindowMessage::SetFullscreen(fullscreen)),
    )
  }

  fn set_focus(&self) -> Result<()> {
    send_user_message(
      &self.context,
      Message::Window(self.window_id, WindowMessage::SetFocus),
    )
  }

  fn set_icon(&self, icon: Icon) -> Result<()> {
    send_user_message(
      &self.context,
      Message::Window(
        self.window_id,
        WindowMessage::SetIcon(TaoIcon::try_from(icon)?.0),
      ),
    )
  }

  fn set_skip_taskbar(&self, skip: bool) -> Result<()> {
    send_user_message(
      &self.context,
      Message::Window(self.window_id, WindowMessage::SetSkipTaskbar(skip)),
    )
  }

  fn set_cursor_grab(&self, grab: bool) -> crate::Result<()> {
    send_user_message(
      &self.context,
      Message::Window(self.window_id, WindowMessage::SetCursorGrab(grab)),
    )
  }

  fn set_cursor_visible(&self, visible: bool) -> crate::Result<()> {
    send_user_message(
      &self.context,
      Message::Window(self.window_id, WindowMessage::SetCursorVisible(visible)),
    )
  }

  fn set_cursor_icon(&self, icon: CursorIcon) -> crate::Result<()> {
    send_user_message(
      &self.context,
      Message::Window(self.window_id, WindowMessage::SetCursorIcon(icon)),
    )
  }

  fn set_cursor_position<Pos: Into<Position>>(&self, position: Pos) -> crate::Result<()> {
    send_user_message(
      &self.context,
      Message::Window(
        self.window_id,
        WindowMessage::SetCursorPosition(position.into()),
      ),
    )
  }

  fn set_ignore_cursor_events(&self, ignore: bool) -> crate::Result<()> {
    send_user_message(
      &self.context,
      Message::Window(self.window_id, WindowMessage::SetIgnoreCursorEvents(ignore)),
    )
  }

  fn start_dragging(&self) -> Result<()> {
    send_user_message(
      &self.context,
      Message::Window(self.window_id, WindowMessage::DragWindow),
    )
  }

  fn start_resize_dragging(&self, direction: tauri_runtime::ResizeDirection) -> Result<()> {
    send_user_message(
      &self.context,
      Message::Window(self.window_id, WindowMessage::ResizeDragWindow(direction)),
    )
  }

  fn set_progress_bar(&self, progress_state: ProgressBarState) -> Result<()> {
    send_user_message(
      &self.context,
      Message::Window(
        self.window_id,
        WindowMessage::SetProgressBar(progress_state),
      ),
    )
  }
}

#[derive(Clone)]
pub struct WebviewWrapper {
  label: String,
  id: WebviewId,
  inner: Rc<WebView>,
  context_store: WebContextStore,
  webview_event_listeners: WebviewEventListeners,
  // the key of the WebContext if it's not shared
  context_key: Option<PathBuf>,
  bounds: Arc<Mutex<Option<WebviewBounds>>>,
}

impl Deref for WebviewWrapper {
  type Target = WebView;

  #[inline(always)]
  fn deref(&self) -> &Self::Target {
    &self.inner
  }
}

impl Drop for WebviewWrapper {
  fn drop(&mut self) {
    if Rc::get_mut(&mut self.inner).is_some() {
      self.context_store.lock().unwrap().remove(&self.context_key);
    }
  }
}

pub struct WindowWrapper {
  label: String,
  inner: Option<Arc<Window>>,
  // whether this window has child webviews
  // or it's just a container for a single webview
  has_children: AtomicBool,
  webviews: Vec<WebviewWrapper>,
  window_event_listeners: WindowEventListeners,
  #[cfg(windows)]
  is_window_fullscreen: bool,
  #[cfg(windows)]
  is_window_transparent: bool,
  #[cfg(windows)]
  surface: Option<softbuffer::Surface<Arc<Window>, Arc<Window>>>,
}

impl fmt::Debug for WindowWrapper {
  fn fmt(&self, f: &mut fmt::Formatter<'_>) -> fmt::Result {
    f.debug_struct("WindowWrapper")
      .field("label", &self.label)
      .field("inner", &self.inner)
      .finish()
  }
}

#[derive(Debug, Clone)]
pub struct EventProxy<T: UserEvent>(TaoEventLoopProxy<Message<T>>);

#[cfg(target_os = "ios")]
#[allow(clippy::non_send_fields_in_send_ty)]
unsafe impl<T: UserEvent> Sync for EventProxy<T> {}

impl<T: UserEvent> EventLoopProxy<T> for EventProxy<T> {
  fn send_event(&self, event: T) -> Result<()> {
    self
      .0
      .send_event(Message::UserEvent(event))
      .map_err(|_| Error::EventLoopClosed)
  }
}

pub trait PluginBuilder<T: UserEvent> {
  type Plugin: Plugin<T>;
  fn build(self, context: Context<T>) -> Self::Plugin;
}

pub trait Plugin<T: UserEvent> {
  fn on_event(
    &mut self,
    event: &Event<Message<T>>,
    event_loop: &EventLoopWindowTarget<Message<T>>,
    proxy: &TaoEventLoopProxy<Message<T>>,
    control_flow: &mut ControlFlow,
    context: EventLoopIterationContext<'_, T>,
    web_context: &WebContextStore,
  ) -> bool;
}

/// A Tauri [`Runtime`] wrapper around wry.
pub struct Wry<T: UserEvent> {
  context: Context<T>,
  event_loop: EventLoop<Message<T>>,
}

impl<T: UserEvent> fmt::Debug for Wry<T> {
  fn fmt(&self, f: &mut fmt::Formatter<'_>) -> fmt::Result {
    f.debug_struct("Wry")
      .field("main_thread_id", &self.context.main_thread_id)
      .field("event_loop", &self.event_loop)
      .field("windows", &self.context.main_thread.windows)
      .field("web_context", &self.context.main_thread.web_context)
      .finish()
  }
}

/// A handle to the Wry runtime.
#[derive(Debug, Clone)]
pub struct WryHandle<T: UserEvent> {
  context: Context<T>,
}

// SAFETY: this is safe since the `Context` usage is guarded on `send_user_message`.
#[allow(clippy::non_send_fields_in_send_ty)]
unsafe impl<T: UserEvent> Sync for WryHandle<T> {}

impl<T: UserEvent> WryHandle<T> {
  /// Creates a new tao window using a callback, and returns its window id.
  pub fn create_tao_window<F: FnOnce() -> (String, TaoWindowBuilder) + Send + 'static>(
    &self,
    f: F,
  ) -> Result<Weak<Window>> {
    let id = self.context.next_window_id();
    let (tx, rx) = channel();
    send_user_message(&self.context, Message::CreateRawWindow(id, Box::new(f), tx))?;
    rx.recv().unwrap()
  }

  /// Gets the [`WebviewId'] associated with the given [`WindowId`].
  pub fn window_id(&self, window_id: TaoWindowId) -> WindowId {
    *self
      .context
      .window_id_map
      .0
      .lock()
      .unwrap()
      .get(&window_id)
      .unwrap()
  }

  /// Send a message to the event loop.
  pub fn send_event(&self, message: Message<T>) -> Result<()> {
    self
      .context
      .proxy
      .send_event(message)
      .map_err(|_| Error::FailedToSendMessage)?;
    Ok(())
  }

  pub fn plugin<P: PluginBuilder<T> + 'static>(&mut self, plugin: P)
  where
    <P as PluginBuilder<T>>::Plugin: Send,
  {
    self
      .context
      .plugins
      .lock()
      .unwrap()
      .push(Box::new(plugin.build(self.context.clone())));
  }
}

impl<T: UserEvent> RuntimeHandle<T> for WryHandle<T> {
  type Runtime = Wry<T>;

  fn create_proxy(&self) -> EventProxy<T> {
    EventProxy(self.context.proxy.clone())
  }

  #[cfg(target_os = "macos")]
  fn set_activation_policy(&self, activation_policy: ActivationPolicy) -> Result<()> {
    send_user_message(
      &self.context,
      Message::SetActivationPolicy(activation_policy),
    )
  }

  fn request_exit(&self, code: i32) -> Result<()> {
    // NOTE: request_exit cannot use the `send_user_message` function because it accesses the event loop callback
    self
      .context
      .proxy
      .send_event(Message::RequestExit(code))
      .map_err(|_| Error::FailedToSendMessage)
  }

  // Creates a window by dispatching a message to the event loop.
  // Note that this must be called from a separate thread, otherwise the channel will introduce a deadlock.
  fn create_window<F: Fn(RawWindow) + Send + 'static>(
    &self,
    pending: PendingWindow<T, Self::Runtime>,
    after_window_creation: Option<F>,
  ) -> Result<DetachedWindow<T, Self::Runtime>> {
    self.context.create_window(pending, after_window_creation)
  }

  // Creates a webview by dispatching a message to the event loop.
  // Note that this must be called from a separate thread, otherwise the channel will introduce a deadlock.
  fn create_webview(
    &self,
    window_id: WindowId,
    pending: PendingWebview<T, Self::Runtime>,
  ) -> Result<DetachedWebview<T, Self::Runtime>> {
    self.context.create_webview(window_id, pending)
  }

  fn run_on_main_thread<F: FnOnce() + Send + 'static>(&self, f: F) -> Result<()> {
    send_user_message(&self.context, Message::Task(Box::new(f)))
  }

  fn display_handle(&self) -> std::result::Result<DisplayHandle, raw_window_handle::HandleError> {
    self.context.main_thread.window_target.display_handle()
  }

  fn primary_monitor(&self) -> Option<Monitor> {
    self
      .context
      .main_thread
      .window_target
      .primary_monitor()
      .map(|m| MonitorHandleWrapper(m).into())
  }

  fn available_monitors(&self) -> Vec<Monitor> {
    self
      .context
      .main_thread
      .window_target
      .available_monitors()
      .map(|m| MonitorHandleWrapper(m).into())
      .collect()
  }

  #[cfg(target_os = "macos")]
  fn show(&self) -> tauri_runtime::Result<()> {
    send_user_message(
      &self.context,
      Message::Application(ApplicationMessage::Show),
    )
  }

  #[cfg(target_os = "macos")]
  fn hide(&self) -> tauri_runtime::Result<()> {
    send_user_message(
      &self.context,
      Message::Application(ApplicationMessage::Hide),
    )
  }

  #[cfg(target_os = "android")]
  fn find_class<'a>(
    &self,
    env: &mut jni::JNIEnv<'a>,
    activity: &jni::objects::JObject<'_>,
    name: impl Into<String>,
  ) -> std::result::Result<jni::objects::JClass<'a>, jni::errors::Error> {
    find_class(env, activity, name.into())
  }

  #[cfg(target_os = "android")]
  fn run_on_android_context<F>(&self, f: F)
  where
    F: FnOnce(&mut jni::JNIEnv, &jni::objects::JObject, &jni::objects::JObject) + Send + 'static,
  {
    dispatch(f)
  }
}

impl<T: UserEvent> Wry<T> {
  fn init_with_builder(
    mut event_loop_builder: EventLoopBuilder<Message<T>>,
    #[allow(unused_variables)] args: RuntimeInitArgs,
  ) -> Result<Self> {
    #[cfg(windows)]
    if let Some(hook) = args.msg_hook {
      use tao::platform::windows::EventLoopBuilderExtWindows;
      event_loop_builder.with_msg_hook(hook);
    }
    Self::init(event_loop_builder.build())
  }

  fn init(event_loop: EventLoop<Message<T>>) -> Result<Self> {
    let main_thread_id = current_thread().id();
    let web_context = WebContextStore::default();

    let windows = Arc::new(WindowsStore(RefCell::new(BTreeMap::default())));
    let window_id_map = WindowIdStore::default();

    let context = Context {
      window_id_map,
      main_thread_id,
      proxy: event_loop.create_proxy(),
      main_thread: DispatcherMainThreadContext {
        window_target: event_loop.deref().clone(),
        web_context,
        windows,
        #[cfg(feature = "tracing")]
        active_tracing_spans: Default::default(),
      },
      plugins: Default::default(),
      next_window_id: Default::default(),
      next_webview_id: Default::default(),
      next_window_event_id: Default::default(),
      next_webview_event_id: Default::default(),
      next_webcontext_id: Default::default(),
    };

    Ok(Self {
      context,
      event_loop,
    })
  }
}

impl<T: UserEvent> Runtime<T> for Wry<T> {
  type WindowDispatcher = WryWindowDispatcher<T>;
  type WebviewDispatcher = WryWebviewDispatcher<T>;
  type Handle = WryHandle<T>;

  type EventLoopProxy = EventProxy<T>;

  fn new(args: RuntimeInitArgs) -> Result<Self> {
    Self::init_with_builder(EventLoopBuilder::<Message<T>>::with_user_event(), args)
  }
  #[cfg(any(
    target_os = "linux",
    target_os = "dragonfly",
    target_os = "freebsd",
    target_os = "netbsd",
    target_os = "openbsd"
  ))]
  fn new_any_thread(args: RuntimeInitArgs) -> Result<Self> {
    use tao::platform::unix::EventLoopBuilderExtUnix;
    let mut event_loop_builder = EventLoopBuilder::<Message<T>>::with_user_event();
    event_loop_builder.with_any_thread(true);
    Self::init_with_builder(event_loop_builder, args)
  }

  #[cfg(windows)]
  fn new_any_thread(args: RuntimeInitArgs) -> Result<Self> {
    use tao::platform::windows::EventLoopBuilderExtWindows;
    let mut event_loop_builder = EventLoopBuilder::<Message<T>>::with_user_event();
    event_loop_builder.with_any_thread(true);
    Self::init_with_builder(event_loop_builder, args)
  }

  fn create_proxy(&self) -> EventProxy<T> {
    EventProxy(self.event_loop.create_proxy())
  }

  fn handle(&self) -> Self::Handle {
    WryHandle {
      context: self.context.clone(),
    }
  }

  fn create_window<F: Fn(RawWindow) + Send + 'static>(
    &self,
    pending: PendingWindow<T, Self>,
    after_window_creation: Option<F>,
  ) -> Result<DetachedWindow<T, Self>> {
    let label = pending.label.clone();
    let window_id = self.context.next_window_id();
    let webview_id = pending
      .webview
      .as_ref()
      .map(|_| self.context.next_webview_id());

    let window = create_window(
      window_id,
      webview_id.unwrap_or_default(),
      &self.event_loop,
      &self.context,
      pending,
      after_window_creation,
    )?;

    let dispatcher = WryWindowDispatcher {
      window_id,
      context: self.context.clone(),
    };

    self
      .context
      .main_thread
      .windows
      .0
      .borrow_mut()
      .insert(window_id, window);

    let detached_webview = webview_id.map(|id| DetachedWebview {
      label: label.clone(),
      dispatcher: WryWebviewDispatcher {
        window_id,
        webview_id: id,
        context: self.context.clone(),
      },
    });

    Ok(DetachedWindow {
      id: window_id,
      label,
      dispatcher,
      webview: detached_webview,
    })
  }

  fn create_webview(
    &self,
    window_id: WindowId,
    pending: PendingWebview<T, Self>,
  ) -> Result<DetachedWebview<T, Self>> {
    let label = pending.label.clone();

    let window = self
      .context
      .main_thread
      .windows
      .0
      .borrow()
      .get(&window_id)
      .and_then(|w| w.inner.clone());
    if let Some(window) = window {
      let webview_id = self.context.next_webview_id();

      let webview = create_webview(
        WebviewKind::WindowChild,
        &window,
        window_id,
        webview_id,
        &self.context,
        pending,
      )?;

      self
        .context
        .main_thread
        .windows
        .0
        .borrow_mut()
        .get_mut(&window_id)
        .map(|w| {
          w.webviews.push(webview);
          w.has_children.store(true, Ordering::Relaxed);
          w
        });

      let dispatcher = WryWebviewDispatcher {
        window_id,
        webview_id,
        context: self.context.clone(),
      };

      Ok(DetachedWebview { label, dispatcher })
    } else {
      Err(Error::WindowNotFound)
    }
  }

  fn primary_monitor(&self) -> Option<Monitor> {
    self
      .context
      .main_thread
      .window_target
      .primary_monitor()
      .map(|m| MonitorHandleWrapper(m).into())
  }

  fn available_monitors(&self) -> Vec<Monitor> {
    self
      .context
      .main_thread
      .window_target
      .available_monitors()
      .map(|m| MonitorHandleWrapper(m).into())
      .collect()
  }

  #[cfg(target_os = "macos")]
  fn set_activation_policy(&mut self, activation_policy: ActivationPolicy) {
    self
      .event_loop
      .set_activation_policy(tao_activation_policy(activation_policy));
  }

  #[cfg(target_os = "macos")]
  fn show(&self) {
    self.event_loop.show_application();
  }

  #[cfg(target_os = "macos")]
  fn hide(&self) {
    self.event_loop.hide_application();
  }

  fn set_device_event_filter(&mut self, filter: DeviceEventFilter) {
    self
      .event_loop
      .set_device_event_filter(DeviceEventFilterWrapper::from(filter).0);
  }

  #[cfg(desktop)]
  fn run_iteration<F: FnMut(RunEvent<T>) + 'static>(&mut self, mut callback: F) {
    use tao::platform::run_return::EventLoopExtRunReturn;
    let windows = self.context.main_thread.windows.clone();
    let window_id_map = self.context.window_id_map.clone();
    let web_context = &self.context.main_thread.web_context;
    let plugins = self.context.plugins.clone();

    #[cfg(feature = "tracing")]
    let active_tracing_spans = self.context.main_thread.active_tracing_spans.clone();

    let proxy = self.event_loop.create_proxy();

    self
      .event_loop
      .run_return(|event, event_loop, control_flow| {
        *control_flow = ControlFlow::Wait;
        if let Event::MainEventsCleared = &event {
          *control_flow = ControlFlow::Exit;
        }

        for p in plugins.lock().unwrap().iter_mut() {
          let prevent_default = p.on_event(
            &event,
            event_loop,
            &proxy,
            control_flow,
            EventLoopIterationContext {
              callback: &mut callback,
              window_id_map: window_id_map.clone(),
              windows: windows.clone(),
              #[cfg(feature = "tracing")]
              active_tracing_spans: active_tracing_spans.clone(),
            },
            web_context,
          );
          if prevent_default {
            return;
          }
        }

        handle_event_loop(
          event,
          event_loop,
          control_flow,
          EventLoopIterationContext {
            callback: &mut callback,
            windows: windows.clone(),
            window_id_map: window_id_map.clone(),
            #[cfg(feature = "tracing")]
            active_tracing_spans: active_tracing_spans.clone(),
          },
        );
      });
  }

  fn run<F: FnMut(RunEvent<T>) + 'static>(self, mut callback: F) {
    let windows = self.context.main_thread.windows.clone();
    let window_id_map = self.context.window_id_map.clone();
    let web_context = self.context.main_thread.web_context;
    let plugins = self.context.plugins.clone();

    #[cfg(feature = "tracing")]
    let active_tracing_spans = self.context.main_thread.active_tracing_spans.clone();
    let proxy = self.event_loop.create_proxy();

    self.event_loop.run(move |event, event_loop, control_flow| {
      for p in plugins.lock().unwrap().iter_mut() {
        let prevent_default = p.on_event(
          &event,
          event_loop,
          &proxy,
          control_flow,
          EventLoopIterationContext {
            callback: &mut callback,
            window_id_map: window_id_map.clone(),
            windows: windows.clone(),
            #[cfg(feature = "tracing")]
            active_tracing_spans: active_tracing_spans.clone(),
          },
          &web_context,
        );
        if prevent_default {
          return;
        }
      }
      handle_event_loop(
        event,
        event_loop,
        control_flow,
        EventLoopIterationContext {
          callback: &mut callback,
          window_id_map: window_id_map.clone(),
          windows: windows.clone(),
          #[cfg(feature = "tracing")]
          active_tracing_spans: active_tracing_spans.clone(),
        },
      );
    })
  }
}

pub struct EventLoopIterationContext<'a, T: UserEvent> {
  pub callback: &'a mut (dyn FnMut(RunEvent<T>) + 'static),
  pub window_id_map: WindowIdStore,
  pub windows: Arc<WindowsStore>,
  #[cfg(feature = "tracing")]
  pub active_tracing_spans: ActiveTraceSpanStore,
}

struct UserMessageContext {
  windows: Arc<WindowsStore>,
  window_id_map: WindowIdStore,
}

fn handle_user_message<T: UserEvent>(
  event_loop: &EventLoopWindowTarget<Message<T>>,
  message: Message<T>,
  context: UserMessageContext,
) {
  let UserMessageContext {
    window_id_map,
    windows,
  } = context;
  match message {
    Message::Task(task) => task(),
    #[cfg(target_os = "macos")]
    Message::SetActivationPolicy(activation_policy) => {
      event_loop.set_activation_policy_at_runtime(tao_activation_policy(activation_policy))
    }
    Message::RequestExit(_code) => panic!("cannot handle RequestExit on the main thread"),
    #[cfg(target_os = "macos")]
    Message::Application(application_message) => match application_message {
      ApplicationMessage::Show => {
        event_loop.show_application();
      }
      ApplicationMessage::Hide => {
        event_loop.hide_application();
      }
    },
    Message::Window(id, window_message) => {
      let w = windows.0.borrow().get(&id).map(|w| {
        (
          w.inner.clone(),
          w.webviews.clone(),
          w.has_children.load(Ordering::Relaxed),
          w.window_event_listeners.clone(),
        )
      });
      if let Some((Some(window), webviews, has_children, window_event_listeners)) = w {
        match window_message {
          WindowMessage::AddEventListener(id, listener) => {
            window_event_listeners.lock().unwrap().insert(id, listener);
          }

          // Getters
          WindowMessage::ScaleFactor(tx) => tx.send(window.scale_factor()).unwrap(),
          WindowMessage::InnerPosition(tx) => tx
            .send(
              window
                .inner_position()
                .map(|p| PhysicalPositionWrapper(p).into())
                .map_err(|_| Error::FailedToSendMessage),
            )
            .unwrap(),
          WindowMessage::OuterPosition(tx) => tx
            .send(
              window
                .outer_position()
                .map(|p| PhysicalPositionWrapper(p).into())
                .map_err(|_| Error::FailedToSendMessage),
            )
            .unwrap(),
          WindowMessage::InnerSize(tx) => tx
            .send(PhysicalSizeWrapper(inner_size(&window, &webviews, has_children)).into())
            .unwrap(),
          WindowMessage::OuterSize(tx) => tx
            .send(PhysicalSizeWrapper(window.outer_size()).into())
            .unwrap(),
          WindowMessage::IsFullscreen(tx) => tx.send(window.fullscreen().is_some()).unwrap(),
          WindowMessage::IsMinimized(tx) => tx.send(window.is_minimized()).unwrap(),
          WindowMessage::IsMaximized(tx) => tx.send(window.is_maximized()).unwrap(),
          WindowMessage::IsFocused(tx) => tx.send(window.is_focused()).unwrap(),
          WindowMessage::IsDecorated(tx) => tx.send(window.is_decorated()).unwrap(),
          WindowMessage::IsResizable(tx) => tx.send(window.is_resizable()).unwrap(),
          WindowMessage::IsMaximizable(tx) => tx.send(window.is_maximizable()).unwrap(),
          WindowMessage::IsMinimizable(tx) => tx.send(window.is_minimizable()).unwrap(),
          WindowMessage::IsClosable(tx) => tx.send(window.is_closable()).unwrap(),
          WindowMessage::IsVisible(tx) => tx.send(window.is_visible()).unwrap(),
          WindowMessage::Title(tx) => tx.send(window.title()).unwrap(),
          WindowMessage::CurrentMonitor(tx) => tx.send(window.current_monitor()).unwrap(),
          WindowMessage::PrimaryMonitor(tx) => tx.send(window.primary_monitor()).unwrap(),
          WindowMessage::AvailableMonitors(tx) => {
            tx.send(window.available_monitors().collect()).unwrap()
          }
          #[cfg(any(
            target_os = "linux",
            target_os = "dragonfly",
            target_os = "freebsd",
            target_os = "netbsd",
            target_os = "openbsd"
          ))]
          WindowMessage::GtkWindow(tx) => tx.send(GtkWindow(window.gtk_window().clone())).unwrap(),
          #[cfg(any(
            target_os = "linux",
            target_os = "dragonfly",
            target_os = "freebsd",
            target_os = "netbsd",
            target_os = "openbsd"
          ))]
          WindowMessage::GtkBox(tx) => tx
            .send(GtkBox(window.default_vbox().unwrap().clone()))
            .unwrap(),
          WindowMessage::RawWindowHandle(tx) => tx
            .send(
              window
                .window_handle()
                .map(|h| SendRawWindowHandle(h.as_raw())),
            )
            .unwrap(),
          WindowMessage::Theme(tx) => {
            tx.send(map_theme(&window.theme())).unwrap();
          }
          // Setters
          WindowMessage::Center => {
            if let Some(monitor) = window.current_monitor() {
              let window_size = inner_size(&window, &webviews, has_children);
              let screen_size = monitor.size();
              let monitor_pos = monitor.position();
              let x = (screen_size.width as i32 - window_size.width as i32) / 2 + monitor_pos.x;
              let y = (screen_size.height as i32 - window_size.height as i32) / 2 + monitor_pos.y;
              window.set_outer_position(TaoPhysicalPosition::new(x, y));
            }
          }
          WindowMessage::RequestUserAttention(request_type) => {
            window.request_user_attention(request_type.map(|r| r.0));
          }
          WindowMessage::SetResizable(resizable) => window.set_resizable(resizable),
          WindowMessage::SetMaximizable(maximizable) => window.set_maximizable(maximizable),
          WindowMessage::SetMinimizable(minimizable) => window.set_minimizable(minimizable),
          WindowMessage::SetClosable(closable) => window.set_closable(closable),
          WindowMessage::SetTitle(title) => window.set_title(&title),
          WindowMessage::Maximize => window.set_maximized(true),
          WindowMessage::Unmaximize => window.set_maximized(false),
          WindowMessage::Minimize => window.set_minimized(true),
          WindowMessage::Unminimize => window.set_minimized(false),
          WindowMessage::Show => window.set_visible(true),
          WindowMessage::Hide => window.set_visible(false),
          WindowMessage::Close => {
            panic!("cannot handle `WindowMessage::Close` on the main thread")
          }
          WindowMessage::Destroy => {
            panic!("cannot handle `WindowMessage::Destroy` on the main thread")
          }
          WindowMessage::SetDecorations(decorations) => window.set_decorations(decorations),
          WindowMessage::SetShadow(_enable) => {
            #[cfg(windows)]
            window.set_undecorated_shadow(_enable);
            #[cfg(target_os = "macos")]
            window.set_has_shadow(_enable);
          }
          WindowMessage::SetAlwaysOnBottom(always_on_bottom) => {
            window.set_always_on_bottom(always_on_bottom)
          }
          WindowMessage::SetAlwaysOnTop(always_on_top) => window.set_always_on_top(always_on_top),
          WindowMessage::SetVisibleOnAllWorkspaces(visible_on_all_workspaces) => {
            window.set_visible_on_all_workspaces(visible_on_all_workspaces)
          }
          WindowMessage::SetContentProtected(protected) => window.set_content_protection(protected),
          WindowMessage::SetSize(size) => {
            window.set_inner_size(SizeWrapper::from(size).0);
          }
          WindowMessage::SetMinSize(size) => {
            window.set_min_inner_size(size.map(|s| SizeWrapper::from(s).0));
          }
          WindowMessage::SetMaxSize(size) => {
            window.set_max_inner_size(size.map(|s| SizeWrapper::from(s).0));
          }
          WindowMessage::SetPosition(position) => {
            window.set_outer_position(PositionWrapper::from(position).0)
          }
          WindowMessage::SetFullscreen(fullscreen) => {
            if fullscreen {
              window.set_fullscreen(Some(Fullscreen::Borderless(None)))
            } else {
              window.set_fullscreen(None)
            }
            #[cfg(windows)]
            if let Some(w) = windows.0.borrow_mut().get_mut(&id) {
              w.is_window_fullscreen = fullscreen;
            }
          }
          WindowMessage::SetFocus => {
            window.set_focus();
          }
          WindowMessage::SetIcon(icon) => {
            window.set_window_icon(Some(icon));
          }
          #[allow(unused_variables)]
          WindowMessage::SetSkipTaskbar(skip) => {
            #[cfg(any(windows, target_os = "linux"))]
            window.set_skip_taskbar(skip);
          }
          WindowMessage::SetCursorGrab(grab) => {
            let _ = window.set_cursor_grab(grab);
          }
          WindowMessage::SetCursorVisible(visible) => {
            window.set_cursor_visible(visible);
          }
          WindowMessage::SetCursorIcon(icon) => {
            window.set_cursor_icon(CursorIconWrapper::from(icon).0);
          }
          WindowMessage::SetCursorPosition(position) => {
            let _ = window.set_cursor_position(PositionWrapper::from(position).0);
          }
          WindowMessage::SetIgnoreCursorEvents(ignore) => {
            let _ = window.set_ignore_cursor_events(ignore);
          }
          WindowMessage::DragWindow => {
            let _ = window.drag_window();
          }
          WindowMessage::ResizeDragWindow(direction) => {
            let _ = window.drag_resize_window(match direction {
              tauri_runtime::ResizeDirection::East => tao::window::ResizeDirection::East,
              tauri_runtime::ResizeDirection::North => tao::window::ResizeDirection::North,
              tauri_runtime::ResizeDirection::NorthEast => tao::window::ResizeDirection::NorthEast,
              tauri_runtime::ResizeDirection::NorthWest => tao::window::ResizeDirection::NorthWest,
              tauri_runtime::ResizeDirection::South => tao::window::ResizeDirection::South,
              tauri_runtime::ResizeDirection::SouthEast => tao::window::ResizeDirection::SouthEast,
              tauri_runtime::ResizeDirection::SouthWest => tao::window::ResizeDirection::SouthWest,
              tauri_runtime::ResizeDirection::West => tao::window::ResizeDirection::West,
            });
          }
          WindowMessage::RequestRedraw => {
            window.request_redraw();
          }
          WindowMessage::SetProgressBar(progress_state) => {
            window.set_progress_bar(ProgressBarStateWrapper::from(progress_state).0);
          }
        }
      }
    }

    Message::Webview(window_id, webview_id, webview_message) => {
      let webview_handle = windows.0.borrow().get(&window_id).map(|w| {
        (
          w.inner.clone(),
          w.webviews.iter().find(|w| w.id == webview_id).cloned(),
        )
      });
      if let Some((Some(window), Some(webview))) = webview_handle {
        match webview_message {
          WebviewMessage::WebviewEvent(_) => { /* already handled */ }
          WebviewMessage::SynthesizedWindowEvent(_) => { /* already handled */ }

          WebviewMessage::AddEventListener(id, listener) => {
            webview
              .webview_event_listeners
              .lock()
              .unwrap()
              .insert(id, listener);
          }

          #[cfg(all(feature = "tracing", not(target_os = "android")))]
          WebviewMessage::EvaluateScript(script, tx, span) => {
            let _span = span.entered();
            if let Err(e) = webview.evaluate_script(&script) {
              debug_eprintln!("{}", e);
            }
            tx.send(()).unwrap();
          }
          #[cfg(not(all(feature = "tracing", not(target_os = "android"))))]
          WebviewMessage::EvaluateScript(script) => {
            if let Err(e) = webview.evaluate_script(&script) {
              debug_eprintln!("{}", e);
            }
          }
          WebviewMessage::Navigate(url) => webview.load_url(url.as_str()),
          WebviewMessage::Print => {
            let _ = webview.print();
          }
          WebviewMessage::Close => {
            windows.0.borrow_mut().get_mut(&window_id).map(|window| {
              if let Some(i) = window.webviews.iter().position(|w| w.id == webview.id) {
                window.webviews.remove(i);
              }
              window
            });
          }
          WebviewMessage::SetSize(size) => {
            let mut bounds = webview.bounds();
            let size = size.to_logical(window.scale_factor());
            bounds.width = size.width;
            bounds.height = size.height;

            {
              let mut bounds_guard = webview.bounds.lock().unwrap();
              let webview_bounds = bounds_guard.get_or_insert_with(|| WebviewBounds {
                x_rate: 1.,
                y_rate: 1.,
                width_rate: 1.,
                height_rate: 1.,
              });
              let window_size = window.inner_size().to_logical::<f32>(window.scale_factor());

              webview_bounds.width_rate = size.width as f32 / window_size.width;
              webview_bounds.height_rate = size.height as f32 / window_size.height;
            }

            webview.set_bounds(bounds);
          }
          WebviewMessage::SetPosition(position) => {
            let mut bounds = webview.bounds();
            let position = position.to_logical(window.scale_factor());
            bounds.x = position.x;
            bounds.y = position.y;

            {
              let mut bounds_guard = webview.bounds.lock().unwrap();
              let webview_bounds = bounds_guard.get_or_insert_with(|| WebviewBounds {
                x_rate: 1.,
                y_rate: 1.,
                width_rate: 1.,
                height_rate: 1.,
              });
              let window_size = window.inner_size().to_logical::<f32>(window.scale_factor());

              webview_bounds.x_rate = position.x as f32 / window_size.width;
              webview_bounds.y_rate = position.y as f32 / window_size.height;
            }

            webview.set_bounds(bounds);
          }
          WebviewMessage::SetFocus => {
            webview.focus();
          }
          WebviewMessage::WithWebview(f) => {
            #[cfg(any(
              target_os = "linux",
              target_os = "dragonfly",
              target_os = "freebsd",
              target_os = "netbsd",
              target_os = "openbsd"
            ))]
            {
              f(webview.webview());
            }
            #[cfg(target_os = "macos")]
            {
              use wry::WebViewExtMacOS;
              f(Webview {
                webview: webview.webview(),
                manager: webview.manager(),
                ns_window: webview.ns_window(),
              });
            }
            #[cfg(target_os = "ios")]
            {
              use tao::platform::ios::WindowExtIOS;
              use wry::WebViewExtIOS;

              f(Webview {
                webview: webview.inner.webview(),
                manager: webview.inner.manager(),
                view_controller: window.ui_view_controller() as cocoa::base::id,
              });
            }
            #[cfg(windows)]
            {
              f(Webview {
                controller: webview.controller(),
              });
            }
            #[cfg(target_os = "android")]
            {
              f(webview.handle())
            }
          }

          #[cfg(any(debug_assertions, feature = "devtools"))]
          WebviewMessage::OpenDevTools => {
            webview.open_devtools();
          }
          #[cfg(any(debug_assertions, feature = "devtools"))]
          WebviewMessage::CloseDevTools => {
            webview.close_devtools();
          }
          #[cfg(any(debug_assertions, feature = "devtools"))]
          WebviewMessage::IsDevToolsOpen(tx) => {
            tx.send(webview.is_devtools_open()).unwrap();
          }

          // Getters
          WebviewMessage::Url(tx) => {
            tx.send(webview.url().parse().unwrap()).unwrap();
          }
          WebviewMessage::Position(tx) => {
            let bounds = webview.bounds();
            let position =
              LogicalPosition::new(bounds.x, bounds.y).to_physical(window.scale_factor());
            tx.send(position).unwrap();
          }
          WebviewMessage::Size(tx) => {
            let bounds = webview.bounds();
            let size =
              LogicalSize::new(bounds.width, bounds.height).to_physical(window.scale_factor());
            tx.send(size).unwrap();
          }
        }
      }
    }
    Message::CreateWebview(window_id, handler) => {
      let window = windows
        .0
        .borrow()
        .get(&window_id)
        .and_then(|w| w.inner.clone());
      if let Some(window) = window {
        match handler(&window) {
          Ok(webview) => {
            windows.0.borrow_mut().get_mut(&window_id).map(|w| {
              w.webviews.push(webview);
              w.has_children.store(true, Ordering::Relaxed);
              w
            });
          }
          Err(e) => {
            debug_eprintln!("{}", e);
          }
        }
      }
    }
    Message::CreateWindow(window_id, handler) => match handler(event_loop) {
      Ok(webview) => {
        windows.0.borrow_mut().insert(window_id, webview);
      }
      Err(e) => {
        debug_eprintln!("{}", e);
      }
    },
    Message::CreateRawWindow(window_id, handler, sender) => {
      let (label, builder) = handler();

      #[cfg(windows)]
      let is_window_fullscreen = builder.window.fullscreen.is_some();
      #[cfg(windows)]
      let is_window_transparent = builder.window.transparent;

      if let Ok(window) = builder.build(event_loop) {
        window_id_map.insert(window.id(), window_id);

        let window = Arc::new(window);

        #[cfg(windows)]
        let surface = if is_window_transparent {
          if let Ok(context) = softbuffer::Context::new(window.clone()) {
            if let Ok(mut surface) = softbuffer::Surface::new(&context, window.clone()) {
              clear_window_surface(&window, &mut surface);
              Some(surface)
            } else {
              None
            }
          } else {
            None
          }
        } else {
          None
        };

        windows.0.borrow_mut().insert(
          window_id,
          WindowWrapper {
            label,
            has_children: AtomicBool::new(false),
            inner: Some(window.clone()),
            window_event_listeners: Default::default(),
            webviews: Vec::new(),
            #[cfg(windows)]
            is_window_fullscreen,
            #[cfg(windows)]
            is_window_transparent,
            #[cfg(windows)]
            surface,
          },
        );
        sender.send(Ok(Arc::downgrade(&window))).unwrap();
      } else {
        sender.send(Err(Error::CreateWindow)).unwrap();
      }
    }

    Message::UserEvent(_) => (),
  }
}

fn handle_event_loop<T: UserEvent>(
  event: Event<'_, Message<T>>,
  event_loop: &EventLoopWindowTarget<Message<T>>,
  control_flow: &mut ControlFlow,
  context: EventLoopIterationContext<'_, T>,
) {
  let EventLoopIterationContext {
    callback,
    window_id_map,
    windows,
    #[cfg(feature = "tracing")]
    active_tracing_spans,
  } = context;
  if *control_flow != ControlFlow::Exit {
    *control_flow = ControlFlow::Wait;
  }

  match event {
    Event::NewEvents(StartCause::Init) => {
      callback(RunEvent::Ready);
    }

    Event::NewEvents(StartCause::Poll) => {
      callback(RunEvent::Resumed);
    }

    Event::MainEventsCleared => {
      callback(RunEvent::MainEventsCleared);
    }

    Event::LoopDestroyed => {
      callback(RunEvent::Exit);
    }

    #[cfg(any(feature = "tracing", windows))]
    Event::RedrawRequested(id) => {
      #[cfg(windows)]
      if let Some(window_id) = window_id_map.get(&id) {
        let mut windows_ref = windows.0.borrow_mut();
        if let Some(window) = windows_ref.get_mut(&window_id) {
          if window.is_window_transparent {
            if let Some(surface) = &mut window.surface {
              if let Some(window) = &window.inner {
                clear_window_surface(window, surface)
              }
            }
          }
        }
      }

      #[cfg(feature = "tracing")]
      active_tracing_spans.remove_window_draw(id);
    }

    Event::UserEvent(Message::Webview(
      window_id,
      webview_id,
      WebviewMessage::WebviewEvent(event),
    )) => {
      let windows_ref = windows.0.borrow();
      if let Some(window) = windows_ref.get(&window_id) {
        if let Some(webview) = window.webviews.iter().find(|w| w.id == webview_id) {
          let label = webview.label.clone();
          let webview_event_listeners = webview.webview_event_listeners.clone();

          drop(windows_ref);

          callback(RunEvent::WebviewEvent {
            label,
            event: event.clone(),
          });
          let listeners = webview_event_listeners.lock().unwrap();
          let handlers = listeners.values();
          for handler in handlers {
            handler(&event);
          }
        }
      }
    }

    Event::UserEvent(Message::Webview(
      window_id,
      _webview_id,
      WebviewMessage::SynthesizedWindowEvent(event),
    )) => {
      if let Some(event) = WindowEventWrapper::from(event).0 {
        let windows_ref = windows.0.borrow();
        let window = windows_ref.get(&window_id);
        if let Some(window) = window {
          let label = window.label.clone();
          let window_event_listeners = window.window_event_listeners.clone();

          drop(windows_ref);

          callback(RunEvent::WindowEvent {
            label,
            event: event.clone(),
          });

          let listeners = window_event_listeners.lock().unwrap();
          let handlers = listeners.values();
          for handler in handlers {
            handler(&event);
          }
        }
      }
    }

    Event::WindowEvent {
      event, window_id, ..
    } => {
      if let Some(window_id) = window_id_map.get(&window_id) {
        {
          let windows_ref = windows.0.borrow();
          if let Some(window) = windows_ref.get(&window_id) {
            if let Some(event) = WindowEventWrapper::parse(window, &event).0 {
              let label = window.label.clone();
              let window_event_listeners = window.window_event_listeners.clone();

              drop(windows_ref);

              callback(RunEvent::WindowEvent {
                label,
                event: event.clone(),
              });
              let listeners = window_event_listeners.lock().unwrap();
              let handlers = listeners.values();
              for handler in handlers {
                handler(&event);
              }
            }
          }
        }

        match event {
          #[cfg(windows)]
          TaoWindowEvent::ThemeChanged(theme) => {
            if let Some(window) = windows.0.borrow().get(&window_id) {
              for webview in &window.webviews {
                let theme = match theme {
                  TaoTheme::Dark => wry::Theme::Dark,
                  TaoTheme::Light => wry::Theme::Light,
                  _ => wry::Theme::Light,
                };
                webview.set_theme(theme);
              }
            }
          }
          TaoWindowEvent::CloseRequested => {
            on_close_requested(callback, window_id, windows.clone());
          }
          TaoWindowEvent::Destroyed => {
            let removed = windows.0.borrow_mut().remove(&window_id).is_some();
            if removed {
              let is_empty = windows.0.borrow().is_empty();
              if is_empty {
                let (tx, rx) = channel();
                callback(RunEvent::ExitRequested { code: None, tx });

                let recv = rx.try_recv();
                let should_prevent = matches!(recv, Ok(ExitRequestedEventAction::Prevent));

                if !should_prevent {
                  *control_flow = ControlFlow::Exit;
                }
              }
            }
          }
          TaoWindowEvent::Resized(size) => {
            if let Some((Some(window), webviews)) = windows
              .0
              .borrow()
              .get(&window_id)
              .map(|w| (w.inner.clone(), w.webviews.clone()))
            {
              let size = size.to_logical::<f32>(window.scale_factor());
              for webview in webviews {
                if let Some(b) = &*webview.bounds.lock().unwrap() {
                  webview.set_bounds(wry::Rect {
                    x: (size.width * b.x_rate) as i32,
                    y: (size.height * b.y_rate) as i32,
                    width: (size.width * b.width_rate) as u32,
                    height: (size.height * b.height_rate) as u32,
                  });
                }
              }
            }
          }
          _ => {}
        }
      }
    }
    Event::UserEvent(message) => match message {
      Message::RequestExit(code) => {
        let (tx, rx) = channel();
        callback(RunEvent::ExitRequested {
          code: Some(code),
          tx,
        });

        let recv = rx.try_recv();
        let should_prevent = matches!(recv, Ok(ExitRequestedEventAction::Prevent));

        if !should_prevent {
          *control_flow = ControlFlow::Exit;
        }
      }
      Message::Window(id, WindowMessage::Close) => {
        on_close_requested(callback, id, windows.clone());
      }
      Message::Window(id, WindowMessage::Destroy) => {
        on_window_close(id, windows.clone());
      }
      Message::UserEvent(t) => callback(RunEvent::UserEvent(t)),
      message => {
        handle_user_message(
          event_loop,
          message,
          UserMessageContext {
            window_id_map,
            windows,
          },
        );
      }
    },
    #[cfg(any(target_os = "macos", target_os = "ios"))]
    Event::Opened { urls } => {
      callback(RunEvent::Opened { urls });
    }
    _ => (),
  }
}

fn on_close_requested<'a, T: UserEvent>(
  callback: &'a mut (dyn FnMut(RunEvent<T>) + 'static),
  window_id: WindowId,
  windows: Arc<WindowsStore>,
) {
  let (tx, rx) = channel();
  let windows_ref = windows.0.borrow();
  if let Some(w) = windows_ref.get(&window_id) {
    let label = w.label.clone();
    let window_event_listeners = w.window_event_listeners.clone();

    drop(windows_ref);

    let listeners = window_event_listeners.lock().unwrap();
    let handlers = listeners.values();
    for handler in handlers {
      handler(&WindowEvent::CloseRequested {
        signal_tx: tx.clone(),
      });
    }
    callback(RunEvent::WindowEvent {
      label,
      event: WindowEvent::CloseRequested { signal_tx: tx },
    });
    if let Ok(true) = rx.try_recv() {
    } else {
      on_window_close(window_id, windows);
    }
  }
}

fn on_window_close(window_id: WindowId, windows: Arc<WindowsStore>) {
  if let Some(window_wrapper) = windows.0.borrow_mut().get_mut(&window_id) {
    window_wrapper.inner = None;
    #[cfg(windows)]
    window_wrapper.surface.take();
  }
}

fn parse_proxy_url(url: &Url) -> Result<ProxyConfig> {
  let host = url.host().map(|h| h.to_string()).unwrap_or_default();
  let port = url.port().map(|p| p.to_string()).unwrap_or_default();

  if url.scheme() == "http" {
    let config = ProxyConfig::Http(ProxyEndpoint { host, port });

    Ok(config)
  } else if url.scheme() == "socks5" {
    let config = ProxyConfig::Socks5(ProxyEndpoint { host, port });

    Ok(config)
  } else {
    Err(Error::InvalidProxyUrl)
  }
}

fn create_window<T: UserEvent, F: Fn(RawWindow) + Send + 'static>(
  window_id: WindowId,
  webview_id: u32,
  event_loop: &EventLoopWindowTarget<Message<T>>,
  context: &Context<T>,
  pending: PendingWindow<T, Wry<T>>,
  after_window_creation: Option<F>,
) -> Result<WindowWrapper> {
  #[allow(unused_mut)]
  let PendingWindow {
    mut window_builder,
    label,
    webview,
  } = pending;

  #[cfg(feature = "tracing")]
  let _webview_create_span = tracing::debug_span!("wry::webview::create").entered();
  #[cfg(feature = "tracing")]
  let window_draw_span = tracing::debug_span!("wry::window::draw").entered();
  #[cfg(feature = "tracing")]
  let window_create_span =
    tracing::debug_span!(parent: &window_draw_span, "wry::window::create").entered();

  let window_event_listeners = WindowEventListeners::default();

  #[cfg(windows)]
  let is_window_transparent = window_builder.inner.window.transparent;
  #[cfg(windows)]
  let is_window_fullscreen = window_builder.inner.window.fullscreen.is_some();

  #[cfg(target_os = "macos")]
  {
    if window_builder.tabbing_identifier.is_none()
      || window_builder.inner.window.transparent
      || !window_builder.inner.window.decorations
    {
      window_builder.inner = window_builder.inner.with_automatic_window_tabbing(false);
    }
  }

  #[cfg(desktop)]
  if window_builder.center {
    let monitor = if let Some(window_position) = &window_builder.inner.window.position {
      event_loop.available_monitors().find(|m| {
        let monitor_pos = m.position();
        let monitor_size = m.size();

        let window_position = window_position.to_logical(m.scale_factor());

        monitor_pos.x <= window_position.x
          && window_position.x <= monitor_pos.x + monitor_size.width as i32
          && monitor_pos.y <= window_position.y
          && window_position.y <= monitor_pos.y + monitor_size.height as i32
      })
    } else {
      event_loop.primary_monitor()
    };

    if let Some(monitor) = monitor {
      let desired_size = window_builder
        .inner
        .window
        .inner_size
        .unwrap_or_else(|| TaoPhysicalSize::new(800, 600).into());
      let window_size = window_builder
        .inner
        .window
        .inner_size_constraints
        .clamp(desired_size, monitor.scale_factor())
        .to_logical::<i32>(monitor.scale_factor());
      let screen_size = monitor.size();
      let monitor_pos = monitor.position();
      let x = (screen_size.width as i32 - window_size.width) / 2 + monitor_pos.x;
      let y = (screen_size.height as i32 - window_size.height) / 2 + monitor_pos.y;

      window_builder = window_builder.position(x as f64, y as f64);
    }
  }

  let window = window_builder.inner.build(event_loop).unwrap();

  #[cfg(feature = "tracing")]
  {
    drop(window_create_span);

    context
      .main_thread
      .active_tracing_spans
      .0
      .borrow_mut()
      .push(ActiveTracingSpan::WindowDraw {
        id: window.id(),
        span: window_draw_span,
      });
  }

  context.window_id_map.insert(window.id(), window_id);

  if let Some(handler) = after_window_creation {
    let raw = RawWindow {
      #[cfg(windows)]
      hwnd: window.hwnd(),
      #[cfg(any(
        target_os = "linux",
        target_os = "dragonfly",
        target_os = "freebsd",
        target_os = "netbsd",
        target_os = "openbsd"
      ))]
      gtk_window: window.gtk_window(),
      #[cfg(any(
        target_os = "linux",
        target_os = "dragonfly",
        target_os = "freebsd",
        target_os = "netbsd",
        target_os = "openbsd"
      ))]
      default_vbox: window.default_vbox(),
      _marker: &std::marker::PhantomData,
    };
    handler(raw);
  }

  let mut webviews = Vec::new();

  if let Some(webview) = webview {
    webviews.push(create_webview(
      WebviewKind::WindowContent,
      &window,
      window_id,
      webview_id,
      context,
      webview,
    )?);
  }

  let window = Arc::new(window);

  #[cfg(windows)]
  let surface = if is_window_transparent {
    if let Ok(context) = softbuffer::Context::new(window.clone()) {
      if let Ok(mut surface) = softbuffer::Surface::new(&context, window.clone()) {
        clear_window_surface(&window, &mut surface);
        Some(surface)
      } else {
        None
      }
    } else {
      None
    }
  } else {
    None
  };

  Ok(WindowWrapper {
    label,
    has_children: AtomicBool::new(false),
    inner: Some(window),
    webviews,
    window_event_listeners,
    #[cfg(windows)]
    is_window_fullscreen,
    #[cfg(windows)]
    is_window_transparent,
    #[cfg(windows)]
    surface,
  })
}

/// the kind of the webview
#[derive(PartialEq, Eq, PartialOrd, Ord, Clone, Copy)]
enum WebviewKind {
  // webview is the entire window content
  WindowContent,
  // webview is a child of the window, which can contain other webviews too
  WindowChild,
}

#[derive(Clone)]
struct WebviewBounds {
  x_rate: f32,
  y_rate: f32,
  width_rate: f32,
  height_rate: f32,
}

fn create_webview<T: UserEvent>(
  kind: WebviewKind,
  window: &Window,
  window_id: WindowId,
  id: WebviewId,
  context: &Context<T>,
  pending: PendingWebview<T, Wry<T>>,
) -> Result<WebviewWrapper> {
  #[allow(unused_mut)]
  let PendingWebview {
    webview_attributes,
    uri_scheme_protocols,
    label,
    ipc_handler,
    url,
    ..
  } = pending;

  let builder = match kind {
    #[cfg(not(any(
      target_os = "windows",
      target_os = "macos",
      target_os = "ios",
      target_os = "android"
    )))]
    WebviewKind::WindowChild => {
      // only way to account for menu bar height, and also works for multiwebviews :)
      let vbox = window.default_vbox().unwrap();
      WebViewBuilder::new_gtk(vbox)
    }
    #[cfg(any(
      target_os = "windows",
      target_os = "macos",
      target_os = "ios",
      target_os = "android"
    ))]
    WebviewKind::WindowChild => WebViewBuilder::new_as_child(&window),
    WebviewKind::WindowContent => {
      #[cfg(any(
        target_os = "windows",
        target_os = "macos",
        target_os = "ios",
        target_os = "android"
      ))]
      let builder = WebViewBuilder::new(&window);
      #[cfg(not(any(
        target_os = "windows",
        target_os = "macos",
        target_os = "ios",
        target_os = "android"
      )))]
      let builder = {
        let vbox = window.default_vbox().unwrap();
        WebViewBuilder::new_gtk(vbox)
      };
      builder
    }
  };

  let mut webview_builder = builder
    .with_focused(window.is_focused())
    .with_url(&url)
<<<<<<< HEAD
    .unwrap()
=======
>>>>>>> d75713ac
    .with_transparent(webview_attributes.transparent)
    .with_accept_first_mouse(webview_attributes.accept_first_mouse);

  #[cfg(windows)]
  if kind == WebviewKind::WindowContent {
    webview_builder = webview_builder.with_initialization_script(undecorated_resizing::SCRIPT);
  }

  if webview_attributes.file_drop_handler_enabled {
    let proxy = context.proxy.clone();
    webview_builder = webview_builder.with_file_drop_handler(move |event| {
      let event = match event {
        WryFileDropEvent::Hovered {
          paths,
          position: (x, y),
        } => FileDropEvent::Hovered {
          paths,
          position: PhysicalPosition::new(x as _, y as _),
        },
        WryFileDropEvent::Dropped {
          paths,
          position: (x, y),
        } => FileDropEvent::Dropped {
          paths,
          position: PhysicalPosition::new(x as _, y as _),
        },
        WryFileDropEvent::Cancelled => FileDropEvent::Cancelled,
        _ => unimplemented!(),
      };

      let message = if kind == WebviewKind::WindowContent {
        WebviewMessage::SynthesizedWindowEvent(SynthesizedWindowEvent::FileDrop(event))
      } else {
        WebviewMessage::WebviewEvent(WebviewEvent::FileDrop(event))
      };

      let _ = proxy.send_event(Message::Webview(window_id, id, message));
      true
    });
  }

  if let Some(navigation_handler) = pending.navigation_handler {
    webview_builder = webview_builder.with_navigation_handler(move |url| {
      url
        .parse()
        .map(|url| navigation_handler(&url))
        .unwrap_or(true)
    });
  }

  let webview_bounds = if let Some((position, size)) = webview_attributes.bounds {
    let size = size.to_logical(window.scale_factor());
    let position = position.to_logical(window.scale_factor());
    webview_builder = webview_builder.with_bounds(wry::Rect {
      x: position.x,
      y: position.y,
      width: size.width,
      height: size.height,
    });

    let window_size = window.inner_size().to_logical::<f32>(window.scale_factor());

    if webview_attributes.auto_resize {
      Some(WebviewBounds {
        x_rate: (position.x as f32) / window_size.width,
        y_rate: (position.y as f32) / window_size.height,
        width_rate: (size.width as f32) / window_size.width,
        height_rate: (size.height as f32) / window_size.height,
      })
    } else {
      None
    }
  } else {
    None
  };

  if let Some(download_handler) = pending.download_handler {
    let download_handler_ = download_handler.clone();
    webview_builder = webview_builder.with_download_started_handler(move |url, path| {
      if let Ok(url) = url.parse() {
        download_handler_(DownloadEvent::Requested {
          url,
          destination: path,
        })
      } else {
        false
      }
    });
    webview_builder = webview_builder.with_download_completed_handler(move |url, path, success| {
      if let Ok(url) = url.parse() {
        download_handler(DownloadEvent::Finished { url, path, success });
      }
    });
  }

  if let Some(page_load_handler) = pending.on_page_load_handler {
    webview_builder = webview_builder.with_on_page_load_handler(move |event, url| {
      let _ = url.parse().map(|url| {
        page_load_handler(
          url,
          match event {
            wry::PageLoadEvent::Started => tauri_runtime::webview::PageLoadEvent::Started,
            wry::PageLoadEvent::Finished => tauri_runtime::webview::PageLoadEvent::Finished,
          },
        )
      });
    });
  }

  if let Some(user_agent) = webview_attributes.user_agent {
    webview_builder = webview_builder.with_user_agent(&user_agent);
  }

  if let Some(proxy_url) = webview_attributes.proxy_url {
    let config = parse_proxy_url(&proxy_url)?;

    webview_builder = webview_builder.with_proxy_config(config);
  }

  #[cfg(windows)]
  {
    if let Some(additional_browser_args) = webview_attributes.additional_browser_args {
      webview_builder = webview_builder.with_additional_browser_args(&additional_browser_args);
    }

    webview_builder = webview_builder.with_theme(match window.theme() {
      TaoTheme::Dark => wry::Theme::Dark,
      TaoTheme::Light => wry::Theme::Light,
      _ => wry::Theme::Light,
    });
  }

  #[cfg(windows)]
  {
    webview_builder = webview_builder.with_https_scheme(false);
  }

  webview_builder = webview_builder.with_ipc_handler(create_ipc_handler(
    kind,
    window_id,
    id,
    context.clone(),
    label.clone(),
    ipc_handler,
  ));

  for (scheme, protocol) in uri_scheme_protocols {
    webview_builder =
      webview_builder.with_asynchronous_custom_protocol(scheme, move |request, responder| {
        protocol(
          request,
          Box::new(move |response| responder.respond(response)),
        )
      });
  }

  for script in webview_attributes.initialization_scripts {
    webview_builder = webview_builder.with_initialization_script(&script);
  }

  let mut web_context = context
    .main_thread
    .web_context
    .lock()
    .expect("poisoned WebContext store");
  let is_first_context = web_context.is_empty();
  let automation_enabled = std::env::var("TAURI_WEBVIEW_AUTOMATION").as_deref() == Ok("true");
  let web_context_key = // force a unique WebContext when automation is false;
    // the context must be stored on the HashMap because it must outlive the WebView on macOS
    if automation_enabled {
      webview_attributes.data_directory.clone()
    } else {
      // unique key
      let key = context.next_webcontext_id().to_string().into();
      Some(key)
    };
  let entry = web_context.entry(web_context_key.clone());
  let web_context = match entry {
    Occupied(occupied) => occupied.into_mut(),
    Vacant(vacant) => {
      let mut web_context = WebContext::new(webview_attributes.data_directory);
      web_context.set_allows_automation(if automation_enabled {
        is_first_context
      } else {
        false
      });
      vacant.insert(web_context)
    }
  };

  if webview_attributes.clipboard {
    webview_builder.attrs.clipboard = true;
  }

  if webview_attributes.incognito {
    webview_builder.attrs.incognito = true;
  }

  #[cfg(any(debug_assertions, feature = "devtools"))]
  {
    webview_builder = webview_builder.with_devtools(true);
  }

  #[cfg(target_os = "android")]
  {
    if let Some(on_webview_created) = pending.on_webview_created {
      webview_builder = webview_builder.on_webview_created(move |ctx| {
        on_webview_created(tauri_runtime::webview::CreationContext {
          env: ctx.env,
          activity: ctx.activity,
          webview: ctx.webview,
        })
      });
    }
  }

  let webview = webview_builder
    .with_web_context(web_context)
    .build()
    .map_err(|e| Error::CreateWebview(Box::new(e)))?;

  #[cfg(any(
    target_os = "linux",
    target_os = "dragonfly",
    target_os = "freebsd",
    target_os = "netbsd",
    target_os = "openbsd"
  ))]
  if kind == WebviewKind::WindowContent {
    undecorated_resizing::attach_resize_handler(&webview);
  }

  #[cfg(windows)]
  if kind == WebviewKind::WindowContent {
    let controller = webview.controller();
    let proxy = context.proxy.clone();
    let proxy_ = proxy.clone();
    let mut token = EventRegistrationToken::default();
    unsafe {
      controller.add_GotFocus(
        &FocusChangedEventHandler::create(Box::new(move |_, _| {
          let _ = proxy_.send_event(Message::Webview(
            window_id,
            id,
            WebviewMessage::SynthesizedWindowEvent(SynthesizedWindowEvent::Focused(true)),
          ));
          Ok(())
        })),
        &mut token,
      )
    }
    .unwrap();
    unsafe {
      controller.add_LostFocus(
        &FocusChangedEventHandler::create(Box::new(move |_, _| {
          let _ = proxy.send_event(Message::Webview(
            window_id,
            id,
            WebviewMessage::SynthesizedWindowEvent(SynthesizedWindowEvent::Focused(false)),
          ));
          Ok(())
        })),
        &mut token,
      )
    }
    .unwrap();
  }

  Ok(WebviewWrapper {
    label,
    id,
    inner: Rc::new(webview),
    context_store: context.main_thread.web_context.clone(),
    webview_event_listeners: Default::default(),
    context_key: if automation_enabled {
      None
    } else {
      web_context_key
    },
    bounds: Arc::new(Mutex::new(webview_bounds)),
  })
}

/// Create a wry ipc handler from a tauri ipc handler.
fn create_ipc_handler<T: UserEvent>(
  _kind: WebviewKind,
  window_id: WindowId,
  webview_id: WebviewId,
  context: Context<T>,
  label: String,
  ipc_handler: Option<WebviewIpcHandler<T, Wry<T>>>,
) -> Box<IpcHandler> {
  Box::new(move |request| {
    #[cfg(windows)]
    if _kind == WebviewKind::WindowContent
      && undecorated_resizing::handle_request(context.clone(), window_id, &request)
    {
      return;
    }

    if let Some(handler) = &ipc_handler {
      handler(
        DetachedWebview {
          label: label.clone(),
          dispatcher: WryWebviewDispatcher {
            window_id,
            webview_id,
            context: context.clone(),
          },
        },
        request,
      );
    }
  })
}

#[cfg(target_os = "macos")]
fn inner_size(
  window: &Window,
  webviews: &[WebviewWrapper],
  has_children: bool,
) -> TaoPhysicalSize<u32> {
  if has_children && webviews.len() == 1 {
    use wry::WebViewExtMacOS;
    let webview = webviews.first().unwrap();
    let view_frame = unsafe { cocoa::appkit::NSView::frame(webview.webview()) };
    let logical: TaoLogicalSize<f64> = (view_frame.size.width, view_frame.size.height).into();
    return logical.to_physical(window.scale_factor());
  }

  window.inner_size()
}

#[cfg(not(target_os = "macos"))]
#[allow(unused_variables)]
fn inner_size(
  window: &Window,
  webviews: &[WebviewWrapper],
  has_children: bool,
) -> TaoPhysicalSize<u32> {
  window.inner_size()
}

#[cfg(windows)]
fn clear_window_surface(
  window: &Window,
  surface: &mut softbuffer::Surface<Arc<Window>, Arc<Window>>,
) {
  let size = window.inner_size();
  if let (Some(width), Some(height)) = (
    std::num::NonZeroU32::new(size.width),
    std::num::NonZeroU32::new(size.height),
  ) {
    surface.resize(width, height).unwrap();
    let mut buffer = surface.buffer_mut().unwrap();
    buffer.fill(0);
    let _ = buffer.present();
  }
}<|MERGE_RESOLUTION|>--- conflicted
+++ resolved
@@ -3475,10 +3475,6 @@
   let mut webview_builder = builder
     .with_focused(window.is_focused())
     .with_url(&url)
-<<<<<<< HEAD
-    .unwrap()
-=======
->>>>>>> d75713ac
     .with_transparent(webview_attributes.transparent)
     .with_accept_first_mouse(webview_attributes.accept_first_mouse);
 
