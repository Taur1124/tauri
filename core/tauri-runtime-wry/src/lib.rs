// Copyright 2019-2023 Tauri Programme within The Commons Conservancy
// SPDX-License-Identifier: Apache-2.0
// SPDX-License-Identifier: MIT

//! The [`wry`] Tauri [`Runtime`].

use raw_window_handle::{HasRawDisplayHandle, HasRawWindowHandle, RawDisplayHandle};
use std::rc::Rc;
use tauri_runtime::{
  http::{header::CONTENT_TYPE, Request as HttpRequest, RequestParts, Response as HttpResponse},
  menu::{AboutMetadata, CustomMenuItem, Menu, MenuEntry, MenuHash, MenuId, MenuItem, MenuUpdate},
  monitor::Monitor,
  webview::{WebviewIpcHandler, WindowBuilder, WindowBuilderBase},
  window::{
    dpi::{LogicalPosition, LogicalSize, PhysicalPosition, PhysicalSize, Position, Size},
    CursorIcon, DetachedWindow, FileDropEvent, JsEventListenerKey, PendingWindow, WindowEvent,
  },
  DeviceEventFilter, Dispatch, Error, EventLoopProxy, ExitRequestedEventAction, Icon, Result,
  RunEvent, RunIteration, Runtime, RuntimeHandle, UserAttentionType, UserEvent,
};

use tauri_runtime::window::MenuEvent;
#[cfg(all(desktop, feature = "system-tray"))]
use tauri_runtime::{SystemTray, SystemTrayEvent};
#[cfg(windows)]
use webview2_com::FocusChangedEventHandler;
#[cfg(windows)]
use windows::Win32::{Foundation::HWND, System::WinRT::EventRegistrationToken};
#[cfg(target_os = "macos")]
use wry::application::platform::macos::EventLoopWindowTargetExtMacOS;
#[cfg(target_os = "macos")]
use wry::application::platform::macos::WindowBuilderExtMacOS;
#[cfg(target_os = "linux")]
use wry::application::platform::unix::{WindowBuilderExtUnix, WindowExtUnix};
#[cfg(windows)]
use wry::application::platform::windows::{WindowBuilderExtWindows, WindowExtWindows};
#[cfg(windows)]
use wry::webview::WebViewBuilderExtWindows;

#[cfg(target_os = "macos")]
use tauri_utils::TitleBarStyle;
use tauri_utils::{config::WindowConfig, debug_eprintln, Theme};
use uuid::Uuid;
use wry::{
  application::{
    dpi::{
      LogicalPosition as WryLogicalPosition, LogicalSize as WryLogicalSize,
      PhysicalPosition as WryPhysicalPosition, PhysicalSize as WryPhysicalSize,
      Position as WryPosition, Size as WrySize,
    },
    event::{Event, StartCause, WindowEvent as WryWindowEvent},
    event_loop::{
      ControlFlow, DeviceEventFilter as WryDeviceEventFilter, EventLoop,
      EventLoopProxy as WryEventLoopProxy, EventLoopWindowTarget,
    },
    menu::{
      AboutMetadata as WryAboutMetadata, CustomMenuItem as WryCustomMenuItem, MenuBar,
      MenuId as WryMenuId, MenuItem as WryMenuItem, MenuItemAttributes as WryMenuItemAttributes,
      MenuType,
    },
    monitor::MonitorHandle,
    window::{
      CursorIcon as WryCursorIcon, Fullscreen, Icon as WryWindowIcon, Theme as WryTheme,
      UserAttentionType as WryUserAttentionType,
    },
  },
  http::{Request as WryRequest, Response as WryResponse},
  webview::{FileDropEvent as WryFileDropEvent, Url, WebContext, WebView, WebViewBuilder},
};

pub use wry::application::window::{Window, WindowBuilder as WryWindowBuilder, WindowId};
pub use wry::webview::webview_version;

#[cfg(windows)]
use wry::webview::WebviewExtWindows;

#[cfg(target_os = "macos")]
use tauri_runtime::{menu::NativeImage, ActivationPolicy};
#[cfg(target_os = "macos")]
pub use wry::application::platform::macos::{
  ActivationPolicy as WryActivationPolicy, CustomMenuItemExtMacOS, EventLoopExtMacOS,
  NativeImage as WryNativeImage, WindowExtMacOS,
};

use std::{
  borrow::Cow,
  cell::RefCell,
  collections::{
    hash_map::Entry::{Occupied, Vacant},
    HashMap, HashSet,
  },
  fmt,
  ops::Deref,
  path::PathBuf,
  sync::{
    mpsc::{channel, Sender},
    Arc, Mutex, Weak,
  },
  thread::{current as current_thread, ThreadId},
};

pub type WebviewId = u64;
type IpcHandler = dyn Fn(&Window, String) + 'static;
type FileDropHandler = dyn Fn(&Window, WryFileDropEvent) -> bool + 'static;
#[cfg(all(desktop, feature = "system-tray"))]
pub use tauri_runtime::TrayId;

#[cfg(desktop)]
mod webview;
#[cfg(desktop)]
pub use webview::Webview;

#[cfg(all(desktop, feature = "system-tray"))]
mod system_tray;
#[cfg(all(desktop, feature = "system-tray"))]
use system_tray::*;

#[cfg(all(desktop, feature = "global-shortcut"))]
mod global_shortcut;
#[cfg(all(desktop, feature = "global-shortcut"))]
use global_shortcut::*;

#[cfg(feature = "clipboard")]
mod clipboard;
#[cfg(feature = "clipboard")]
use clipboard::*;

pub type WebContextStore = Arc<Mutex<HashMap<Option<PathBuf>, WebContext>>>;
// window
pub type WindowEventHandler = Box<dyn Fn(&WindowEvent) + Send>;
pub type WindowEventListeners = Arc<Mutex<HashMap<Uuid, WindowEventHandler>>>;
// menu
pub type MenuEventHandler = Box<dyn Fn(&MenuEvent) + Send>;
pub type WindowMenuEventListeners = Arc<Mutex<HashMap<Uuid, MenuEventHandler>>>;

#[derive(Debug, Clone, Default)]
pub struct WebviewIdStore(Arc<Mutex<HashMap<WindowId, WebviewId>>>);

impl WebviewIdStore {
  pub fn insert(&self, w: WindowId, id: WebviewId) {
    self.0.lock().unwrap().insert(w, id);
  }

  fn get(&self, w: &WindowId) -> Option<WebviewId> {
    self.0.lock().unwrap().get(w).copied()
  }
}

#[macro_export]
macro_rules! getter {
  ($self: ident, $rx: expr, $message: expr) => {{
    $crate::send_user_message(&$self.context, $message)?;
    $rx
      .recv()
      .map_err(|_| $crate::Error::FailedToReceiveMessage)
  }};
}

macro_rules! window_getter {
  ($self: ident, $message: expr) => {{
    let (tx, rx) = channel();
    getter!($self, rx, Message::Window($self.window_id, $message(tx)))
  }};
}

pub(crate) fn send_user_message<T: UserEvent>(
  context: &Context<T>,
  message: Message<T>,
) -> Result<()> {
  if current_thread().id() == context.main_thread_id {
    handle_user_message(
      &context.main_thread.window_target,
      message,
      UserMessageContext {
        webview_id_map: context.webview_id_map.clone(),
        #[cfg(all(desktop, feature = "global-shortcut"))]
        global_shortcut_manager: context.main_thread.global_shortcut_manager.clone(),
        windows: context.main_thread.windows.clone(),
        #[cfg(all(desktop, feature = "system-tray"))]
        system_tray_manager: context.main_thread.system_tray_manager.clone(),
      },
      &context.main_thread.web_context,
    );
    Ok(())
  } else {
    context
      .proxy
      .send_event(message)
      .map_err(|_| Error::FailedToSendMessage)
  }
}

#[derive(Clone)]
pub struct Context<T: UserEvent> {
  pub webview_id_map: WebviewIdStore,
  main_thread_id: ThreadId,
  pub proxy: WryEventLoopProxy<Message<T>>,
  main_thread: DispatcherMainThreadContext<T>,
}

impl<T: UserEvent> Context<T> {
  pub fn run_threaded<R, F>(&self, f: F) -> R
  where
    F: FnOnce(Option<&DispatcherMainThreadContext<T>>) -> R,
  {
    f(if current_thread().id() == self.main_thread_id {
      Some(&self.main_thread)
    } else {
      None
    })
  }
}

impl<T: UserEvent> Context<T> {
  fn create_webview(&self, pending: PendingWindow<T, Wry<T>>) -> Result<DetachedWindow<T, Wry<T>>> {
    let label = pending.label.clone();
    let menu_ids = pending.menu_ids.clone();
    let js_event_listeners = pending.js_event_listeners.clone();
    let context = self.clone();
    let window_id = rand::random();

    send_user_message(
      self,
      Message::CreateWebview(
        window_id,
        Box::new(move |event_loop, web_context| {
          create_webview(window_id, event_loop, web_context, context, pending)
        }),
      ),
    )?;

    let dispatcher = WryDispatcher {
      window_id,
      context: self.clone(),
    };
    Ok(DetachedWindow {
      label,
      dispatcher,
      menu_ids,
      js_event_listeners,
    })
  }
}

#[cfg(feature = "tracing")]
#[derive(Debug, Clone, Default)]
pub struct ActiveTraceSpanStore(Rc<RefCell<Vec<ActiveTracingSpan>>>);

#[cfg(feature = "tracing")]
impl ActiveTraceSpanStore {
  pub fn remove_window_draw(&self, window_id: WindowId) {
    let mut store = self.0.borrow_mut();
    if let Some(index) = store
      .iter()
      .position(|t| matches!(t, ActiveTracingSpan::WindowDraw { id, span: _ } if id == &window_id))
    {
      store.remove(index);
    }
  }
}

#[cfg(feature = "tracing")]
#[derive(Debug)]
pub enum ActiveTracingSpan {
  WindowDraw {
    id: WindowId,
    span: tracing::span::EnteredSpan,
  },
}

#[derive(Debug, Clone)]
pub struct DispatcherMainThreadContext<T: UserEvent> {
  pub window_target: EventLoopWindowTarget<Message<T>>,
  pub web_context: WebContextStore,
  #[cfg(all(desktop, feature = "global-shortcut"))]
  pub global_shortcut_manager: Rc<Mutex<WryShortcutManager>>,
<<<<<<< HEAD
  #[cfg(feature = "clipboard")]
  pub clipboard_manager: Arc<Mutex<Clipboard>>,
  // Clippy may complain but changing this to an Rc will cause frequent app crashes.
  pub windows: Arc<RefCell<HashMap<WebviewId, WindowWrapper>>>,
=======
  pub windows: Rc<RefCell<HashMap<WebviewId, WindowWrapper>>>,
>>>>>>> 0d0501cb
  #[cfg(all(desktop, feature = "system-tray"))]
  system_tray_manager: SystemTrayManager,
  #[cfg(feature = "tracing")]
  pub active_tracing_spans: ActiveTraceSpanStore,
}

// SAFETY: we ensure this type is only used on the main thread.
#[allow(clippy::non_send_fields_in_send_ty)]
unsafe impl<T: UserEvent> Send for DispatcherMainThreadContext<T> {}

// SAFETY: we ensure this type is only used on the main thread.
#[allow(clippy::non_send_fields_in_send_ty)]
unsafe impl<T: UserEvent> Sync for DispatcherMainThreadContext<T> {}

impl<T: UserEvent> fmt::Debug for Context<T> {
  fn fmt(&self, f: &mut fmt::Formatter<'_>) -> fmt::Result {
    f.debug_struct("Context")
      .field("main_thread_id", &self.main_thread_id)
      .field("proxy", &self.proxy)
      .field("main_thread", &self.main_thread)
      .finish()
  }
}

struct HttpRequestWrapper(HttpRequest);

impl From<&WryRequest<Vec<u8>>> for HttpRequestWrapper {
  fn from(req: &WryRequest<Vec<u8>>) -> Self {
    let parts = RequestParts {
      uri: req.uri().to_string(),
      method: req.method().clone(),
      headers: req.headers().clone(),
    };
    Self(HttpRequest::new_internal(parts, req.body().clone()))
  }
}

// response
struct HttpResponseWrapper(WryResponse<Cow<'static, [u8]>>);
impl From<HttpResponse> for HttpResponseWrapper {
  fn from(response: HttpResponse) -> Self {
    let (parts, body) = response.into_parts();
    let mut res_builder = WryResponse::builder()
      .status(parts.status)
      .version(parts.version);
    if let Some(mime) = parts.mimetype {
      res_builder = res_builder.header(CONTENT_TYPE, mime);
    }
    for (name, val) in parts.headers.iter() {
      res_builder = res_builder.header(name, val);
    }

    let res = res_builder.body(Cow::Owned(body)).unwrap();
    Self(res)
  }
}

pub struct MenuItemAttributesWrapper<'a>(pub WryMenuItemAttributes<'a>);

impl<'a> From<&'a CustomMenuItem> for MenuItemAttributesWrapper<'a> {
  fn from(item: &'a CustomMenuItem) -> Self {
    let mut attributes = WryMenuItemAttributes::new(&item.title)
      .with_enabled(item.enabled)
      .with_selected(item.selected)
      .with_id(WryMenuId(item.id));
    if let Some(accelerator) = item.keyboard_accelerator.as_ref() {
      attributes = attributes.with_accelerators(&accelerator.parse().expect("invalid accelerator"));
    }
    Self(attributes)
  }
}

pub struct AboutMetadataWrapper(pub WryAboutMetadata);

impl From<AboutMetadata> for AboutMetadataWrapper {
  fn from(metadata: AboutMetadata) -> Self {
    Self(WryAboutMetadata {
      version: metadata.version,
      authors: metadata.authors,
      comments: metadata.comments,
      copyright: metadata.copyright,
      license: metadata.license,
      website: metadata.website,
      website_label: metadata.website_label,
    })
  }
}

pub struct MenuItemWrapper(pub WryMenuItem);

impl From<MenuItem> for MenuItemWrapper {
  fn from(item: MenuItem) -> Self {
    match item {
      MenuItem::About(name, metadata) => Self(WryMenuItem::About(
        name,
        AboutMetadataWrapper::from(metadata).0,
      )),
      MenuItem::Hide => Self(WryMenuItem::Hide),
      MenuItem::Services => Self(WryMenuItem::Services),
      MenuItem::HideOthers => Self(WryMenuItem::HideOthers),
      MenuItem::ShowAll => Self(WryMenuItem::ShowAll),
      MenuItem::CloseWindow => Self(WryMenuItem::CloseWindow),
      MenuItem::Quit => Self(WryMenuItem::Quit),
      MenuItem::Copy => Self(WryMenuItem::Copy),
      MenuItem::Cut => Self(WryMenuItem::Cut),
      MenuItem::Undo => Self(WryMenuItem::Undo),
      MenuItem::Redo => Self(WryMenuItem::Redo),
      MenuItem::SelectAll => Self(WryMenuItem::SelectAll),
      MenuItem::Paste => Self(WryMenuItem::Paste),
      MenuItem::EnterFullScreen => Self(WryMenuItem::EnterFullScreen),
      MenuItem::Minimize => Self(WryMenuItem::Minimize),
      MenuItem::Zoom => Self(WryMenuItem::Zoom),
      MenuItem::Separator => Self(WryMenuItem::Separator),
      _ => unimplemented!(),
    }
  }
}

pub struct DeviceEventFilterWrapper(pub WryDeviceEventFilter);

impl From<DeviceEventFilter> for DeviceEventFilterWrapper {
  fn from(item: DeviceEventFilter) -> Self {
    match item {
      DeviceEventFilter::Always => Self(WryDeviceEventFilter::Always),
      DeviceEventFilter::Never => Self(WryDeviceEventFilter::Never),
      DeviceEventFilter::Unfocused => Self(WryDeviceEventFilter::Unfocused),
    }
  }
}

#[cfg(target_os = "macos")]
pub struct NativeImageWrapper(pub WryNativeImage);

#[cfg(target_os = "macos")]
impl std::fmt::Debug for NativeImageWrapper {
  fn fmt(&self, f: &mut std::fmt::Formatter<'_>) -> std::fmt::Result {
    f.debug_struct("NativeImageWrapper").finish()
  }
}

#[cfg(target_os = "macos")]
impl From<NativeImage> for NativeImageWrapper {
  fn from(image: NativeImage) -> NativeImageWrapper {
    let wry_image = match image {
      NativeImage::Add => WryNativeImage::Add,
      NativeImage::Advanced => WryNativeImage::Advanced,
      NativeImage::Bluetooth => WryNativeImage::Bluetooth,
      NativeImage::Bookmarks => WryNativeImage::Bookmarks,
      NativeImage::Caution => WryNativeImage::Caution,
      NativeImage::ColorPanel => WryNativeImage::ColorPanel,
      NativeImage::ColumnView => WryNativeImage::ColumnView,
      NativeImage::Computer => WryNativeImage::Computer,
      NativeImage::EnterFullScreen => WryNativeImage::EnterFullScreen,
      NativeImage::Everyone => WryNativeImage::Everyone,
      NativeImage::ExitFullScreen => WryNativeImage::ExitFullScreen,
      NativeImage::FlowView => WryNativeImage::FlowView,
      NativeImage::Folder => WryNativeImage::Folder,
      NativeImage::FolderBurnable => WryNativeImage::FolderBurnable,
      NativeImage::FolderSmart => WryNativeImage::FolderSmart,
      NativeImage::FollowLinkFreestanding => WryNativeImage::FollowLinkFreestanding,
      NativeImage::FontPanel => WryNativeImage::FontPanel,
      NativeImage::GoLeft => WryNativeImage::GoLeft,
      NativeImage::GoRight => WryNativeImage::GoRight,
      NativeImage::Home => WryNativeImage::Home,
      NativeImage::IChatTheater => WryNativeImage::IChatTheater,
      NativeImage::IconView => WryNativeImage::IconView,
      NativeImage::Info => WryNativeImage::Info,
      NativeImage::InvalidDataFreestanding => WryNativeImage::InvalidDataFreestanding,
      NativeImage::LeftFacingTriangle => WryNativeImage::LeftFacingTriangle,
      NativeImage::ListView => WryNativeImage::ListView,
      NativeImage::LockLocked => WryNativeImage::LockLocked,
      NativeImage::LockUnlocked => WryNativeImage::LockUnlocked,
      NativeImage::MenuMixedState => WryNativeImage::MenuMixedState,
      NativeImage::MenuOnState => WryNativeImage::MenuOnState,
      NativeImage::MobileMe => WryNativeImage::MobileMe,
      NativeImage::MultipleDocuments => WryNativeImage::MultipleDocuments,
      NativeImage::Network => WryNativeImage::Network,
      NativeImage::Path => WryNativeImage::Path,
      NativeImage::PreferencesGeneral => WryNativeImage::PreferencesGeneral,
      NativeImage::QuickLook => WryNativeImage::QuickLook,
      NativeImage::RefreshFreestanding => WryNativeImage::RefreshFreestanding,
      NativeImage::Refresh => WryNativeImage::Refresh,
      NativeImage::Remove => WryNativeImage::Remove,
      NativeImage::RevealFreestanding => WryNativeImage::RevealFreestanding,
      NativeImage::RightFacingTriangle => WryNativeImage::RightFacingTriangle,
      NativeImage::Share => WryNativeImage::Share,
      NativeImage::Slideshow => WryNativeImage::Slideshow,
      NativeImage::SmartBadge => WryNativeImage::SmartBadge,
      NativeImage::StatusAvailable => WryNativeImage::StatusAvailable,
      NativeImage::StatusNone => WryNativeImage::StatusNone,
      NativeImage::StatusPartiallyAvailable => WryNativeImage::StatusPartiallyAvailable,
      NativeImage::StatusUnavailable => WryNativeImage::StatusUnavailable,
      NativeImage::StopProgressFreestanding => WryNativeImage::StopProgressFreestanding,
      NativeImage::StopProgress => WryNativeImage::StopProgress,

      NativeImage::TrashEmpty => WryNativeImage::TrashEmpty,
      NativeImage::TrashFull => WryNativeImage::TrashFull,
      NativeImage::User => WryNativeImage::User,
      NativeImage::UserAccounts => WryNativeImage::UserAccounts,
      NativeImage::UserGroup => WryNativeImage::UserGroup,
      NativeImage::UserGuest => WryNativeImage::UserGuest,
    };
    Self(wry_image)
  }
}

/// Wrapper around a [`wry::application::window::Icon`] that can be created from an [`Icon`].
pub struct WryIcon(pub WryWindowIcon);

fn icon_err<E: std::error::Error + Send + Sync + 'static>(e: E) -> Error {
  Error::InvalidIcon(Box::new(e))
}

impl TryFrom<Icon> for WryIcon {
  type Error = Error;
  fn try_from(icon: Icon) -> std::result::Result<Self, Self::Error> {
    WryWindowIcon::from_rgba(icon.rgba, icon.width, icon.height)
      .map(Self)
      .map_err(icon_err)
  }
}

pub struct WindowEventWrapper(pub Option<WindowEvent>);

impl WindowEventWrapper {
  fn parse(webview: &Option<WindowHandle>, event: &WryWindowEvent<'_>) -> Self {
    match event {
      // resized event from tao doesn't include a reliable size on macOS
      // because wry replaces the NSView
      WryWindowEvent::Resized(_) => {
        if let Some(webview) = webview {
          Self(Some(WindowEvent::Resized(
            PhysicalSizeWrapper(webview.inner_size()).into(),
          )))
        } else {
          Self(None)
        }
      }
      e => e.into(),
    }
  }
}

pub fn map_theme(theme: &WryTheme) -> Theme {
  match theme {
    WryTheme::Light => Theme::Light,
    WryTheme::Dark => Theme::Dark,
    _ => Theme::Light,
  }
}

impl<'a> From<&WryWindowEvent<'a>> for WindowEventWrapper {
  fn from(event: &WryWindowEvent<'a>) -> Self {
    let event = match event {
      WryWindowEvent::Resized(size) => WindowEvent::Resized(PhysicalSizeWrapper(*size).into()),
      WryWindowEvent::Moved(position) => {
        WindowEvent::Moved(PhysicalPositionWrapper(*position).into())
      }
      WryWindowEvent::Destroyed => WindowEvent::Destroyed,
      WryWindowEvent::ScaleFactorChanged {
        scale_factor,
        new_inner_size,
      } => WindowEvent::ScaleFactorChanged {
        scale_factor: *scale_factor,
        new_inner_size: PhysicalSizeWrapper(**new_inner_size).into(),
      },
      #[cfg(any(target_os = "linux", target_os = "macos"))]
      WryWindowEvent::Focused(focused) => WindowEvent::Focused(*focused),
      WryWindowEvent::ThemeChanged(theme) => WindowEvent::ThemeChanged(map_theme(theme)),
      _ => return Self(None),
    };
    Self(Some(event))
  }
}

impl From<&WebviewEvent> for WindowEventWrapper {
  fn from(event: &WebviewEvent) -> Self {
    let event = match event {
      WebviewEvent::Focused(focused) => WindowEvent::Focused(*focused),
    };
    Self(Some(event))
  }
}

pub struct MonitorHandleWrapper(pub MonitorHandle);

impl From<MonitorHandleWrapper> for Monitor {
  fn from(monitor: MonitorHandleWrapper) -> Monitor {
    Self {
      name: monitor.0.name(),
      position: PhysicalPositionWrapper(monitor.0.position()).into(),
      size: PhysicalSizeWrapper(monitor.0.size()).into(),
      scale_factor: monitor.0.scale_factor(),
    }
  }
}

pub struct PhysicalPositionWrapper<T>(pub WryPhysicalPosition<T>);

impl<T> From<PhysicalPositionWrapper<T>> for PhysicalPosition<T> {
  fn from(position: PhysicalPositionWrapper<T>) -> Self {
    Self {
      x: position.0.x,
      y: position.0.y,
    }
  }
}

impl<T> From<PhysicalPosition<T>> for PhysicalPositionWrapper<T> {
  fn from(position: PhysicalPosition<T>) -> Self {
    Self(WryPhysicalPosition {
      x: position.x,
      y: position.y,
    })
  }
}

struct LogicalPositionWrapper<T>(WryLogicalPosition<T>);

impl<T> From<LogicalPosition<T>> for LogicalPositionWrapper<T> {
  fn from(position: LogicalPosition<T>) -> Self {
    Self(WryLogicalPosition {
      x: position.x,
      y: position.y,
    })
  }
}

pub struct PhysicalSizeWrapper<T>(pub WryPhysicalSize<T>);

impl<T> From<PhysicalSizeWrapper<T>> for PhysicalSize<T> {
  fn from(size: PhysicalSizeWrapper<T>) -> Self {
    Self {
      width: size.0.width,
      height: size.0.height,
    }
  }
}

impl<T> From<PhysicalSize<T>> for PhysicalSizeWrapper<T> {
  fn from(size: PhysicalSize<T>) -> Self {
    Self(WryPhysicalSize {
      width: size.width,
      height: size.height,
    })
  }
}

struct LogicalSizeWrapper<T>(WryLogicalSize<T>);

impl<T> From<LogicalSize<T>> for LogicalSizeWrapper<T> {
  fn from(size: LogicalSize<T>) -> Self {
    Self(WryLogicalSize {
      width: size.width,
      height: size.height,
    })
  }
}

pub struct SizeWrapper(pub WrySize);

impl From<Size> for SizeWrapper {
  fn from(size: Size) -> Self {
    match size {
      Size::Logical(s) => Self(WrySize::Logical(LogicalSizeWrapper::from(s).0)),
      Size::Physical(s) => Self(WrySize::Physical(PhysicalSizeWrapper::from(s).0)),
    }
  }
}

pub struct PositionWrapper(pub WryPosition);

impl From<Position> for PositionWrapper {
  fn from(position: Position) -> Self {
    match position {
      Position::Logical(s) => Self(WryPosition::Logical(LogicalPositionWrapper::from(s).0)),
      Position::Physical(s) => Self(WryPosition::Physical(PhysicalPositionWrapper::from(s).0)),
    }
  }
}

#[derive(Debug, Clone)]
pub struct UserAttentionTypeWrapper(pub WryUserAttentionType);

impl From<UserAttentionType> for UserAttentionTypeWrapper {
  fn from(request_type: UserAttentionType) -> Self {
    let o = match request_type {
      UserAttentionType::Critical => WryUserAttentionType::Critical,
      UserAttentionType::Informational => WryUserAttentionType::Informational,
    };
    Self(o)
  }
}

#[derive(Debug)]
pub struct CursorIconWrapper(pub WryCursorIcon);

impl From<CursorIcon> for CursorIconWrapper {
  fn from(icon: CursorIcon) -> Self {
    use CursorIcon::*;
    let i = match icon {
      Default => WryCursorIcon::Default,
      Crosshair => WryCursorIcon::Crosshair,
      Hand => WryCursorIcon::Hand,
      Arrow => WryCursorIcon::Arrow,
      Move => WryCursorIcon::Move,
      Text => WryCursorIcon::Text,
      Wait => WryCursorIcon::Wait,
      Help => WryCursorIcon::Help,
      Progress => WryCursorIcon::Progress,
      NotAllowed => WryCursorIcon::NotAllowed,
      ContextMenu => WryCursorIcon::ContextMenu,
      Cell => WryCursorIcon::Cell,
      VerticalText => WryCursorIcon::VerticalText,
      Alias => WryCursorIcon::Alias,
      Copy => WryCursorIcon::Copy,
      NoDrop => WryCursorIcon::NoDrop,
      Grab => WryCursorIcon::Grab,
      Grabbing => WryCursorIcon::Grabbing,
      AllScroll => WryCursorIcon::AllScroll,
      ZoomIn => WryCursorIcon::ZoomIn,
      ZoomOut => WryCursorIcon::ZoomOut,
      EResize => WryCursorIcon::EResize,
      NResize => WryCursorIcon::NResize,
      NeResize => WryCursorIcon::NeResize,
      NwResize => WryCursorIcon::NwResize,
      SResize => WryCursorIcon::SResize,
      SeResize => WryCursorIcon::SeResize,
      SwResize => WryCursorIcon::SwResize,
      WResize => WryCursorIcon::WResize,
      EwResize => WryCursorIcon::EwResize,
      NsResize => WryCursorIcon::NsResize,
      NeswResize => WryCursorIcon::NeswResize,
      NwseResize => WryCursorIcon::NwseResize,
      ColResize => WryCursorIcon::ColResize,
      RowResize => WryCursorIcon::RowResize,
      _ => WryCursorIcon::Default,
    };
    Self(i)
  }
}

#[derive(Debug, Clone, Default)]
pub struct WindowBuilderWrapper {
  inner: WryWindowBuilder,
  center: bool,
  #[cfg(target_os = "macos")]
  tabbing_identifier: Option<String>,
  menu: Option<Menu>,
}

// SAFETY: this type is `Send` since `menu_items` are read only here
#[allow(clippy::non_send_fields_in_send_ty)]
unsafe impl Send for WindowBuilderWrapper {}

impl WindowBuilderBase for WindowBuilderWrapper {}
impl WindowBuilder for WindowBuilderWrapper {
  fn new() -> Self {
    Self::default().focused(true)
  }

  fn with_config(config: WindowConfig) -> Self {
    let mut window = WindowBuilderWrapper::new()
      .title(config.title.to_string())
      .inner_size(config.width, config.height)
      .visible(config.visible)
      .resizable(config.resizable)
      .maximizable(config.maximizable)
      .minimizable(config.minimizable)
      .closable(config.closable)
      .fullscreen(config.fullscreen)
      .decorations(config.decorations)
      .maximized(config.maximized)
      .always_on_top(config.always_on_top)
      .content_protected(config.content_protected)
      .skip_taskbar(config.skip_taskbar)
      .theme(config.theme);

    #[cfg(target_os = "macos")]
    {
      window = window
        .hidden_title(config.hidden_title)
        .title_bar_style(config.title_bar_style);
      if let Some(identifier) = &config.tabbing_identifier {
        window = window.tabbing_identifier(identifier);
      }
    }

    #[cfg(any(not(target_os = "macos"), feature = "macos-private-api"))]
    {
      window = window.transparent(config.transparent);
    }
    #[cfg(all(
      target_os = "macos",
      not(feature = "macos-private-api"),
      debug_assertions
    ))]
    if config.transparent {
      eprintln!(
        "The window is set to be transparent but the `macos-private-api` is not enabled.
        This can be enabled via the `tauri.macOSPrivateApi` configuration property <https://tauri.app/docs/api/config#tauri.macOSPrivateApi>
      ");
    }

    #[cfg(target_os = "linux")]
    {
      // Mouse event is disabled on Linux since sudden event bursts could block event loop.
      window.inner = window.inner.with_cursor_moved_event(false);
    }

    if let (Some(min_width), Some(min_height)) = (config.min_width, config.min_height) {
      window = window.min_inner_size(min_width, min_height);
    }
    if let (Some(max_width), Some(max_height)) = (config.max_width, config.max_height) {
      window = window.max_inner_size(max_width, max_height);
    }
    if let (Some(x), Some(y)) = (config.x, config.y) {
      window = window.position(x, y);
    }

    if config.center {
      window = window.center();
    }

    window
  }

  fn menu(mut self, menu: Menu) -> Self {
    self.menu.replace(menu);
    self
  }

  fn center(mut self) -> Self {
    self.center = true;
    self
  }

  fn position(mut self, x: f64, y: f64) -> Self {
    self.inner = self.inner.with_position(WryLogicalPosition::new(x, y));
    self
  }

  fn inner_size(mut self, width: f64, height: f64) -> Self {
    self.inner = self
      .inner
      .with_inner_size(WryLogicalSize::new(width, height));
    self
  }

  fn min_inner_size(mut self, min_width: f64, min_height: f64) -> Self {
    self.inner = self
      .inner
      .with_min_inner_size(WryLogicalSize::new(min_width, min_height));
    self
  }

  fn max_inner_size(mut self, max_width: f64, max_height: f64) -> Self {
    self.inner = self
      .inner
      .with_max_inner_size(WryLogicalSize::new(max_width, max_height));
    self
  }

  fn resizable(mut self, resizable: bool) -> Self {
    self.inner = self.inner.with_resizable(resizable);
    self
  }

  fn maximizable(mut self, maximizable: bool) -> Self {
    self.inner = self.inner.with_maximizable(maximizable);
    self
  }

  fn minimizable(mut self, minimizable: bool) -> Self {
    self.inner = self.inner.with_minimizable(minimizable);
    self
  }

  fn closable(mut self, closable: bool) -> Self {
    self.inner = self.inner.with_closable(closable);
    self
  }

  fn title<S: Into<String>>(mut self, title: S) -> Self {
    self.inner = self.inner.with_title(title.into());
    self
  }

  fn fullscreen(mut self, fullscreen: bool) -> Self {
    self.inner = if fullscreen {
      self
        .inner
        .with_fullscreen(Some(Fullscreen::Borderless(None)))
    } else {
      self.inner.with_fullscreen(None)
    };
    self
  }

  fn focused(mut self, focused: bool) -> Self {
    self.inner = self.inner.with_focused(focused);
    self
  }

  fn maximized(mut self, maximized: bool) -> Self {
    self.inner = self.inner.with_maximized(maximized);
    self
  }

  fn visible(mut self, visible: bool) -> Self {
    self.inner = self.inner.with_visible(visible);
    self
  }

  #[cfg(any(not(target_os = "macos"), feature = "macos-private-api"))]
  fn transparent(mut self, transparent: bool) -> Self {
    self.inner = self.inner.with_transparent(transparent);
    self
  }

  fn decorations(mut self, decorations: bool) -> Self {
    self.inner = self.inner.with_decorations(decorations);
    self
  }

  fn always_on_top(mut self, always_on_top: bool) -> Self {
    self.inner = self.inner.with_always_on_top(always_on_top);
    self
  }

  fn content_protected(mut self, protected: bool) -> Self {
    self.inner = self.inner.with_content_protection(protected);
    self
  }

  #[cfg(windows)]
  fn parent_window(mut self, parent: HWND) -> Self {
    self.inner = self.inner.with_parent_window(parent);
    self
  }

  #[cfg(target_os = "macos")]
  fn parent_window(mut self, parent: *mut std::ffi::c_void) -> Self {
    self.inner = self.inner.with_parent_window(parent);
    self
  }

  #[cfg(windows)]
  fn owner_window(mut self, owner: HWND) -> Self {
    self.inner = self.inner.with_owner_window(owner);
    self
  }

  #[cfg(target_os = "macos")]
  fn title_bar_style(mut self, style: TitleBarStyle) -> Self {
    match style {
      TitleBarStyle::Visible => {
        self.inner = self.inner.with_titlebar_transparent(false);
        // Fixes rendering issue when resizing window with devtools open (https://github.com/tauri-apps/tauri/issues/3914)
        self.inner = self.inner.with_fullsize_content_view(true);
      }
      TitleBarStyle::Transparent => {
        self.inner = self.inner.with_titlebar_transparent(true);
        self.inner = self.inner.with_fullsize_content_view(false);
      }
      TitleBarStyle::Overlay => {
        self.inner = self.inner.with_titlebar_transparent(true);
        self.inner = self.inner.with_fullsize_content_view(true);
      }
    }
    self
  }

  #[cfg(target_os = "macos")]
  fn hidden_title(mut self, hidden: bool) -> Self {
    self.inner = self.inner.with_title_hidden(hidden);
    self
  }

  #[cfg(target_os = "macos")]
  fn tabbing_identifier(mut self, identifier: &str) -> Self {
    self.inner = self.inner.with_tabbing_identifier(identifier);
    self.tabbing_identifier.replace(identifier.into());
    self
  }

  fn icon(mut self, icon: Icon) -> Result<Self> {
    self.inner = self
      .inner
      .with_window_icon(Some(WryIcon::try_from(icon)?.0));
    Ok(self)
  }

  #[cfg(any(windows, target_os = "linux"))]
  fn skip_taskbar(mut self, skip: bool) -> Self {
    self.inner = self.inner.with_skip_taskbar(skip);
    self
  }

  #[cfg(any(target_os = "macos", target_os = "ios", target_os = "android"))]
  fn skip_taskbar(self, _skip: bool) -> Self {
    self
  }

  #[allow(unused_variables, unused_mut)]
  fn theme(mut self, theme: Option<Theme>) -> Self {
    self.inner = self.inner.with_theme(if let Some(t) = theme {
      match t {
        Theme::Dark => Some(WryTheme::Dark),
        _ => Some(WryTheme::Light),
      }
    } else {
      None
    });

    self
  }

  fn has_icon(&self) -> bool {
    self.inner.window.window_icon.is_some()
  }

  fn get_menu(&self) -> Option<&Menu> {
    self.menu.as_ref()
  }
}

pub struct FileDropEventWrapper(WryFileDropEvent);

// on Linux, the paths are percent-encoded
#[cfg(any(
  target_os = "linux",
  target_os = "dragonfly",
  target_os = "freebsd",
  target_os = "netbsd",
  target_os = "openbsd"
))]
fn decode_path(path: PathBuf) -> PathBuf {
  percent_encoding::percent_decode(path.display().to_string().as_bytes())
    .decode_utf8_lossy()
    .into_owned()
    .into()
}

// on Windows and macOS, we do not need to decode the path
#[cfg(not(any(
  target_os = "linux",
  target_os = "dragonfly",
  target_os = "freebsd",
  target_os = "netbsd",
  target_os = "openbsd"
)))]
fn decode_path(path: PathBuf) -> PathBuf {
  path
}

impl From<FileDropEventWrapper> for FileDropEvent {
  fn from(event: FileDropEventWrapper) -> Self {
    match event.0 {
      WryFileDropEvent::Hovered(paths) => {
        FileDropEvent::Hovered(paths.into_iter().map(decode_path).collect())
      }
      WryFileDropEvent::Dropped(paths) => {
        FileDropEvent::Dropped(paths.into_iter().map(decode_path).collect())
      }
      // default to cancelled
      // FIXME(maybe): Add `FileDropEvent::Unknown` event?
      _ => FileDropEvent::Cancelled,
    }
  }
}

#[cfg(any(
  target_os = "linux",
  target_os = "dragonfly",
  target_os = "freebsd",
  target_os = "netbsd",
  target_os = "openbsd"
))]
pub struct GtkWindow(pub gtk::ApplicationWindow);
#[cfg(any(
  target_os = "linux",
  target_os = "dragonfly",
  target_os = "freebsd",
  target_os = "netbsd",
  target_os = "openbsd"
))]
#[allow(clippy::non_send_fields_in_send_ty)]
unsafe impl Send for GtkWindow {}

pub struct RawWindowHandle(pub raw_window_handle::RawWindowHandle);
unsafe impl Send for RawWindowHandle {}

#[cfg(target_os = "macos")]
#[derive(Debug, Clone)]
pub enum ApplicationMessage {
  Show,
  Hide,
}

pub enum WindowMessage {
  #[cfg(desktop)]
  WithWebview(Box<dyn FnOnce(Webview) + Send>),
  AddEventListener(Uuid, Box<dyn Fn(&WindowEvent) + Send>),
  AddMenuEventListener(Uuid, Box<dyn Fn(&MenuEvent) + Send>),
  // Devtools
  #[cfg(any(debug_assertions, feature = "devtools"))]
  OpenDevTools,
  #[cfg(any(debug_assertions, feature = "devtools"))]
  CloseDevTools,
  #[cfg(any(debug_assertions, feature = "devtools"))]
  IsDevToolsOpen(Sender<bool>),
  // Getters
  Url(Sender<Url>),
  ScaleFactor(Sender<f64>),
  InnerPosition(Sender<Result<PhysicalPosition<i32>>>),
  OuterPosition(Sender<Result<PhysicalPosition<i32>>>),
  InnerSize(Sender<PhysicalSize<u32>>),
  OuterSize(Sender<PhysicalSize<u32>>),
  IsFullscreen(Sender<bool>),
  IsMinimized(Sender<bool>),
  IsMaximized(Sender<bool>),
  IsFocused(Sender<bool>),
  IsDecorated(Sender<bool>),
  IsResizable(Sender<bool>),
  IsMaximizable(Sender<bool>),
  IsMinimizable(Sender<bool>),
  IsClosable(Sender<bool>),
  IsVisible(Sender<bool>),
  Title(Sender<String>),
  IsMenuVisible(Sender<bool>),
  CurrentMonitor(Sender<Option<MonitorHandle>>),
  PrimaryMonitor(Sender<Option<MonitorHandle>>),
  AvailableMonitors(Sender<Vec<MonitorHandle>>),
  #[cfg(any(
    target_os = "linux",
    target_os = "dragonfly",
    target_os = "freebsd",
    target_os = "netbsd",
    target_os = "openbsd"
  ))]
  GtkWindow(Sender<GtkWindow>),
  RawWindowHandle(Sender<RawWindowHandle>),
  Theme(Sender<Theme>),
  // Setters
  Center,
  RequestUserAttention(Option<UserAttentionTypeWrapper>),
  SetResizable(bool),
  SetMaximizable(bool),
  SetMinimizable(bool),
  SetClosable(bool),
  SetTitle(String),
  Maximize,
  Unmaximize,
  Minimize,
  Unminimize,
  ShowMenu,
  HideMenu,
  Show,
  Hide,
  Close,
  SetDecorations(bool),
  SetAlwaysOnTop(bool),
  SetContentProtected(bool),
  SetSize(Size),
  SetMinSize(Option<Size>),
  SetMaxSize(Option<Size>),
  SetPosition(Position),
  SetFullscreen(bool),
  SetFocus,
  SetIcon(WryWindowIcon),
  SetSkipTaskbar(bool),
  SetCursorGrab(bool),
  SetCursorVisible(bool),
  SetCursorIcon(CursorIcon),
  SetCursorPosition(Position),
  SetIgnoreCursorEvents(bool),
  DragWindow,
  UpdateMenuItem(u16, MenuUpdate),
  RequestRedraw,
}

#[derive(Debug, Clone)]
pub enum WebviewMessage {
  #[cfg(not(feature = "tracing"))]
  EvaluateScript(String),
  #[cfg(feature = "tracing")]
  EvaluateScript(String, Sender<()>, tracing::Span),
  #[allow(dead_code)]
  WebviewEvent(WebviewEvent),
  Print,
}

#[allow(dead_code)]
#[derive(Debug, Clone)]
pub enum WebviewEvent {
  Focused(bool),
}

#[cfg(all(desktop, feature = "system-tray"))]
#[derive(Debug, Clone)]
pub enum TrayMessage {
  UpdateItem(u16, MenuUpdate),
  UpdateMenu(SystemTrayMenu),
  UpdateIcon(Icon),
  #[cfg(target_os = "macos")]
  UpdateIconAsTemplate(bool),
  #[cfg(target_os = "macos")]
  UpdateTitle(String),
  UpdateTooltip(String),
  Create(SystemTray, Sender<Result<()>>),
  Destroy(Sender<Result<()>>),
}

pub type CreateWebviewClosure<T> = Box<
  dyn FnOnce(&EventLoopWindowTarget<Message<T>>, &WebContextStore) -> Result<WindowWrapper> + Send,
>;

pub enum Message<T: 'static> {
  Task(Box<dyn FnOnce() + Send>),
  #[cfg(target_os = "macos")]
  Application(ApplicationMessage),
  Window(WebviewId, WindowMessage),
  Webview(WebviewId, WebviewMessage),
  #[cfg(all(desktop, feature = "system-tray"))]
  Tray(TrayId, TrayMessage),
  CreateWebview(WebviewId, CreateWebviewClosure<T>),
  CreateWindow(
    WebviewId,
    Box<dyn FnOnce() -> (String, WryWindowBuilder) + Send>,
    Sender<Result<Weak<Window>>>,
  ),
  #[cfg(all(desktop, feature = "global-shortcut"))]
  GlobalShortcut(GlobalShortcutMessage),
  UserEvent(T),
}

impl<T: UserEvent> Clone for Message<T> {
  fn clone(&self) -> Self {
    match self {
      Self::Webview(i, m) => Self::Webview(*i, m.clone()),
      #[cfg(all(desktop, feature = "system-tray"))]
      Self::Tray(i, m) => Self::Tray(*i, m.clone()),
      #[cfg(all(desktop, feature = "global-shortcut"))]
      Self::GlobalShortcut(m) => Self::GlobalShortcut(m.clone()),
      Self::UserEvent(t) => Self::UserEvent(t.clone()),
      _ => unimplemented!(),
    }
  }
}

/// The Tauri [`Dispatch`] for [`Wry`].
#[derive(Debug, Clone)]
pub struct WryDispatcher<T: UserEvent> {
  window_id: WebviewId,
  context: Context<T>,
}

// SAFETY: this is safe since the `Context` usage is guarded on `send_user_message`.
#[allow(clippy::non_send_fields_in_send_ty)]
unsafe impl<T: UserEvent> Sync for WryDispatcher<T> {}

impl<T: UserEvent> WryDispatcher<T> {
  #[cfg(desktop)]
  pub fn with_webview<F: FnOnce(Webview) + Send + 'static>(&self, f: F) -> Result<()> {
    send_user_message(
      &self.context,
      Message::Window(self.window_id, WindowMessage::WithWebview(Box::new(f))),
    )
  }
}

impl<T: UserEvent> Dispatch<T> for WryDispatcher<T> {
  type Runtime = Wry<T>;
  type WindowBuilder = WindowBuilderWrapper;

  fn run_on_main_thread<F: FnOnce() + Send + 'static>(&self, f: F) -> Result<()> {
    send_user_message(&self.context, Message::Task(Box::new(f)))
  }

  fn on_window_event<F: Fn(&WindowEvent) + Send + 'static>(&self, f: F) -> Uuid {
    let id = Uuid::new_v4();
    let _ = self.context.proxy.send_event(Message::Window(
      self.window_id,
      WindowMessage::AddEventListener(id, Box::new(f)),
    ));
    id
  }

  fn on_menu_event<F: Fn(&MenuEvent) + Send + 'static>(&self, f: F) -> Uuid {
    let id = Uuid::new_v4();
    let _ = self.context.proxy.send_event(Message::Window(
      self.window_id,
      WindowMessage::AddMenuEventListener(id, Box::new(f)),
    ));
    id
  }

  #[cfg(any(debug_assertions, feature = "devtools"))]
  fn open_devtools(&self) {
    let _ = send_user_message(
      &self.context,
      Message::Window(self.window_id, WindowMessage::OpenDevTools),
    );
  }

  #[cfg(any(debug_assertions, feature = "devtools"))]
  fn close_devtools(&self) {
    let _ = send_user_message(
      &self.context,
      Message::Window(self.window_id, WindowMessage::CloseDevTools),
    );
  }

  /// Gets the devtools window's current open state.
  #[cfg(any(debug_assertions, feature = "devtools"))]
  fn is_devtools_open(&self) -> Result<bool> {
    window_getter!(self, WindowMessage::IsDevToolsOpen)
  }

  // Getters

  fn url(&self) -> Result<Url> {
    window_getter!(self, WindowMessage::Url)
  }

  fn scale_factor(&self) -> Result<f64> {
    window_getter!(self, WindowMessage::ScaleFactor)
  }

  fn inner_position(&self) -> Result<PhysicalPosition<i32>> {
    window_getter!(self, WindowMessage::InnerPosition)?
  }

  fn outer_position(&self) -> Result<PhysicalPosition<i32>> {
    window_getter!(self, WindowMessage::OuterPosition)?
  }

  fn inner_size(&self) -> Result<PhysicalSize<u32>> {
    window_getter!(self, WindowMessage::InnerSize)
  }

  fn outer_size(&self) -> Result<PhysicalSize<u32>> {
    window_getter!(self, WindowMessage::OuterSize)
  }

  fn is_fullscreen(&self) -> Result<bool> {
    window_getter!(self, WindowMessage::IsFullscreen)
  }

  fn is_minimized(&self) -> Result<bool> {
    window_getter!(self, WindowMessage::IsMinimized)
  }

  fn is_maximized(&self) -> Result<bool> {
    window_getter!(self, WindowMessage::IsMaximized)
  }

  fn is_focused(&self) -> Result<bool> {
    window_getter!(self, WindowMessage::IsFocused)
  }

  /// Gets the window’s current decoration state.
  fn is_decorated(&self) -> Result<bool> {
    window_getter!(self, WindowMessage::IsDecorated)
  }

  /// Gets the window’s current resizable state.
  fn is_resizable(&self) -> Result<bool> {
    window_getter!(self, WindowMessage::IsResizable)
  }

  /// Gets the current native window's maximize button state
  fn is_maximizable(&self) -> Result<bool> {
    window_getter!(self, WindowMessage::IsMaximizable)
  }

  /// Gets the current native window's minimize button state
  fn is_minimizable(&self) -> Result<bool> {
    window_getter!(self, WindowMessage::IsMinimizable)
  }

  /// Gets the current native window's close button state
  fn is_closable(&self) -> Result<bool> {
    window_getter!(self, WindowMessage::IsClosable)
  }

  fn is_visible(&self) -> Result<bool> {
    window_getter!(self, WindowMessage::IsVisible)
  }

  fn title(&self) -> Result<String> {
    window_getter!(self, WindowMessage::Title)
  }

  fn is_menu_visible(&self) -> Result<bool> {
    window_getter!(self, WindowMessage::IsMenuVisible)
  }

  fn current_monitor(&self) -> Result<Option<Monitor>> {
    Ok(window_getter!(self, WindowMessage::CurrentMonitor)?.map(|m| MonitorHandleWrapper(m).into()))
  }

  fn primary_monitor(&self) -> Result<Option<Monitor>> {
    Ok(window_getter!(self, WindowMessage::PrimaryMonitor)?.map(|m| MonitorHandleWrapper(m).into()))
  }

  fn available_monitors(&self) -> Result<Vec<Monitor>> {
    Ok(
      window_getter!(self, WindowMessage::AvailableMonitors)?
        .into_iter()
        .map(|m| MonitorHandleWrapper(m).into())
        .collect(),
    )
  }

  fn theme(&self) -> Result<Theme> {
    window_getter!(self, WindowMessage::Theme)
  }

  /// Returns the `ApplicationWindow` from gtk crate that is used by this window.
  #[cfg(any(
    target_os = "linux",
    target_os = "dragonfly",
    target_os = "freebsd",
    target_os = "netbsd",
    target_os = "openbsd"
  ))]
  fn gtk_window(&self) -> Result<gtk::ApplicationWindow> {
    window_getter!(self, WindowMessage::GtkWindow).map(|w| w.0)
  }

  fn raw_window_handle(&self) -> Result<raw_window_handle::RawWindowHandle> {
    window_getter!(self, WindowMessage::RawWindowHandle).map(|w| w.0)
  }

  // Setters

  fn center(&self) -> Result<()> {
    send_user_message(
      &self.context,
      Message::Window(self.window_id, WindowMessage::Center),
    )
  }

  fn print(&self) -> Result<()> {
    send_user_message(
      &self.context,
      Message::Webview(self.window_id, WebviewMessage::Print),
    )
  }

  fn request_user_attention(&self, request_type: Option<UserAttentionType>) -> Result<()> {
    send_user_message(
      &self.context,
      Message::Window(
        self.window_id,
        WindowMessage::RequestUserAttention(request_type.map(Into::into)),
      ),
    )
  }

  // Creates a window by dispatching a message to the event loop.
  // Note that this must be called from a separate thread, otherwise the channel will introduce a deadlock.
  fn create_window(
    &mut self,
    pending: PendingWindow<T, Self::Runtime>,
  ) -> Result<DetachedWindow<T, Self::Runtime>> {
    self.context.create_webview(pending)
  }

  fn set_resizable(&self, resizable: bool) -> Result<()> {
    send_user_message(
      &self.context,
      Message::Window(self.window_id, WindowMessage::SetResizable(resizable)),
    )
  }

  fn set_maximizable(&self, maximizable: bool) -> Result<()> {
    send_user_message(
      &self.context,
      Message::Window(self.window_id, WindowMessage::SetMaximizable(maximizable)),
    )
  }

  fn set_minimizable(&self, minimizable: bool) -> Result<()> {
    send_user_message(
      &self.context,
      Message::Window(self.window_id, WindowMessage::SetMinimizable(minimizable)),
    )
  }

  fn set_closable(&self, closable: bool) -> Result<()> {
    send_user_message(
      &self.context,
      Message::Window(self.window_id, WindowMessage::SetClosable(closable)),
    )
  }

  fn set_title<S: Into<String>>(&self, title: S) -> Result<()> {
    send_user_message(
      &self.context,
      Message::Window(self.window_id, WindowMessage::SetTitle(title.into())),
    )
  }

  fn maximize(&self) -> Result<()> {
    send_user_message(
      &self.context,
      Message::Window(self.window_id, WindowMessage::Maximize),
    )
  }

  fn unmaximize(&self) -> Result<()> {
    send_user_message(
      &self.context,
      Message::Window(self.window_id, WindowMessage::Unmaximize),
    )
  }

  fn minimize(&self) -> Result<()> {
    send_user_message(
      &self.context,
      Message::Window(self.window_id, WindowMessage::Minimize),
    )
  }

  fn unminimize(&self) -> Result<()> {
    send_user_message(
      &self.context,
      Message::Window(self.window_id, WindowMessage::Unminimize),
    )
  }

  fn show_menu(&self) -> Result<()> {
    send_user_message(
      &self.context,
      Message::Window(self.window_id, WindowMessage::ShowMenu),
    )
  }

  fn hide_menu(&self) -> Result<()> {
    send_user_message(
      &self.context,
      Message::Window(self.window_id, WindowMessage::HideMenu),
    )
  }

  fn show(&self) -> Result<()> {
    send_user_message(
      &self.context,
      Message::Window(self.window_id, WindowMessage::Show),
    )
  }

  fn hide(&self) -> Result<()> {
    send_user_message(
      &self.context,
      Message::Window(self.window_id, WindowMessage::Hide),
    )
  }

  fn close(&self) -> Result<()> {
    // NOTE: close cannot use the `send_user_message` function because it accesses the event loop callback
    self
      .context
      .proxy
      .send_event(Message::Window(self.window_id, WindowMessage::Close))
      .map_err(|_| Error::FailedToSendMessage)
  }

  fn set_decorations(&self, decorations: bool) -> Result<()> {
    send_user_message(
      &self.context,
      Message::Window(self.window_id, WindowMessage::SetDecorations(decorations)),
    )
  }

  fn set_always_on_top(&self, always_on_top: bool) -> Result<()> {
    send_user_message(
      &self.context,
      Message::Window(self.window_id, WindowMessage::SetAlwaysOnTop(always_on_top)),
    )
  }

  fn set_content_protected(&self, protected: bool) -> Result<()> {
    send_user_message(
      &self.context,
      Message::Window(
        self.window_id,
        WindowMessage::SetContentProtected(protected),
      ),
    )
  }

  fn set_size(&self, size: Size) -> Result<()> {
    send_user_message(
      &self.context,
      Message::Window(self.window_id, WindowMessage::SetSize(size)),
    )
  }

  fn set_min_size(&self, size: Option<Size>) -> Result<()> {
    send_user_message(
      &self.context,
      Message::Window(self.window_id, WindowMessage::SetMinSize(size)),
    )
  }

  fn set_max_size(&self, size: Option<Size>) -> Result<()> {
    send_user_message(
      &self.context,
      Message::Window(self.window_id, WindowMessage::SetMaxSize(size)),
    )
  }

  fn set_position(&self, position: Position) -> Result<()> {
    send_user_message(
      &self.context,
      Message::Window(self.window_id, WindowMessage::SetPosition(position)),
    )
  }

  fn set_fullscreen(&self, fullscreen: bool) -> Result<()> {
    send_user_message(
      &self.context,
      Message::Window(self.window_id, WindowMessage::SetFullscreen(fullscreen)),
    )
  }

  fn set_focus(&self) -> Result<()> {
    send_user_message(
      &self.context,
      Message::Window(self.window_id, WindowMessage::SetFocus),
    )
  }

  fn set_icon(&self, icon: Icon) -> Result<()> {
    send_user_message(
      &self.context,
      Message::Window(
        self.window_id,
        WindowMessage::SetIcon(WryIcon::try_from(icon)?.0),
      ),
    )
  }

  fn set_skip_taskbar(&self, skip: bool) -> Result<()> {
    send_user_message(
      &self.context,
      Message::Window(self.window_id, WindowMessage::SetSkipTaskbar(skip)),
    )
  }

  fn set_cursor_grab(&self, grab: bool) -> crate::Result<()> {
    send_user_message(
      &self.context,
      Message::Window(self.window_id, WindowMessage::SetCursorGrab(grab)),
    )
  }

  fn set_cursor_visible(&self, visible: bool) -> crate::Result<()> {
    send_user_message(
      &self.context,
      Message::Window(self.window_id, WindowMessage::SetCursorVisible(visible)),
    )
  }

  fn set_cursor_icon(&self, icon: CursorIcon) -> crate::Result<()> {
    send_user_message(
      &self.context,
      Message::Window(self.window_id, WindowMessage::SetCursorIcon(icon)),
    )
  }

  fn set_cursor_position<Pos: Into<Position>>(&self, position: Pos) -> crate::Result<()> {
    send_user_message(
      &self.context,
      Message::Window(
        self.window_id,
        WindowMessage::SetCursorPosition(position.into()),
      ),
    )
  }

  fn set_ignore_cursor_events(&self, ignore: bool) -> crate::Result<()> {
    send_user_message(
      &self.context,
      Message::Window(self.window_id, WindowMessage::SetIgnoreCursorEvents(ignore)),
    )
  }

  fn start_dragging(&self) -> Result<()> {
    send_user_message(
      &self.context,
      Message::Window(self.window_id, WindowMessage::DragWindow),
    )
  }

  #[cfg(feature = "tracing")]
  fn eval_script<S: Into<String>>(&self, script: S) -> Result<()> {
    // use a channel so the EvaluateScript task uses the current span as parent
    let (tx, rx) = channel();
    getter!(
      self,
      rx,
      Message::Webview(
        self.window_id,
        WebviewMessage::EvaluateScript(script.into(), tx, tracing::Span::current()),
      )
    )
  }

  #[cfg(not(feature = "tracing"))]
  fn eval_script<S: Into<String>>(&self, script: S) -> Result<()> {
    send_user_message(
      &self.context,
      Message::Webview(
        self.window_id,
        WebviewMessage::EvaluateScript(script.into()),
      ),
    )
  }

  fn update_menu_item(&self, id: u16, update: MenuUpdate) -> Result<()> {
    send_user_message(
      &self.context,
      Message::Window(self.window_id, WindowMessage::UpdateMenuItem(id, update)),
    )
  }
}

#[derive(Clone)]
enum WindowHandle {
  Webview {
    inner: Rc<WebView>,
    context_store: WebContextStore,
    // the key of the WebContext if it's not shared
    context_key: Option<PathBuf>,
  },
  Window(Arc<Window>),
}

impl Drop for WindowHandle {
  fn drop(&mut self) {
    if let Self::Webview {
      inner,
      context_store,
      context_key,
    } = self
    {
      if Rc::get_mut(inner).is_some() {
        context_store.lock().unwrap().remove(context_key);
      }
    }
  }
}

impl fmt::Debug for WindowHandle {
  fn fmt(&self, _f: &mut fmt::Formatter<'_>) -> fmt::Result {
    Ok(())
  }
}

impl Deref for WindowHandle {
  type Target = Window;

  #[inline(always)]
  fn deref(&self) -> &Window {
    match self {
      Self::Webview { inner, .. } => inner.window(),
      Self::Window(w) => w,
    }
  }
}

impl WindowHandle {
  fn inner_size(&self) -> WryPhysicalSize<u32> {
    match self {
      WindowHandle::Window(w) => w.inner_size(),
      WindowHandle::Webview { inner, .. } => inner.inner_size(),
    }
  }
}

pub struct WindowWrapper {
  label: String,
  inner: Option<WindowHandle>,
  menu_items: Option<HashMap<u16, WryCustomMenuItem>>,
  window_event_listeners: WindowEventListeners,
  menu_event_listeners: WindowMenuEventListeners,
}

impl fmt::Debug for WindowWrapper {
  fn fmt(&self, f: &mut fmt::Formatter<'_>) -> fmt::Result {
    f.debug_struct("WindowWrapper")
      .field("label", &self.label)
      .field("inner", &self.inner)
      .field("menu_items", &self.menu_items)
      .finish()
  }
}

#[derive(Debug, Clone)]
pub struct EventProxy<T: UserEvent>(WryEventLoopProxy<Message<T>>);

#[cfg(target_os = "ios")]
#[allow(clippy::non_send_fields_in_send_ty)]
unsafe impl<T: UserEvent> Sync for EventProxy<T> {}

impl<T: UserEvent> EventLoopProxy<T> for EventProxy<T> {
  fn send_event(&self, event: T) -> Result<()> {
    self
      .0
      .send_event(Message::UserEvent(event))
      .map_err(|_| Error::EventLoopClosed)
  }
}

pub trait PluginBuilder<T: UserEvent> {
  type Plugin: Plugin<T>;
  fn build(self, context: Context<T>) -> Self::Plugin;
}

pub trait Plugin<T: UserEvent> {
  fn on_event(
    &mut self,
    event: &Event<Message<T>>,
    event_loop: &EventLoopWindowTarget<Message<T>>,
    proxy: &WryEventLoopProxy<Message<T>>,
    control_flow: &mut ControlFlow,
    context: EventLoopIterationContext<'_, T>,
    web_context: &WebContextStore,
  ) -> bool;
}

/// A Tauri [`Runtime`] wrapper around wry.
pub struct Wry<T: UserEvent> {
  context: Context<T>,

  plugins: Vec<Box<dyn Plugin<T>>>,

  #[cfg(all(desktop, feature = "global-shortcut"))]
  global_shortcut_manager_handle: GlobalShortcutManagerHandle<T>,

  #[cfg(feature = "clipboard")]
  clipboard_manager_handle: ClipboardManagerWrapper,

  event_loop: EventLoop<Message<T>>,
}

impl<T: UserEvent> fmt::Debug for Wry<T> {
  fn fmt(&self, f: &mut fmt::Formatter<'_>) -> fmt::Result {
    let mut d = f.debug_struct("Wry");
    d.field("main_thread_id", &self.context.main_thread_id)
      .field("event_loop", &self.event_loop)
      .field("windows", &self.context.main_thread.windows)
      .field("web_context", &self.context.main_thread.web_context);

    #[cfg(all(desktop, feature = "system-tray"))]
    d.field(
      "system_tray_manager",
      &self.context.main_thread.system_tray_manager,
    );

    #[cfg(all(desktop, feature = "global-shortcut"))]
    #[cfg(feature = "global-shortcut")]
    d.field(
      "global_shortcut_manager",
      &self.context.main_thread.global_shortcut_manager,
    )
    .field(
      "global_shortcut_manager_handle",
      &self.global_shortcut_manager_handle,
    );

    #[cfg(feature = "clipboard")]
    d.field("clipboard_manager_handle", &self.clipboard_manager_handle);

    d.finish()
  }
}

/// A handle to the Wry runtime.
#[derive(Debug, Clone)]
pub struct WryHandle<T: UserEvent> {
  context: Context<T>,
}

// SAFETY: this is safe since the `Context` usage is guarded on `send_user_message`.
#[allow(clippy::non_send_fields_in_send_ty)]
unsafe impl<T: UserEvent> Sync for WryHandle<T> {}

impl<T: UserEvent> WryHandle<T> {
  /// Creates a new tao window using a callback, and returns its window id.
  pub fn create_tao_window<F: FnOnce() -> (String, WryWindowBuilder) + Send + 'static>(
    &self,
    f: F,
  ) -> Result<Weak<Window>> {
    let (tx, rx) = channel();
    send_user_message(
      &self.context,
      Message::CreateWindow(rand::random(), Box::new(f), tx),
    )?;
    rx.recv().unwrap()
  }

  /// Gets the [`WebviewId'] associated with the given [`WindowId`].
  pub fn window_id(&self, window_id: WindowId) -> WebviewId {
    *self
      .context
      .webview_id_map
      .0
      .lock()
      .unwrap()
      .get(&window_id)
      .unwrap()
  }

  /// Send a message to the event loop.
  pub fn send_event(&self, message: Message<T>) -> Result<()> {
    self
      .context
      .proxy
      .send_event(message)
      .map_err(|_| Error::FailedToSendMessage)?;
    Ok(())
  }
}

impl<T: UserEvent> RuntimeHandle<T> for WryHandle<T> {
  type Runtime = Wry<T>;

  fn create_proxy(&self) -> EventProxy<T> {
    EventProxy(self.context.proxy.clone())
  }

  // Creates a window by dispatching a message to the event loop.
  // Note that this must be called from a separate thread, otherwise the channel will introduce a deadlock.
  fn create_window(
    &self,
    pending: PendingWindow<T, Self::Runtime>,
  ) -> Result<DetachedWindow<T, Self::Runtime>> {
    self.context.create_webview(pending)
  }

  fn run_on_main_thread<F: FnOnce() + Send + 'static>(&self, f: F) -> Result<()> {
    send_user_message(&self.context, Message::Task(Box::new(f)))
  }

  #[cfg(all(desktop, feature = "system-tray"))]
  fn system_tray(
    &self,
    system_tray: SystemTray,
  ) -> Result<<Self::Runtime as Runtime<T>>::TrayHandler> {
    let id = system_tray.id;
    let (tx, rx) = channel();
    send_user_message(
      &self.context,
      Message::Tray(id, TrayMessage::Create(system_tray, tx)),
    )?;
    rx.recv().unwrap()?;
    Ok(SystemTrayHandle {
      context: self.context.clone(),
      id,
      proxy: self.context.proxy.clone(),
    })
  }

  fn raw_display_handle(&self) -> RawDisplayHandle {
    self.context.main_thread.window_target.raw_display_handle()
  }

  #[cfg(target_os = "macos")]
  fn show(&self) -> tauri_runtime::Result<()> {
    send_user_message(
      &self.context,
      Message::Application(ApplicationMessage::Show),
    )
  }

  #[cfg(target_os = "macos")]
  fn hide(&self) -> tauri_runtime::Result<()> {
    send_user_message(
      &self.context,
      Message::Application(ApplicationMessage::Hide),
    )
  }
}

impl<T: UserEvent> Wry<T> {
  fn init(event_loop: EventLoop<Message<T>>) -> Result<Self> {
    let main_thread_id = current_thread().id();
    let web_context = WebContextStore::default();

    #[cfg(all(desktop, feature = "global-shortcut"))]
    let global_shortcut_manager = Rc::new(Mutex::new(WryShortcutManager::new(&event_loop)));

<<<<<<< HEAD
    #[cfg(feature = "clipboard")]
    let clipboard_manager = Arc::new(Mutex::new(Clipboard::new()));

    // Clippy may complain but changing this to an Rc will cause frequent app crashes.
    #[allow(clippy::arc_with_non_send_sync)]
    let windows = Arc::new(RefCell::new(HashMap::default()));
=======
    let windows = Rc::new(RefCell::new(HashMap::default()));
>>>>>>> 0d0501cb
    let webview_id_map = WebviewIdStore::default();

    #[cfg(all(desktop, feature = "system-tray"))]
    let system_tray_manager = Default::default();

    let context = Context {
      webview_id_map,
      main_thread_id,
      proxy: event_loop.create_proxy(),
      main_thread: DispatcherMainThreadContext {
        window_target: event_loop.deref().clone(),
        web_context,
        #[cfg(all(desktop, feature = "global-shortcut"))]
        global_shortcut_manager,
        windows,
        #[cfg(all(desktop, feature = "system-tray"))]
        system_tray_manager,
        #[cfg(feature = "tracing")]
        active_tracing_spans: Default::default(),
      },
    };

    #[cfg(all(desktop, feature = "global-shortcut"))]
    let global_shortcut_manager_handle = GlobalShortcutManagerHandle {
      context: context.clone(),
      shortcuts: Default::default(),
      listeners: Default::default(),
    };

    #[cfg(feature = "clipboard")]
    #[allow(clippy::redundant_clone)]
    let clipboard_manager_handle = ClipboardManagerWrapper {
      clipboard: Arc::new(Mutex::new(Clipboard::new().unwrap())),
    };

    Ok(Self {
      context,

      plugins: Default::default(),

      #[cfg(all(desktop, feature = "global-shortcut"))]
      global_shortcut_manager_handle,

      #[cfg(feature = "clipboard")]
      clipboard_manager_handle,

      event_loop,
    })
  }

  pub fn plugin<P: PluginBuilder<T> + 'static>(&mut self, plugin: P) {
    self
      .plugins
      .push(Box::new(plugin.build(self.context.clone())));
  }
}

impl<T: UserEvent> Runtime<T> for Wry<T> {
  type Dispatcher = WryDispatcher<T>;
  type Handle = WryHandle<T>;

  #[cfg(all(desktop, feature = "global-shortcut"))]
  type GlobalShortcutManager = GlobalShortcutManagerHandle<T>;

  #[cfg(feature = "clipboard")]
  type ClipboardManager = ClipboardManagerWrapper;

  #[cfg(all(desktop, feature = "system-tray"))]
  type TrayHandler = SystemTrayHandle<T>;

  type EventLoopProxy = EventProxy<T>;

  fn new() -> Result<Self> {
    let event_loop = EventLoop::<Message<T>>::with_user_event();
    Self::init(event_loop)
  }

  #[cfg(any(windows, target_os = "linux"))]
  fn new_any_thread() -> Result<Self> {
    #[cfg(target_os = "linux")]
    use wry::application::platform::unix::EventLoopExtUnix;
    #[cfg(windows)]
    use wry::application::platform::windows::EventLoopExtWindows;
    let event_loop = EventLoop::<Message<T>>::new_any_thread();
    Self::init(event_loop)
  }

  fn create_proxy(&self) -> EventProxy<T> {
    EventProxy(self.event_loop.create_proxy())
  }

  fn handle(&self) -> Self::Handle {
    WryHandle {
      context: self.context.clone(),
    }
  }

  #[cfg(all(desktop, feature = "global-shortcut"))]
  fn global_shortcut_manager(&self) -> Self::GlobalShortcutManager {
    self.global_shortcut_manager_handle.clone()
  }

  #[cfg(feature = "clipboard")]
  fn clipboard_manager(&self) -> Self::ClipboardManager {
    self.clipboard_manager_handle.clone()
  }

  fn create_window(&self, pending: PendingWindow<T, Self>) -> Result<DetachedWindow<T, Self>> {
    let label = pending.label.clone();
    let menu_ids = pending.menu_ids.clone();
    let js_event_listeners = pending.js_event_listeners.clone();
    let window_id = rand::random();

    let webview = create_webview(
      window_id,
      &self.event_loop,
      &self.context.main_thread.web_context,
      self.context.clone(),
      pending,
    )?;

    let dispatcher = WryDispatcher {
      window_id,
      context: self.context.clone(),
    };

    self
      .context
      .main_thread
      .windows
      .borrow_mut()
      .insert(window_id, webview);

    Ok(DetachedWindow {
      label,
      dispatcher,
      menu_ids,
      js_event_listeners,
    })
  }

  #[cfg(all(desktop, feature = "system-tray"))]
  fn system_tray(&self, mut system_tray: SystemTray) -> Result<Self::TrayHandler> {
    let id = system_tray.id;
    let mut listeners = Vec::new();
    if let Some(l) = system_tray.on_event.take() {
      listeners.push(Rc::new(l));
    }
    let (tray, items) = create_tray(WryTrayId(id), system_tray, &self.event_loop)?;
    self
      .context
      .main_thread
      .system_tray_manager
      .trays
      .lock()
      .unwrap()
      .insert(
        id,
        TrayContext {
          tray: Rc::new(RefCell::new(Some(tray))),
          listeners: Rc::new(RefCell::new(listeners)),
          items: Rc::new(RefCell::new(items)),
        },
      );

    Ok(SystemTrayHandle {
      context: self.context.clone(),
      id,
      proxy: self.event_loop.create_proxy(),
    })
  }

  #[cfg(all(desktop, feature = "system-tray"))]
  fn on_system_tray_event<F: Fn(TrayId, &SystemTrayEvent) + Send + 'static>(&mut self, f: F) {
    self
      .context
      .main_thread
      .system_tray_manager
      .global_listeners
      .lock()
      .unwrap()
      .push(Arc::new(Box::new(f)));
  }

  #[cfg(target_os = "macos")]
  fn set_activation_policy(&mut self, activation_policy: ActivationPolicy) {
    self
      .event_loop
      .set_activation_policy(match activation_policy {
        ActivationPolicy::Regular => WryActivationPolicy::Regular,
        ActivationPolicy::Accessory => WryActivationPolicy::Accessory,
        ActivationPolicy::Prohibited => WryActivationPolicy::Prohibited,
        _ => unimplemented!(),
      });
  }

  #[cfg(target_os = "macos")]
  fn show(&self) {
    self.event_loop.show_application();
  }

  #[cfg(target_os = "macos")]
  fn hide(&self) {
    self.event_loop.hide_application();
  }

  fn set_device_event_filter(&mut self, filter: DeviceEventFilter) {
    self
      .event_loop
      .set_device_event_filter(DeviceEventFilterWrapper::from(filter).0);
  }

  #[cfg(desktop)]
  fn run_iteration<F: FnMut(RunEvent<T>) + 'static>(&mut self, mut callback: F) -> RunIteration {
    use wry::application::platform::run_return::EventLoopExtRunReturn;
    let windows = self.context.main_thread.windows.clone();
    let webview_id_map = self.context.webview_id_map.clone();
    let web_context = &self.context.main_thread.web_context;
    let plugins = &mut self.plugins;
    #[cfg(all(desktop, feature = "system-tray"))]
    let system_tray_manager = self.context.main_thread.system_tray_manager.clone();

    #[cfg(feature = "tracing")]
    let active_tracing_spans = self.context.main_thread.active_tracing_spans.clone();

    #[cfg(all(desktop, feature = "global-shortcut"))]
    let global_shortcut_manager = self.context.main_thread.global_shortcut_manager.clone();
    #[cfg(all(desktop, feature = "global-shortcut"))]
    let global_shortcut_manager_handle = self.global_shortcut_manager_handle.clone();

    let mut iteration = RunIteration::default();

    let proxy = self.event_loop.create_proxy();

    self
      .event_loop
      .run_return(|event, event_loop, control_flow| {
        *control_flow = ControlFlow::Wait;
        if let Event::MainEventsCleared = &event {
          *control_flow = ControlFlow::Exit;
        }

        for p in plugins.iter_mut() {
          let prevent_default = p.on_event(
            &event,
            event_loop,
            &proxy,
            control_flow,
            EventLoopIterationContext {
              callback: &mut callback,
              webview_id_map: webview_id_map.clone(),
              windows: windows.clone(),
              #[cfg(all(desktop, feature = "global-shortcut"))]
              global_shortcut_manager: global_shortcut_manager.clone(),
              #[cfg(all(desktop, feature = "global-shortcut"))]
              global_shortcut_manager_handle: &global_shortcut_manager_handle,
              #[cfg(all(desktop, feature = "system-tray"))]
              system_tray_manager: system_tray_manager.clone(),
              #[cfg(feature = "tracing")]
              active_tracing_spans: active_tracing_spans.clone(),
            },
            web_context,
          );
          if prevent_default {
            return;
          }
        }

        iteration = handle_event_loop(
          event,
          event_loop,
          control_flow,
          EventLoopIterationContext {
            callback: &mut callback,
            windows: windows.clone(),
            webview_id_map: webview_id_map.clone(),
            #[cfg(all(desktop, feature = "global-shortcut"))]
            global_shortcut_manager: global_shortcut_manager.clone(),
            #[cfg(all(desktop, feature = "global-shortcut"))]
            global_shortcut_manager_handle: &global_shortcut_manager_handle,
            #[cfg(all(desktop, feature = "system-tray"))]
            system_tray_manager: system_tray_manager.clone(),
            #[cfg(feature = "tracing")]
            active_tracing_spans: active_tracing_spans.clone(),
          },
          web_context,
        );
      });

    iteration
  }

  fn run<F: FnMut(RunEvent<T>) + 'static>(self, mut callback: F) {
    let windows = self.context.main_thread.windows.clone();
    let webview_id_map = self.context.webview_id_map.clone();
    let web_context = self.context.main_thread.web_context;
    let mut plugins = self.plugins;

    #[cfg(feature = "tracing")]
    let active_tracing_spans = self.context.main_thread.active_tracing_spans.clone();

    #[cfg(all(desktop, feature = "system-tray"))]
    let system_tray_manager = self.context.main_thread.system_tray_manager;

    #[cfg(all(desktop, feature = "global-shortcut"))]
    let global_shortcut_manager = self.context.main_thread.global_shortcut_manager.clone();
    #[cfg(all(desktop, feature = "global-shortcut"))]
    let global_shortcut_manager_handle = self.global_shortcut_manager_handle.clone();

    let proxy = self.event_loop.create_proxy();

    self.event_loop.run(move |event, event_loop, control_flow| {
      for p in &mut plugins {
        let prevent_default = p.on_event(
          &event,
          event_loop,
          &proxy,
          control_flow,
          EventLoopIterationContext {
            callback: &mut callback,
            webview_id_map: webview_id_map.clone(),
            windows: windows.clone(),
            #[cfg(all(desktop, feature = "global-shortcut"))]
            global_shortcut_manager: global_shortcut_manager.clone(),
            #[cfg(all(desktop, feature = "global-shortcut"))]
            global_shortcut_manager_handle: &global_shortcut_manager_handle,
            #[cfg(all(desktop, feature = "system-tray"))]
            system_tray_manager: system_tray_manager.clone(),
            #[cfg(feature = "tracing")]
            active_tracing_spans: active_tracing_spans.clone(),
          },
          &web_context,
        );
        if prevent_default {
          return;
        }
      }
      handle_event_loop(
        event,
        event_loop,
        control_flow,
        EventLoopIterationContext {
          callback: &mut callback,
          webview_id_map: webview_id_map.clone(),
          windows: windows.clone(),
          #[cfg(all(desktop, feature = "global-shortcut"))]
          global_shortcut_manager: global_shortcut_manager.clone(),
          #[cfg(all(desktop, feature = "global-shortcut"))]
          global_shortcut_manager_handle: &global_shortcut_manager_handle,
          #[cfg(all(desktop, feature = "system-tray"))]
          system_tray_manager: system_tray_manager.clone(),
          #[cfg(feature = "tracing")]
          active_tracing_spans: active_tracing_spans.clone(),
        },
        &web_context,
      );
    })
  }
}

pub struct EventLoopIterationContext<'a, T: UserEvent> {
  pub callback: &'a mut (dyn FnMut(RunEvent<T>) + 'static),
  pub webview_id_map: WebviewIdStore,
  pub windows: Arc<RefCell<HashMap<WebviewId, WindowWrapper>>>,
  #[cfg(all(desktop, feature = "global-shortcut"))]
  pub global_shortcut_manager: Rc<Mutex<WryShortcutManager>>,
  #[cfg(all(desktop, feature = "global-shortcut"))]
  pub global_shortcut_manager_handle: &'a GlobalShortcutManagerHandle<T>,
  #[cfg(all(desktop, feature = "system-tray"))]
  pub system_tray_manager: SystemTrayManager,
  #[cfg(feature = "tracing")]
  pub active_tracing_spans: ActiveTraceSpanStore,
}

struct UserMessageContext {
  windows: Arc<RefCell<HashMap<WebviewId, WindowWrapper>>>,
  webview_id_map: WebviewIdStore,
  #[cfg(all(desktop, feature = "global-shortcut"))]
  global_shortcut_manager: Rc<Mutex<WryShortcutManager>>,
  #[cfg(all(desktop, feature = "system-tray"))]
  system_tray_manager: SystemTrayManager,
}

fn handle_user_message<T: UserEvent>(
  event_loop: &EventLoopWindowTarget<Message<T>>,
  message: Message<T>,
  context: UserMessageContext,
  web_context: &WebContextStore,
) -> RunIteration {
  let UserMessageContext {
    webview_id_map,
    #[cfg(all(desktop, feature = "global-shortcut"))]
    global_shortcut_manager,
    windows,
    #[cfg(all(desktop, feature = "system-tray"))]
    system_tray_manager,
  } = context;
  match message {
    Message::Task(task) => task(),
    #[cfg(target_os = "macos")]
    Message::Application(application_message) => match application_message {
      ApplicationMessage::Show => {
        event_loop.show_application();
      }
      ApplicationMessage::Hide => {
        event_loop.hide_application();
      }
    },
    Message::Window(id, window_message) => {
      if let WindowMessage::UpdateMenuItem(item_id, update) = window_message {
        if let Some(menu_items) = windows.borrow_mut().get_mut(&id).map(|w| &mut w.menu_items) {
          if let Some(menu_items) = menu_items.as_mut() {
            let item = menu_items.get_mut(&item_id).expect("menu item not found");
            match update {
              MenuUpdate::SetEnabled(enabled) => item.set_enabled(enabled),
              MenuUpdate::SetTitle(title) => item.set_title(&title),
              MenuUpdate::SetSelected(selected) => item.set_selected(selected),
              #[cfg(target_os = "macos")]
              MenuUpdate::SetNativeImage(image) => {
                item.set_native_image(NativeImageWrapper::from(image).0)
              }
            }
          }
        }
      } else {
        let w = windows.borrow().get(&id).map(|w| {
          (
            w.inner.clone(),
            w.window_event_listeners.clone(),
            w.menu_event_listeners.clone(),
          )
        });
        if let Some((Some(window), window_event_listeners, menu_event_listeners)) = w {
          match window_message {
            #[cfg(desktop)]
            WindowMessage::WithWebview(f) => {
              if let WindowHandle::Webview { inner: w, .. } = &window {
                #[cfg(any(
                  target_os = "linux",
                  target_os = "dragonfly",
                  target_os = "freebsd",
                  target_os = "netbsd",
                  target_os = "openbsd"
                ))]
                {
                  use wry::webview::WebviewExtUnix;
                  f(w.webview());
                }
                #[cfg(target_os = "macos")]
                {
                  use wry::webview::WebviewExtMacOS;
                  f(Webview {
                    webview: w.webview(),
                    manager: w.manager(),
                    ns_window: w.ns_window(),
                  });
                }

                #[cfg(windows)]
                {
                  f(Webview {
                    controller: w.controller(),
                  });
                }
              }
            }

            WindowMessage::AddEventListener(id, listener) => {
              window_event_listeners.lock().unwrap().insert(id, listener);
            }

            WindowMessage::AddMenuEventListener(id, listener) => {
              menu_event_listeners.lock().unwrap().insert(id, listener);
            }

            #[cfg(any(debug_assertions, feature = "devtools"))]
            WindowMessage::OpenDevTools => {
              if let WindowHandle::Webview { inner: w, .. } = &window {
                w.open_devtools();
              }
            }
            #[cfg(any(debug_assertions, feature = "devtools"))]
            WindowMessage::CloseDevTools => {
              if let WindowHandle::Webview { inner: w, .. } = &window {
                w.close_devtools();
              }
            }
            #[cfg(any(debug_assertions, feature = "devtools"))]
            WindowMessage::IsDevToolsOpen(tx) => {
              if let WindowHandle::Webview { inner: w, .. } = &window {
                tx.send(w.is_devtools_open()).unwrap();
              } else {
                tx.send(false).unwrap();
              }
            }
            // Getters
            WindowMessage::Url(tx) => {
              if let WindowHandle::Webview { inner: w, .. } = &window {
                tx.send(w.url()).unwrap();
              }
            }
            WindowMessage::ScaleFactor(tx) => tx.send(window.scale_factor()).unwrap(),
            WindowMessage::InnerPosition(tx) => tx
              .send(
                window
                  .inner_position()
                  .map(|p| PhysicalPositionWrapper(p).into())
                  .map_err(|_| Error::FailedToSendMessage),
              )
              .unwrap(),
            WindowMessage::OuterPosition(tx) => tx
              .send(
                window
                  .outer_position()
                  .map(|p| PhysicalPositionWrapper(p).into())
                  .map_err(|_| Error::FailedToSendMessage),
              )
              .unwrap(),
            WindowMessage::InnerSize(tx) => tx
              .send(PhysicalSizeWrapper(window.inner_size()).into())
              .unwrap(),
            WindowMessage::OuterSize(tx) => tx
              .send(PhysicalSizeWrapper(window.outer_size()).into())
              .unwrap(),
            WindowMessage::IsFullscreen(tx) => tx.send(window.fullscreen().is_some()).unwrap(),
            WindowMessage::IsMinimized(tx) => tx.send(window.is_minimized()).unwrap(),
            WindowMessage::IsMaximized(tx) => tx.send(window.is_maximized()).unwrap(),
            WindowMessage::IsFocused(tx) => tx.send(window.is_focused()).unwrap(),
            WindowMessage::IsDecorated(tx) => tx.send(window.is_decorated()).unwrap(),
            WindowMessage::IsResizable(tx) => tx.send(window.is_resizable()).unwrap(),
            WindowMessage::IsMaximizable(tx) => tx.send(window.is_maximizable()).unwrap(),
            WindowMessage::IsMinimizable(tx) => tx.send(window.is_minimizable()).unwrap(),
            WindowMessage::IsClosable(tx) => tx.send(window.is_closable()).unwrap(),
            WindowMessage::IsVisible(tx) => tx.send(window.is_visible()).unwrap(),
            WindowMessage::Title(tx) => tx.send(window.title()).unwrap(),
            WindowMessage::IsMenuVisible(tx) => tx.send(window.is_menu_visible()).unwrap(),
            WindowMessage::CurrentMonitor(tx) => tx.send(window.current_monitor()).unwrap(),
            WindowMessage::PrimaryMonitor(tx) => tx.send(window.primary_monitor()).unwrap(),
            WindowMessage::AvailableMonitors(tx) => {
              tx.send(window.available_monitors().collect()).unwrap()
            }
            #[cfg(any(
              target_os = "linux",
              target_os = "dragonfly",
              target_os = "freebsd",
              target_os = "netbsd",
              target_os = "openbsd"
            ))]
            WindowMessage::GtkWindow(tx) => {
              tx.send(GtkWindow(window.gtk_window().clone())).unwrap()
            }
            WindowMessage::RawWindowHandle(tx) => tx
              .send(RawWindowHandle(window.raw_window_handle()))
              .unwrap(),
            WindowMessage::Theme(tx) => {
              tx.send(map_theme(&window.theme())).unwrap();
            }
            // Setters
            WindowMessage::Center => {
              let _ = center_window(&window, window.inner_size());
            }
            WindowMessage::RequestUserAttention(request_type) => {
              window.request_user_attention(request_type.map(|r| r.0));
            }
            WindowMessage::SetResizable(resizable) => window.set_resizable(resizable),
            WindowMessage::SetMaximizable(maximizable) => window.set_maximizable(maximizable),
            WindowMessage::SetMinimizable(minimizable) => window.set_minimizable(minimizable),
            WindowMessage::SetClosable(closable) => window.set_closable(closable),
            WindowMessage::SetTitle(title) => window.set_title(&title),
            WindowMessage::Maximize => window.set_maximized(true),
            WindowMessage::Unmaximize => window.set_maximized(false),
            WindowMessage::Minimize => window.set_minimized(true),
            WindowMessage::Unminimize => window.set_minimized(false),
            WindowMessage::ShowMenu => window.show_menu(),
            WindowMessage::HideMenu => window.hide_menu(),
            WindowMessage::Show => window.set_visible(true),
            WindowMessage::Hide => window.set_visible(false),
            WindowMessage::Close => {
              panic!("cannot handle `WindowMessage::Close` on the main thread")
            }
            WindowMessage::SetDecorations(decorations) => window.set_decorations(decorations),
            WindowMessage::SetAlwaysOnTop(always_on_top) => window.set_always_on_top(always_on_top),
            WindowMessage::SetContentProtected(protected) => {
              window.set_content_protection(protected)
            }
            WindowMessage::SetSize(size) => {
              window.set_inner_size(SizeWrapper::from(size).0);
            }
            WindowMessage::SetMinSize(size) => {
              window.set_min_inner_size(size.map(|s| SizeWrapper::from(s).0));
            }
            WindowMessage::SetMaxSize(size) => {
              window.set_max_inner_size(size.map(|s| SizeWrapper::from(s).0));
            }
            WindowMessage::SetPosition(position) => {
              window.set_outer_position(PositionWrapper::from(position).0)
            }
            WindowMessage::SetFullscreen(fullscreen) => {
              if fullscreen {
                window.set_fullscreen(Some(Fullscreen::Borderless(None)))
              } else {
                window.set_fullscreen(None)
              }
            }
            WindowMessage::SetFocus => {
              window.set_focus();
            }
            WindowMessage::SetIcon(icon) => {
              window.set_window_icon(Some(icon));
            }
            #[allow(unused_variables)]
            WindowMessage::SetSkipTaskbar(skip) => {
              #[cfg(any(windows, target_os = "linux"))]
              window.set_skip_taskbar(skip);
            }
            WindowMessage::SetCursorGrab(grab) => {
              let _ = window.set_cursor_grab(grab);
            }
            WindowMessage::SetCursorVisible(visible) => {
              window.set_cursor_visible(visible);
            }
            WindowMessage::SetCursorIcon(icon) => {
              window.set_cursor_icon(CursorIconWrapper::from(icon).0);
            }
            WindowMessage::SetCursorPosition(position) => {
              let _ = window.set_cursor_position(PositionWrapper::from(position).0);
            }
            WindowMessage::SetIgnoreCursorEvents(ignore) => {
              let _ = window.set_ignore_cursor_events(ignore);
            }
            WindowMessage::DragWindow => {
              let _ = window.drag_window();
            }
            WindowMessage::UpdateMenuItem(_id, _update) => {
              // already handled
            }
            WindowMessage::RequestRedraw => {
              window.request_redraw();
            }
          }
        }
      }
    }
    Message::Webview(id, webview_message) => match webview_message {
      #[cfg(feature = "tracing")]
      WebviewMessage::EvaluateScript(script, tx, span) => {
        let _span = span.entered();
        if let Some(WindowHandle::Webview { inner: webview, .. }) =
          windows.borrow().get(&id).and_then(|w| w.inner.as_ref())
        {
          if let Err(e) = webview.evaluate_script(&script) {
            debug_eprintln!("{}", e);
          }
        }
        tx.send(()).unwrap();
      }
      #[cfg(not(feature = "tracing"))]
      WebviewMessage::EvaluateScript(script) => {
        if let Some(WindowHandle::Webview { inner: webview, .. }) =
          windows.borrow().get(&id).and_then(|w| w.inner.as_ref())
        {
          if let Err(e) = webview.evaluate_script(&script) {
            debug_eprintln!("{}", e);
          }
        }
      }
      WebviewMessage::Print => {
        if let Some(WindowHandle::Webview { inner: webview, .. }) =
          windows.borrow().get(&id).and_then(|w| w.inner.as_ref())
        {
          let _ = webview.print();
        }
      }
      WebviewMessage::WebviewEvent(_event) => { /* already handled */ }
    },
    Message::CreateWebview(window_id, handler) => match handler(event_loop, web_context) {
      Ok(webview) => {
        windows.borrow_mut().insert(window_id, webview);
      }
      Err(e) => {
        debug_eprintln!("{}", e);
      }
    },
    Message::CreateWindow(window_id, handler, sender) => {
      let (label, builder) = handler();
      if let Ok(window) = builder.build(event_loop) {
        webview_id_map.insert(window.id(), window_id);

        let w = Arc::new(window);

        windows.borrow_mut().insert(
          window_id,
          WindowWrapper {
            label,
            inner: Some(WindowHandle::Window(w.clone())),
            menu_items: Default::default(),
            window_event_listeners: Default::default(),
            menu_event_listeners: Default::default(),
          },
        );
        sender.send(Ok(Arc::downgrade(&w))).unwrap();
      } else {
        sender.send(Err(Error::CreateWindow)).unwrap();
      }
    }

    #[cfg(all(desktop, feature = "system-tray"))]
    Message::Tray(tray_id, tray_message) => {
      let mut trays = system_tray_manager.trays.lock().unwrap();

      if let TrayMessage::Create(mut tray, tx) = tray_message {
        let mut listeners = Vec::new();
        if let Some(l) = tray.on_event.take() {
          listeners.push(Rc::new(l));
        }
        match create_tray(WryTrayId(tray_id), tray, event_loop) {
          Ok((tray, items)) => {
            trays.insert(
              tray_id,
              TrayContext {
                tray: Rc::new(RefCell::new(Some(tray))),
                listeners: Rc::new(RefCell::new(listeners)),
                items: Rc::new(RefCell::new(items)),
              },
            );

            tx.send(Ok(())).unwrap();
          }

          Err(e) => {
            tx.send(Err(e)).unwrap();
          }
        }
      } else if let Some(tray_context) = trays.get(&tray_id) {
        match tray_message {
          TrayMessage::UpdateItem(menu_id, update) => {
            let mut tray = tray_context.items.as_ref().borrow_mut();
            let item = tray.get_mut(&menu_id).expect("menu item not found");
            match update {
              MenuUpdate::SetEnabled(enabled) => item.set_enabled(enabled),
              MenuUpdate::SetTitle(title) => item.set_title(&title),
              MenuUpdate::SetSelected(selected) => item.set_selected(selected),
              #[cfg(target_os = "macos")]
              MenuUpdate::SetNativeImage(image) => {
                item.set_native_image(NativeImageWrapper::from(image).0)
              }
            }
          }
          TrayMessage::UpdateMenu(menu) => {
            if let Some(tray) = &mut *tray_context.tray.borrow_mut() {
              let mut items = HashMap::new();
              tray.set_menu(&to_wry_context_menu(&mut items, menu));
              *tray_context.items.borrow_mut() = items;
            }
          }
          TrayMessage::UpdateIcon(icon) => {
            if let Some(tray) = &mut *tray_context.tray.borrow_mut() {
              if let Ok(icon) = TrayIcon::try_from(icon) {
                tray.set_icon(icon.0);
              }
            }
          }
          #[cfg(target_os = "macos")]
          TrayMessage::UpdateIconAsTemplate(is_template) => {
            if let Some(tray) = &mut *tray_context.tray.borrow_mut() {
              tray.set_icon_as_template(is_template);
            }
          }
          #[cfg(target_os = "macos")]
          TrayMessage::UpdateTitle(title) => {
            if let Some(tray) = &mut *tray_context.tray.borrow_mut() {
              tray.set_title(&title);
            }
          }
          TrayMessage::UpdateTooltip(tooltip) => {
            if let Some(tray) = &mut *tray_context.tray.borrow_mut() {
              tray.set_tooltip(&tooltip);
            }
          }
          TrayMessage::Create(_tray, _tx) => {
            // already handled
          }
          TrayMessage::Destroy(tx) => {
            *tray_context.tray.borrow_mut() = None;
            tray_context.listeners.borrow_mut().clear();
            tray_context.items.borrow_mut().clear();
            tx.send(Ok(())).unwrap();
          }
        }
      }
    }
    #[cfg(all(desktop, feature = "global-shortcut"))]
    Message::GlobalShortcut(message) => {
      handle_global_shortcut_message(message, &global_shortcut_manager)
    }
    Message::UserEvent(_) => (),
  }

  let it = RunIteration {
    window_count: windows.borrow().len(),
  };
  it
}

fn handle_event_loop<T: UserEvent>(
  event: Event<'_, Message<T>>,
  event_loop: &EventLoopWindowTarget<Message<T>>,
  control_flow: &mut ControlFlow,
  context: EventLoopIterationContext<'_, T>,
  web_context: &WebContextStore,
) -> RunIteration {
  let EventLoopIterationContext {
    callback,
    webview_id_map,
    windows,
    #[cfg(all(desktop, feature = "global-shortcut"))]
    global_shortcut_manager,
    #[cfg(all(desktop, feature = "global-shortcut"))]
    global_shortcut_manager_handle,
    #[cfg(all(desktop, feature = "system-tray"))]
    system_tray_manager,
    #[cfg(feature = "tracing")]
    active_tracing_spans,
  } = context;
  if *control_flow != ControlFlow::Exit {
    *control_flow = ControlFlow::Wait;
  }

  match event {
    Event::NewEvents(StartCause::Init) => {
      callback(RunEvent::Ready);
    }

    Event::NewEvents(StartCause::Poll) => {
      callback(RunEvent::Resumed);
    }

    Event::MainEventsCleared => {
      callback(RunEvent::MainEventsCleared);
    }

    Event::LoopDestroyed => {
      callback(RunEvent::Exit);
    }

    #[cfg(feature = "tracing")]
    Event::RedrawRequested(id) => {
      active_tracing_spans.remove_window_draw(id);
    }

    #[cfg(all(desktop, feature = "global-shortcut"))]
    Event::GlobalShortcutEvent(accelerator_id) => {
      for (id, handler) in &*global_shortcut_manager_handle.listeners.lock().unwrap() {
        if accelerator_id == *id {
          handler();
        }
      }
    }
    Event::MenuEvent {
      window_id,
      menu_id,
      origin: MenuType::MenuBar,
      ..
    } => {
      #[allow(unused_mut)]
      let mut window_id = window_id.unwrap(); // always Some on MenuBar event

      #[cfg(target_os = "macos")]
      {
        // safety: we're only checking to see if the window_id is 0
        // which is the value sent by macOS when the window is minimized (NSApplication::sharedApplication::mainWindow is null)
        if window_id == unsafe { WindowId::dummy() } {
          window_id = *webview_id_map.0.lock().unwrap().keys().next().unwrap();
        }
      }

      let event = MenuEvent {
        menu_item_id: menu_id.0,
      };
      let window_menu_event_listeners = {
        // on macOS the window id might be the inspector window if it is detached
        let window_id = if let Some(window_id) = webview_id_map.get(&window_id) {
          window_id
        } else {
          *webview_id_map.0.lock().unwrap().values().next().unwrap()
        };
        windows
          .borrow()
          .get(&window_id)
          .unwrap()
          .menu_event_listeners
          .clone()
      };
      let listeners = window_menu_event_listeners.lock().unwrap();
      let handlers = listeners.values();
      for handler in handlers {
        handler(&event);
      }
    }
    #[cfg(all(desktop, feature = "system-tray"))]
    Event::MenuEvent {
      window_id: _,
      menu_id,
      origin: MenuType::ContextMenu,
      ..
    } => {
      let event = SystemTrayEvent::MenuItemClick(menu_id.0);

      let trays = system_tray_manager.trays.lock().unwrap();
      let trays_iter = trays.iter();

      let (mut listeners, mut tray_id) = (None, 0);
      for (id, tray_context) in trays_iter {
        let has_menu = {
          let items = tray_context.items.borrow();
          items.contains_key(&menu_id.0)
        };
        if has_menu {
          listeners.replace(tray_context.listeners.borrow().clone());
          tray_id = *id;
          break;
        }
      }
      drop(trays);
      if let Some(listeners) = listeners {
        let handlers = listeners.iter();
        for handler in handlers {
          handler(&event);
        }

        let global_listeners = system_tray_manager.global_listeners.lock().unwrap();
        let global_listeners_iter = global_listeners.iter();
        for global_listener in global_listeners_iter {
          global_listener(tray_id, &event);
        }
      }
    }
    #[cfg(all(desktop, feature = "system-tray"))]
    Event::TrayEvent {
      id,
      bounds,
      event,
      position: _cursor_position,
      ..
    } => {
      let (position, size) = (
        PhysicalPositionWrapper(bounds.position).into(),
        PhysicalSizeWrapper(bounds.size).into(),
      );
      let event = match event {
        TrayEvent::RightClick => SystemTrayEvent::RightClick { position, size },
        TrayEvent::DoubleClick => SystemTrayEvent::DoubleClick { position, size },
        // default to left click
        _ => SystemTrayEvent::LeftClick { position, size },
      };
      let trays = system_tray_manager.trays.lock().unwrap();
      if let Some(tray_context) = trays.get(&id.0) {
        let listeners = tray_context.listeners.borrow();
        let iter = listeners.iter();
        for handler in iter {
          handler(&event);
        }
      }

      let global_listeners = system_tray_manager.global_listeners.lock().unwrap();
      let global_listeners_iter = global_listeners.iter();
      for global_listener in global_listeners_iter {
        global_listener(id.0, &event);
      }
    }
    Event::UserEvent(Message::Webview(id, WebviewMessage::WebviewEvent(event))) => {
      if let Some(event) = WindowEventWrapper::from(&event).0 {
        let windows = windows.borrow();
        let window = windows.get(&id);
        if let Some(window) = window {
          callback(RunEvent::WindowEvent {
            label: window.label.clone(),
            event: event.clone(),
          });

          let listeners = window.window_event_listeners.lock().unwrap();
          let handlers = listeners.values();
          for handler in handlers {
            handler(&event);
          }
        }
      }
    }
    Event::WindowEvent {
      event, window_id, ..
    } => {
      if let Some(window_id) = webview_id_map.get(&window_id) {
        {
          let windows_ref = windows.borrow();
          if let Some(window) = windows_ref.get(&window_id) {
            if let Some(event) = WindowEventWrapper::parse(&window.inner, &event).0 {
              let label = window.label.clone();
              let window_event_listeners = window.window_event_listeners.clone();

              drop(windows_ref);

              callback(RunEvent::WindowEvent {
                label,
                event: event.clone(),
              });
              let listeners = window_event_listeners.lock().unwrap();
              let handlers = listeners.values();
              for handler in handlers {
                handler(&event);
              }
            }
          }
        }

        match event {
          #[cfg(windows)]
          WryWindowEvent::ThemeChanged(theme) => {
            if let Some(window) = windows.borrow().get(&window_id) {
              if let Some(WindowHandle::Webview { inner, .. }) = &window.inner {
                let theme = match theme {
                  WryTheme::Dark => wry::webview::Theme::Dark,
                  WryTheme::Light => wry::webview::Theme::Light,
                  _ => wry::webview::Theme::Light,
                };
                inner.set_theme(theme);
              }
            }
          }
          WryWindowEvent::CloseRequested => {
            on_close_requested(callback, window_id, windows.clone());
          }
          WryWindowEvent::Destroyed => {
            let removed = windows.borrow_mut().remove(&window_id).is_some();
            if removed {
              let is_empty = windows.borrow().is_empty();
              if is_empty {
                let (tx, rx) = channel();
                callback(RunEvent::ExitRequested { tx });

                let recv = rx.try_recv();
                let should_prevent = matches!(recv, Ok(ExitRequestedEventAction::Prevent));

                if !should_prevent {
                  *control_flow = ControlFlow::Exit;
                }
              }
            }
          }
          _ => {}
        }
      }
    }
    Event::UserEvent(message) => match message {
      Message::Window(id, WindowMessage::Close) => {
        on_window_close(id, windows.clone());
      }
      Message::UserEvent(t) => callback(RunEvent::UserEvent(t)),
      message => {
        return handle_user_message(
          event_loop,
          message,
          UserMessageContext {
            webview_id_map,
            #[cfg(all(desktop, feature = "global-shortcut"))]
            global_shortcut_manager,
            windows,
            #[cfg(all(desktop, feature = "system-tray"))]
            system_tray_manager,
          },
          web_context,
        );
      }
    },
    _ => (),
  }

  let it = RunIteration {
    window_count: windows.borrow().len(),
  };
  it
}

fn on_close_requested<'a, T: UserEvent>(
  callback: &'a mut (dyn FnMut(RunEvent<T>) + 'static),
  window_id: WebviewId,
  windows: Arc<RefCell<HashMap<WebviewId, WindowWrapper>>>,
) {
  let (tx, rx) = channel();
  let windows_ref = windows.borrow();
  if let Some(w) = windows_ref.get(&window_id) {
    let label = w.label.clone();
    let window_event_listeners = w.window_event_listeners.clone();

    drop(windows_ref);

    let listeners = window_event_listeners.lock().unwrap();
    let handlers = listeners.values();
    for handler in handlers {
      handler(&WindowEvent::CloseRequested {
        signal_tx: tx.clone(),
      });
    }
    callback(RunEvent::WindowEvent {
      label,
      event: WindowEvent::CloseRequested { signal_tx: tx },
    });
    if let Ok(true) = rx.try_recv() {
    } else {
      on_window_close(window_id, windows);
    }
  }
}

fn on_window_close(window_id: WebviewId, windows: Arc<RefCell<HashMap<WebviewId, WindowWrapper>>>) {
  if let Some(window_wrapper) = windows.borrow_mut().get_mut(&window_id) {
    window_wrapper.inner = None;
  }
}

pub fn center_window(window: &Window, window_size: WryPhysicalSize<u32>) -> Result<()> {
  if let Some(monitor) = window.current_monitor() {
    let screen_size = monitor.size();
    let monitor_pos = monitor.position();
    let x = (screen_size.width as i32 - window_size.width as i32) / 2;
    let y = (screen_size.height as i32 - window_size.height as i32) / 2;
    window.set_outer_position(WryPhysicalPosition::new(
      monitor_pos.x + x,
      monitor_pos.y + y,
    ));
    Ok(())
  } else {
    Err(Error::FailedToGetMonitor)
  }
}

fn to_wry_menu(
  custom_menu_items: &mut HashMap<MenuHash, WryCustomMenuItem>,
  menu: Menu,
) -> MenuBar {
  let mut wry_menu = MenuBar::new();
  for item in menu.items {
    match item {
      MenuEntry::CustomItem(c) => {
        let mut attributes = MenuItemAttributesWrapper::from(&c).0;
        attributes = attributes.with_id(WryMenuId(c.id));
        #[allow(unused_mut)]
        let mut item = wry_menu.add_item(attributes);
        #[cfg(target_os = "macos")]
        if let Some(native_image) = c.native_image {
          item.set_native_image(NativeImageWrapper::from(native_image).0);
        }
        custom_menu_items.insert(c.id, item);
      }
      MenuEntry::NativeItem(i) => {
        wry_menu.add_native_item(MenuItemWrapper::from(i).0);
      }
      MenuEntry::Submenu(submenu) => {
        wry_menu.add_submenu(
          &submenu.title,
          submenu.enabled,
          to_wry_menu(custom_menu_items, submenu.inner),
        );
      }
    }
  }
  wry_menu
}

fn create_webview<T: UserEvent>(
  window_id: WebviewId,
  event_loop: &EventLoopWindowTarget<Message<T>>,
  web_context_store: &WebContextStore,
  context: Context<T>,
  pending: PendingWindow<T, Wry<T>>,
) -> Result<WindowWrapper> {
  #[allow(unused_mut)]
  let PendingWindow {
    webview_attributes,
    uri_scheme_protocols,
    mut window_builder,
    ipc_handler,
    label,
    url,
    menu_ids,
    js_event_listeners,
    ..
  } = pending;
  let webview_id_map = context.webview_id_map.clone();
  #[cfg(windows)]
  let proxy = context.proxy.clone();

  #[cfg(feature = "tracing")]
  let _webview_create_span = tracing::debug_span!("wry::webview::create").entered();
  #[cfg(feature = "tracing")]
  let window_draw_span = tracing::debug_span!("wry::window::draw").entered();
  #[cfg(feature = "tracing")]
  let window_create_span =
    tracing::debug_span!(parent: &window_draw_span, "wry::window::create").entered();

  let window_event_listeners = WindowEventListeners::default();

  #[cfg(windows)]
  {
    window_builder.inner = window_builder
      .inner
      .with_drag_and_drop(webview_attributes.file_drop_handler_enabled);
  }

  #[cfg(windows)]
  let window_theme = window_builder.inner.window.preferred_theme;

  #[cfg(target_os = "macos")]
  {
    if window_builder.tabbing_identifier.is_none()
      || window_builder.inner.window.transparent
      || !window_builder.inner.window.decorations
    {
      window_builder.inner = window_builder.inner.with_automatic_window_tabbing(false);
    }
  }

  let is_window_transparent = window_builder.inner.window.transparent;
  let menu_items = if let Some(menu) = window_builder.menu {
    let mut menu_items = HashMap::new();
    let menu = to_wry_menu(&mut menu_items, menu);
    window_builder.inner = window_builder.inner.with_menu(menu);
    Some(menu_items)
  } else {
    None
  };
  let focused = window_builder.inner.window.focused;
  let window = window_builder.inner.build(event_loop).unwrap();

  #[cfg(feature = "tracing")]
  {
    drop(window_create_span);

    context
      .main_thread
      .active_tracing_spans
      .0
      .borrow_mut()
      .push(ActiveTracingSpan::WindowDraw {
        id: window.id(),
        span: window_draw_span,
      });
  }

  webview_id_map.insert(window.id(), window_id);

  if window_builder.center {
    let _ = center_window(&window, window.inner_size());
  }
  let mut webview_builder = WebViewBuilder::new(window)
    .map_err(|e| Error::CreateWebview(Box::new(e)))?
    .with_focused(focused)
    .with_url(&url)
    .unwrap() // safe to unwrap because we validate the URL beforehand
    .with_transparent(is_window_transparent)
    .with_accept_first_mouse(webview_attributes.accept_first_mouse);
  if webview_attributes.file_drop_handler_enabled {
    webview_builder = webview_builder
      .with_file_drop_handler(create_file_drop_handler(window_event_listeners.clone()));
  }
  if let Some(navigation_handler) = pending.navigation_handler {
    webview_builder = webview_builder.with_navigation_handler(move |url| {
      Url::parse(&url).map(&navigation_handler).unwrap_or(true)
    });
  }
  if let Some(user_agent) = webview_attributes.user_agent {
    webview_builder = webview_builder.with_user_agent(&user_agent);
  }

  #[cfg(windows)]
  if let Some(additional_browser_args) = webview_attributes.additional_browser_args {
    webview_builder = webview_builder.with_additional_browser_args(&additional_browser_args);
  }

  #[cfg(windows)]
  if let Some(theme) = window_theme {
    webview_builder = webview_builder.with_theme(match theme {
      WryTheme::Dark => wry::webview::Theme::Dark,
      WryTheme::Light => wry::webview::Theme::Light,
      _ => wry::webview::Theme::Light,
    });
  }

  #[cfg(windows)]
  {
    webview_builder = webview_builder.with_https_scheme(!pending.http_scheme);
  }

  if let Some(handler) = ipc_handler {
    webview_builder = webview_builder.with_ipc_handler(create_ipc_handler(
      context,
      label.clone(),
      menu_ids,
      js_event_listeners,
      handler,
    ));
  }
  for (scheme, protocol) in uri_scheme_protocols {
    webview_builder = webview_builder.with_custom_protocol(scheme, move |wry_request| {
      protocol(&HttpRequestWrapper::from(wry_request).0)
        .map(|tauri_response| HttpResponseWrapper::from(tauri_response).0)
        .map_err(|_| wry::Error::InitScriptError)
    });
  }

  for script in webview_attributes.initialization_scripts {
    webview_builder = webview_builder.with_initialization_script(&script);
  }

  let mut web_context = web_context_store.lock().expect("poisoned WebContext store");
  let is_first_context = web_context.is_empty();
  let automation_enabled = std::env::var("TAURI_AUTOMATION").as_deref() == Ok("true");
  let web_context_key = // force a unique WebContext when automation is false;
    // the context must be stored on the HashMap because it must outlive the WebView on macOS
    if automation_enabled {
      webview_attributes.data_directory.clone()
    } else {
      // random unique key
      Some(Uuid::new_v4().as_hyphenated().to_string().into())
    };
  let entry = web_context.entry(web_context_key.clone());
  let web_context = match entry {
    Occupied(occupied) => occupied.into_mut(),
    Vacant(vacant) => {
      let mut web_context = WebContext::new(webview_attributes.data_directory);
      web_context.set_allows_automation(if automation_enabled {
        is_first_context
      } else {
        false
      });
      vacant.insert(web_context)
    }
  };

  if webview_attributes.clipboard {
    webview_builder.webview.clipboard = true;
  }

  #[cfg(any(debug_assertions, feature = "devtools"))]
  {
    webview_builder = webview_builder.with_devtools(true);
  }

  let webview = webview_builder
    .with_web_context(web_context)
    .build()
    .map_err(|e| Error::CreateWebview(Box::new(e)))?;

  #[cfg(windows)]
  {
    let controller = webview.controller();
    let proxy_ = proxy.clone();
    let mut token = EventRegistrationToken::default();
    unsafe {
      controller.add_GotFocus(
        &FocusChangedEventHandler::create(Box::new(move |_, _| {
          let _ = proxy_.send_event(Message::Webview(
            window_id,
            WebviewMessage::WebviewEvent(WebviewEvent::Focused(true)),
          ));
          Ok(())
        })),
        &mut token,
      )
    }
    .unwrap();
    unsafe {
      controller.add_LostFocus(
        &FocusChangedEventHandler::create(Box::new(move |_, _| {
          let _ = proxy.send_event(Message::Webview(
            window_id,
            WebviewMessage::WebviewEvent(WebviewEvent::Focused(false)),
          ));
          Ok(())
        })),
        &mut token,
      )
    }
    .unwrap();
  }

  Ok(WindowWrapper {
    label,
    inner: Some(WindowHandle::Webview {
      inner: Rc::new(webview),
      context_store: web_context_store.clone(),
      context_key: if automation_enabled {
        None
      } else {
        web_context_key
      },
    }),
    menu_items,
    window_event_listeners,
    menu_event_listeners: Default::default(),
  })
}

/// Create a wry ipc handler from a tauri ipc handler.
fn create_ipc_handler<T: UserEvent>(
  context: Context<T>,
  label: String,
  menu_ids: Arc<Mutex<HashMap<MenuHash, MenuId>>>,
  js_event_listeners: Arc<Mutex<HashMap<JsEventListenerKey, HashSet<u32>>>>,
  handler: WebviewIpcHandler<T, Wry<T>>,
) -> Box<IpcHandler> {
  Box::new(move |window, request| {
    let window_id = context.webview_id_map.get(&window.id()).unwrap();
    handler(
      DetachedWindow {
        dispatcher: WryDispatcher {
          window_id,
          context: context.clone(),
        },
        label: label.clone(),
        menu_ids: menu_ids.clone(),
        js_event_listeners: js_event_listeners.clone(),
      },
      request,
    );
  })
}

/// Create a wry file drop handler.
fn create_file_drop_handler(window_event_listeners: WindowEventListeners) -> Box<FileDropHandler> {
  Box::new(move |_window, event| {
    let event: FileDropEvent = FileDropEventWrapper(event).into();
    let window_event = WindowEvent::FileDrop(event);
    let listeners_map = window_event_listeners.lock().unwrap();
    let has_listener = !listeners_map.is_empty();
    let handlers = listeners_map.values();
    for listener in handlers {
      listener(&window_event);
    }
    // block the default OS action on file drop if we had a listener
    has_listener
  })
}<|MERGE_RESOLUTION|>--- conflicted
+++ resolved
@@ -274,14 +274,8 @@
   pub web_context: WebContextStore,
   #[cfg(all(desktop, feature = "global-shortcut"))]
   pub global_shortcut_manager: Rc<Mutex<WryShortcutManager>>,
-<<<<<<< HEAD
-  #[cfg(feature = "clipboard")]
-  pub clipboard_manager: Arc<Mutex<Clipboard>>,
   // Clippy may complain but changing this to an Rc will cause frequent app crashes.
   pub windows: Arc<RefCell<HashMap<WebviewId, WindowWrapper>>>,
-=======
-  pub windows: Rc<RefCell<HashMap<WebviewId, WindowWrapper>>>,
->>>>>>> 0d0501cb
   #[cfg(all(desktop, feature = "system-tray"))]
   system_tray_manager: SystemTrayManager,
   #[cfg(feature = "tracing")]
@@ -1980,16 +1974,9 @@
     #[cfg(all(desktop, feature = "global-shortcut"))]
     let global_shortcut_manager = Rc::new(Mutex::new(WryShortcutManager::new(&event_loop)));
 
-<<<<<<< HEAD
-    #[cfg(feature = "clipboard")]
-    let clipboard_manager = Arc::new(Mutex::new(Clipboard::new()));
-
     // Clippy may complain but changing this to an Rc will cause frequent app crashes.
     #[allow(clippy::arc_with_non_send_sync)]
     let windows = Arc::new(RefCell::new(HashMap::default()));
-=======
-    let windows = Rc::new(RefCell::new(HashMap::default()));
->>>>>>> 0d0501cb
     let webview_id_map = WebviewIdStore::default();
 
     #[cfg(all(desktop, feature = "system-tray"))]
