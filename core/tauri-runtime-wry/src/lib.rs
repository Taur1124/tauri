--- conflicted
+++ resolved
@@ -175,12 +175,7 @@
       UserMessageContext {
         marker: &PhantomData,
         webview_id_map: context.webview_id_map.clone(),
-<<<<<<< HEAD
-        window_event_listeners: &context.window_event_listeners,
         #[cfg(all(desktop, feature = "global-shortcut"))]
-=======
-        #[cfg(feature = "global-shortcut")]
->>>>>>> d576e8ae
         global_shortcut_manager: context.main_thread.global_shortcut_manager.clone(),
         #[cfg(feature = "clipboard")]
         clipboard_manager: context.main_thread.clipboard_manager.clone(),
@@ -252,29 +247,16 @@
 }
 
 #[derive(Debug, Clone)]
-<<<<<<< HEAD
-struct DispatcherMainThreadContext<T: UserEvent> {
-  window_target: EventLoopWindowTarget<Message<T>>,
-  web_context: WebContextStore,
-  #[cfg(all(desktop, feature = "global-shortcut"))]
-  global_shortcut_manager: Arc<Mutex<WryShortcutManager>>,
-  #[cfg(feature = "clipboard")]
-  clipboard_manager: Arc<Mutex<Clipboard>>,
-  windows: Arc<Mutex<HashMap<WebviewId, WindowWrapper>>>,
-  #[cfg(all(desktop, feature = "system-tray"))]
-  tray_context: TrayContext,
-=======
 pub struct DispatcherMainThreadContext<T: UserEvent> {
   pub window_target: EventLoopWindowTarget<Message<T>>,
   pub web_context: WebContextStore,
-  #[cfg(feature = "global-shortcut")]
+  #[cfg(all(desktop, feature = "global-shortcut"))]
   pub global_shortcut_manager: Arc<Mutex<WryShortcutManager>>,
   #[cfg(feature = "clipboard")]
   pub clipboard_manager: Arc<Mutex<Clipboard>>,
   pub windows: Arc<Mutex<HashMap<WebviewId, WindowWrapper>>>,
-  #[cfg(feature = "system-tray")]
+  #[cfg(all(desktop, feature = "system-tray"))]
   pub tray_context: TrayContext,
->>>>>>> d576e8ae
 }
 
 // SAFETY: we ensure this type is only used on the main thread.
@@ -1653,29 +1635,13 @@
 
   plugins: Vec<Box<dyn Plugin<T>>>,
 
-<<<<<<< HEAD
   #[cfg(all(desktop, feature = "global-shortcut"))]
-  global_shortcut_manager: Arc<Mutex<WryShortcutManager>>,
-  #[cfg(all(desktop, feature = "global-shortcut"))]
-=======
-  #[cfg(feature = "global-shortcut")]
->>>>>>> d576e8ae
   global_shortcut_manager_handle: GlobalShortcutManagerHandle<T>,
 
   #[cfg(feature = "clipboard")]
   clipboard_manager_handle: ClipboardManagerWrapper<T>,
 
   event_loop: EventLoop<Message<T>>,
-<<<<<<< HEAD
-  windows: Arc<Mutex<HashMap<WebviewId, WindowWrapper>>>,
-  webview_id_map: WebviewIdStore,
-  web_context: WebContextStore,
-  window_event_listeners: WindowEventListeners,
-  menu_event_listeners: MenuEventListeners,
-  #[cfg(all(desktop, feature = "system-tray"))]
-  tray_context: TrayContext,
-=======
->>>>>>> d576e8ae
 }
 
 impl<T: UserEvent> fmt::Debug for Wry<T> {
@@ -1686,20 +1652,10 @@
       .field("windows", &self.context.main_thread.windows)
       .field("web_context", &self.context.main_thread.web_context);
 
-<<<<<<< HEAD
     #[cfg(all(desktop, feature = "system-tray"))]
-    d.field("tray_context", &self.tray_context);
+    d.field("tray_context", &self.context.main_thread.tray_context);
 
     #[cfg(all(desktop, feature = "global-shortcut"))]
-    d.field("global_shortcut_manager", &self.global_shortcut_manager)
-      .field(
-        "global_shortcut_manager_handle",
-        &self.global_shortcut_manager_handle,
-      );
-=======
-    #[cfg(feature = "system-tray")]
-    d.field("tray_context", &self.context.main_thread.tray_context);
-
     #[cfg(feature = "global-shortcut")]
     d.field(
       "global_shortcut_manager",
@@ -1709,7 +1665,6 @@
       "global_shortcut_manager_handle",
       &self.global_shortcut_manager_handle,
     );
->>>>>>> d576e8ae
 
     #[cfg(feature = "clipboard")]
     d.field(
@@ -1822,39 +1777,23 @@
       proxy: event_loop.create_proxy(),
       main_thread: DispatcherMainThreadContext {
         window_target: event_loop.deref().clone(),
-<<<<<<< HEAD
-        web_context: web_context.clone(),
+        web_context,
         #[cfg(all(desktop, feature = "global-shortcut"))]
-        global_shortcut_manager: global_shortcut_manager.clone(),
-        #[cfg(feature = "clipboard")]
-        clipboard_manager: clipboard_manager.clone(),
-        windows: windows.clone(),
-        #[cfg(all(desktop, feature = "system-tray"))]
-        tray_context: tray_context.clone(),
-      },
-    };
-
-    #[cfg(all(desktop, feature = "global-shortcut"))]
-    let global_shortcut_listeners = GlobalShortcutListeners::default();
-=======
-        web_context,
-        #[cfg(feature = "global-shortcut")]
         global_shortcut_manager,
         #[cfg(feature = "clipboard")]
         clipboard_manager,
         windows,
-        #[cfg(feature = "system-tray")]
+        #[cfg(all(desktop, feature = "system-tray"))]
         tray_context,
       },
     };
 
-    #[cfg(feature = "global-shortcut")]
+    #[cfg(all(desktop, feature = "global-shortcut"))]
     let global_shortcut_manager_handle = GlobalShortcutManagerHandle {
       context: context.clone(),
       shortcuts: Default::default(),
       listeners: Default::default(),
     };
->>>>>>> d576e8ae
 
     #[cfg(feature = "clipboard")]
     #[allow(clippy::redundant_clone)]
@@ -1867,34 +1806,13 @@
 
       plugins: Default::default(),
 
-<<<<<<< HEAD
       #[cfg(all(desktop, feature = "global-shortcut"))]
-      global_shortcut_manager,
-      #[cfg(all(desktop, feature = "global-shortcut"))]
-      global_shortcut_manager_handle: GlobalShortcutManagerHandle {
-        context: event_loop_context,
-        shortcuts: Default::default(),
-        listeners: global_shortcut_listeners,
-      },
-=======
-      #[cfg(feature = "global-shortcut")]
       global_shortcut_manager_handle,
->>>>>>> d576e8ae
 
       #[cfg(feature = "clipboard")]
       clipboard_manager_handle,
 
       event_loop,
-<<<<<<< HEAD
-      windows,
-      webview_id_map,
-      web_context,
-      window_event_listeners,
-      menu_event_listeners,
-      #[cfg(all(desktop, feature = "system-tray"))]
-      tray_context,
-=======
->>>>>>> d576e8ae
     })
   }
 
@@ -1941,28 +1859,7 @@
 
   fn handle(&self) -> Self::Handle {
     WryHandle {
-<<<<<<< HEAD
-      context: Context {
-        webview_id_map: self.webview_id_map.clone(),
-        main_thread_id: self.main_thread_id,
-        proxy: self.event_loop.create_proxy(),
-        window_event_listeners: self.window_event_listeners.clone(),
-        menu_event_listeners: self.menu_event_listeners.clone(),
-        main_thread: DispatcherMainThreadContext {
-          window_target: self.event_loop.deref().clone(),
-          web_context: self.web_context.clone(),
-          #[cfg(all(desktop, feature = "global-shortcut"))]
-          global_shortcut_manager: self.global_shortcut_manager.clone(),
-          #[cfg(feature = "clipboard")]
-          clipboard_manager: self.clipboard_manager.clone(),
-          windows: self.windows.clone(),
-          #[cfg(all(desktop, feature = "system-tray"))]
-          tray_context: self.tray_context.clone(),
-        },
-      },
-=======
       context: self.context.clone(),
->>>>>>> d576e8ae
     }
   }
 
@@ -1982,30 +1879,6 @@
     let js_event_listeners = pending.js_event_listeners.clone();
     let window_id = rand::random();
 
-<<<<<<< HEAD
-    let context = Context {
-      webview_id_map: self.webview_id_map.clone(),
-      main_thread_id: self.main_thread_id,
-      proxy,
-      window_event_listeners: self.window_event_listeners.clone(),
-      menu_event_listeners: self.menu_event_listeners.clone(),
-      main_thread: DispatcherMainThreadContext {
-        window_target: self.event_loop.deref().clone(),
-        web_context: self.web_context.clone(),
-        #[cfg(all(desktop, feature = "global-shortcut"))]
-        global_shortcut_manager: self.global_shortcut_manager.clone(),
-        #[cfg(feature = "clipboard")]
-        clipboard_manager: self.clipboard_manager.clone(),
-        windows: self.windows.clone(),
-        #[cfg(all(desktop, feature = "system-tray"))]
-        tray_context: self.tray_context.clone(),
-      },
-    };
-
-    context.prepare_window(window_id);
-
-=======
->>>>>>> d576e8ae
     let webview = create_webview(
       window_id,
       &self.event_loop,
@@ -2101,23 +1974,12 @@
     let webview_id_map = self.context.webview_id_map.clone();
     let web_context = &self.context.main_thread.web_context;
     let plugins = &mut self.plugins;
-<<<<<<< HEAD
-    let window_event_listeners = self.window_event_listeners.clone();
-    let menu_event_listeners = self.menu_event_listeners.clone();
     #[cfg(all(desktop, feature = "system-tray"))]
-    let tray_context = self.tray_context.clone();
+    let tray_context = self.context.main_thread.tray_context.clone();
 
     #[cfg(all(desktop, feature = "global-shortcut"))]
-    let global_shortcut_manager = self.global_shortcut_manager.clone();
+    let global_shortcut_manager = self.context.main_thread.global_shortcut_manager.clone();
     #[cfg(all(desktop, feature = "global-shortcut"))]
-=======
-    #[cfg(feature = "system-tray")]
-    let tray_context = self.context.main_thread.tray_context.clone();
-
-    #[cfg(feature = "global-shortcut")]
-    let global_shortcut_manager = self.context.main_thread.global_shortcut_manager.clone();
-    #[cfg(feature = "global-shortcut")]
->>>>>>> d576e8ae
     let global_shortcut_manager_handle = self.global_shortcut_manager_handle.clone();
 
     #[cfg(feature = "clipboard")]
@@ -2144,23 +2006,13 @@
               callback: &mut callback,
               webview_id_map: webview_id_map.clone(),
               windows: windows.clone(),
-<<<<<<< HEAD
-              window_event_listeners: &window_event_listeners,
               #[cfg(all(desktop, feature = "global-shortcut"))]
-=======
-              #[cfg(feature = "global-shortcut")]
->>>>>>> d576e8ae
               global_shortcut_manager: global_shortcut_manager.clone(),
               #[cfg(all(desktop, feature = "global-shortcut"))]
               global_shortcut_manager_handle: &global_shortcut_manager_handle,
               #[cfg(feature = "clipboard")]
               clipboard_manager: clipboard_manager.clone(),
-<<<<<<< HEAD
-              menu_event_listeners: &menu_event_listeners,
               #[cfg(all(desktop, feature = "system-tray"))]
-=======
-              #[cfg(feature = "system-tray")]
->>>>>>> d576e8ae
               tray_context: &tray_context,
             },
             web_context,
@@ -2178,23 +2030,13 @@
             callback: &mut callback,
             windows: windows.clone(),
             webview_id_map: webview_id_map.clone(),
-<<<<<<< HEAD
-            window_event_listeners: &window_event_listeners,
             #[cfg(all(desktop, feature = "global-shortcut"))]
-=======
-            #[cfg(feature = "global-shortcut")]
->>>>>>> d576e8ae
             global_shortcut_manager: global_shortcut_manager.clone(),
             #[cfg(all(desktop, feature = "global-shortcut"))]
             global_shortcut_manager_handle: &global_shortcut_manager_handle,
             #[cfg(feature = "clipboard")]
             clipboard_manager: clipboard_manager.clone(),
-<<<<<<< HEAD
-            menu_event_listeners: &menu_event_listeners,
             #[cfg(all(desktop, feature = "system-tray"))]
-=======
-            #[cfg(feature = "system-tray")]
->>>>>>> d576e8ae
             tray_context: &tray_context,
           },
           web_context,
@@ -2210,21 +2052,12 @@
     let web_context = self.context.main_thread.web_context;
     let mut plugins = self.plugins;
 
-<<<<<<< HEAD
     #[cfg(all(desktop, feature = "system-tray"))]
-    let tray_context = self.tray_context;
+    let tray_context = self.context.main_thread.tray_context;
 
     #[cfg(all(desktop, feature = "global-shortcut"))]
-    let global_shortcut_manager = self.global_shortcut_manager.clone();
+    let global_shortcut_manager = self.context.main_thread.global_shortcut_manager.clone();
     #[cfg(all(desktop, feature = "global-shortcut"))]
-=======
-    #[cfg(feature = "system-tray")]
-    let tray_context = self.context.main_thread.tray_context;
-
-    #[cfg(feature = "global-shortcut")]
-    let global_shortcut_manager = self.context.main_thread.global_shortcut_manager.clone();
-    #[cfg(feature = "global-shortcut")]
->>>>>>> d576e8ae
     let global_shortcut_manager_handle = self.global_shortcut_manager_handle.clone();
 
     #[cfg(feature = "clipboard")]
@@ -2243,23 +2076,13 @@
             callback: &mut callback,
             webview_id_map: webview_id_map.clone(),
             windows: windows.clone(),
-<<<<<<< HEAD
-            window_event_listeners: &window_event_listeners,
             #[cfg(all(desktop, feature = "global-shortcut"))]
-=======
-            #[cfg(feature = "global-shortcut")]
->>>>>>> d576e8ae
             global_shortcut_manager: global_shortcut_manager.clone(),
             #[cfg(all(desktop, feature = "global-shortcut"))]
             global_shortcut_manager_handle: &global_shortcut_manager_handle,
             #[cfg(feature = "clipboard")]
             clipboard_manager: clipboard_manager.clone(),
-<<<<<<< HEAD
-            menu_event_listeners: &menu_event_listeners,
             #[cfg(all(desktop, feature = "system-tray"))]
-=======
-            #[cfg(feature = "system-tray")]
->>>>>>> d576e8ae
             tray_context: &tray_context,
           },
           &web_context,
@@ -2276,23 +2099,13 @@
           callback: &mut callback,
           webview_id_map: webview_id_map.clone(),
           windows: windows.clone(),
-<<<<<<< HEAD
-          window_event_listeners: &window_event_listeners,
           #[cfg(all(desktop, feature = "global-shortcut"))]
-=======
-          #[cfg(feature = "global-shortcut")]
->>>>>>> d576e8ae
           global_shortcut_manager: global_shortcut_manager.clone(),
           #[cfg(all(desktop, feature = "global-shortcut"))]
           global_shortcut_manager_handle: &global_shortcut_manager_handle,
           #[cfg(feature = "clipboard")]
           clipboard_manager: clipboard_manager.clone(),
-<<<<<<< HEAD
-          menu_event_listeners: &menu_event_listeners,
           #[cfg(all(desktop, feature = "system-tray"))]
-=======
-          #[cfg(feature = "system-tray")]
->>>>>>> d576e8ae
           tray_context: &tray_context,
         },
         &web_context,
@@ -2305,23 +2118,13 @@
   pub callback: &'a mut (dyn FnMut(RunEvent<T>) + 'static),
   pub webview_id_map: WebviewIdStore,
   pub windows: Arc<Mutex<HashMap<WebviewId, WindowWrapper>>>,
-<<<<<<< HEAD
-  pub window_event_listeners: &'a WindowEventListeners,
   #[cfg(all(desktop, feature = "global-shortcut"))]
-=======
-  #[cfg(feature = "global-shortcut")]
->>>>>>> d576e8ae
   pub global_shortcut_manager: Arc<Mutex<WryShortcutManager>>,
   #[cfg(all(desktop, feature = "global-shortcut"))]
   pub global_shortcut_manager_handle: &'a GlobalShortcutManagerHandle<T>,
   #[cfg(feature = "clipboard")]
   pub clipboard_manager: Arc<Mutex<Clipboard>>,
-<<<<<<< HEAD
-  pub menu_event_listeners: &'a MenuEventListeners,
   #[cfg(all(desktop, feature = "system-tray"))]
-=======
-  #[cfg(feature = "system-tray")]
->>>>>>> d576e8ae
   pub tray_context: &'a TrayContext,
 }
 
@@ -2329,12 +2132,7 @@
   #[allow(dead_code)]
   marker: &'a PhantomData<()>,
   webview_id_map: WebviewIdStore,
-<<<<<<< HEAD
-  window_event_listeners: &'a WindowEventListeners,
   #[cfg(all(desktop, feature = "global-shortcut"))]
-=======
-  #[cfg(feature = "global-shortcut")]
->>>>>>> d576e8ae
   global_shortcut_manager: Arc<Mutex<WryShortcutManager>>,
   #[cfg(feature = "clipboard")]
   clipboard_manager: Arc<Mutex<Clipboard>>,
@@ -2352,13 +2150,7 @@
   let UserMessageContext {
     marker: _,
     webview_id_map,
-<<<<<<< HEAD
-    window_event_listeners,
-    menu_event_listeners,
     #[cfg(all(desktop, feature = "global-shortcut"))]
-=======
-    #[cfg(feature = "global-shortcut")]
->>>>>>> d576e8ae
     global_shortcut_manager,
     #[cfg(feature = "clipboard")]
     clipboard_manager,
@@ -2369,30 +2161,6 @@
   match message {
     Message::Task(task) => task(),
     Message::Window(id, window_message) => {
-<<<<<<< HEAD
-      if let Some((Some(window_handle), menu_items)) = windows
-        .lock()
-        .expect("poisoned webview collection")
-        .get_mut(&id)
-        .map(|w| (w.inner.as_ref(), &mut w.menu_items))
-      {
-        let window = window_handle.window();
-        match window_message {
-          #[cfg(desktop)]
-          WindowMessage::WithWebview(f) => {
-            if let WindowHandle::Webview(w) = window_handle {
-              #[cfg(any(
-                target_os = "linux",
-                target_os = "dragonfly",
-                target_os = "freebsd",
-                target_os = "netbsd",
-                target_os = "openbsd"
-              ))]
-              {
-                use wry::webview::WebviewExtUnix;
-                f(w.webview());
-              }
-=======
       if let WindowMessage::UpdateMenuItem(item_id, update) = window_message {
         if let Some(menu_items) = windows
           .lock()
@@ -2406,7 +2174,6 @@
               MenuUpdate::SetEnabled(enabled) => item.set_enabled(enabled),
               MenuUpdate::SetTitle(title) => item.set_title(&title),
               MenuUpdate::SetSelected(selected) => item.set_selected(selected),
->>>>>>> d576e8ae
               #[cfg(target_os = "macos")]
               MenuUpdate::SetNativeImage(image) => {
                 item.set_native_image(NativeImageWrapper::from(image).0)
@@ -2427,6 +2194,7 @@
         {
           drop(windows_lock);
           match window_message {
+            #[cfg(desktop)]
             WindowMessage::WithWebview(f) => {
               if let WindowHandle::Webview(w) = window {
                 #[cfg(any(
@@ -2762,23 +2530,13 @@
     callback,
     webview_id_map,
     windows,
-<<<<<<< HEAD
-    window_event_listeners,
     #[cfg(all(desktop, feature = "global-shortcut"))]
-=======
-    #[cfg(feature = "global-shortcut")]
->>>>>>> d576e8ae
     global_shortcut_manager,
     #[cfg(all(desktop, feature = "global-shortcut"))]
     global_shortcut_manager_handle,
     #[cfg(feature = "clipboard")]
     clipboard_manager,
-<<<<<<< HEAD
-    menu_event_listeners,
     #[cfg(all(desktop, feature = "system-tray"))]
-=======
-    #[cfg(feature = "system-tray")]
->>>>>>> d576e8ae
     tray_context,
   } = context;
   if *control_flow != ControlFlow::Exit {
@@ -2965,12 +2723,7 @@
           UserMessageContext {
             marker: &PhantomData,
             webview_id_map,
-<<<<<<< HEAD
-            window_event_listeners,
             #[cfg(all(desktop, feature = "global-shortcut"))]
-=======
-            #[cfg(feature = "global-shortcut")]
->>>>>>> d576e8ae
             global_shortcut_manager,
             #[cfg(feature = "clipboard")]
             clipboard_manager,
