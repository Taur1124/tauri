// Copyright 2019-2021 Tauri Programme within The Commons Conservancy
// SPDX-License-Identifier: Apache-2.0
// SPDX-License-Identifier: MIT

//! The [`wry`] Tauri [`Runtime`].

use tauri_runtime::{
  monitor::Monitor,
  webview::{
    FileDropEvent, FileDropHandler, RpcRequest, WebviewRpcHandler, WindowBuilder, WindowBuilderBase,
  },
  window::{
    dpi::{LogicalPosition, LogicalSize, PhysicalPosition, PhysicalSize, Position, Size},
    DetachedWindow, PendingWindow, WindowEvent,
  },
<<<<<<< HEAD
  ClipboardManager, Dispatch, Error, GlobalShortcutManager, Icon, Params, Result, RunIteration,
  Runtime, RuntimeHandle,
=======
  Dispatch, Error, GlobalShortcutManager, Icon, Params, Result, RunEvent, RunIteration, Runtime,
  RuntimeHandle, UserAttentionType,
>>>>>>> 3280c4aa
};

#[cfg(feature = "menu")]
use tauri_runtime::window::MenuEvent;
#[cfg(feature = "system-tray")]
use tauri_runtime::{SystemTray, SystemTrayEvent};
#[cfg(windows)]
use winapi::shared::windef::HWND;
#[cfg(windows)]
use wry::application::platform::windows::WindowBuilderExtWindows;
#[cfg(feature = "system-tray")]
use wry::application::system_tray::{SystemTray as WrySystemTray, SystemTrayBuilder};

use tauri_utils::config::WindowConfig;
use uuid::Uuid;
use wry::{
  application::{
    accelerator::{Accelerator, AcceleratorId},
<<<<<<< HEAD
    clipboard::Clipboard,
=======
>>>>>>> 3280c4aa
    dpi::{
      LogicalPosition as WryLogicalPosition, LogicalSize as WryLogicalSize,
      PhysicalPosition as WryPhysicalPosition, PhysicalSize as WryPhysicalSize,
      Position as WryPosition, Size as WrySize,
    },
    event::{Event, WindowEvent as WryWindowEvent},
    event_loop::{ControlFlow, EventLoop, EventLoopProxy, EventLoopWindowTarget},
    monitor::MonitorHandle,
    platform::global_shortcut::{GlobalShortcut, ShortcutManager as WryShortcutManager},
<<<<<<< HEAD
    window::{Fullscreen, Icon as WindowIcon, Window, WindowBuilder as WryWindowBuilder, WindowId},
=======
    window::{
      Fullscreen, Icon as WindowIcon, UserAttentionType as WryUserAttentionType, Window,
      WindowBuilder as WryWindowBuilder, WindowId,
    },
>>>>>>> 3280c4aa
  },
  webview::{
    FileDropEvent as WryFileDropEvent, RpcRequest as WryRpcRequest, RpcResponse, WebContext,
    WebView, WebViewBuilder,
  },
};

use std::{
  collections::HashMap,
  convert::TryFrom,
  fs::read,
  sync::{
    atomic::{AtomicBool, Ordering},
    mpsc::{channel, Sender},
    Arc, Mutex, MutexGuard,
  },
  thread::{current as current_thread, ThreadId},
};

#[cfg(any(feature = "menu", feature = "system-tray"))]
mod menu;
#[cfg(any(feature = "menu", feature = "system-tray"))]
use menu::*;

mod mime_type;
use mime_type::MimeType;

type MainTask = Arc<Mutex<Option<Box<dyn FnOnce() + Send>>>>;
type CreateWebviewHandler =
  Box<dyn FnOnce(&EventLoopWindowTarget<Message>) -> Result<WebviewWrapper> + Send>;
type WindowEventHandler = Box<dyn Fn(&WindowEvent) + Send>;
type WindowEventListeners = Arc<Mutex<HashMap<Uuid, WindowEventHandler>>>;
type GlobalShortcutListeners = Arc<Mutex<HashMap<AcceleratorId, Box<dyn Fn() + Send>>>>;

macro_rules! dispatcher_getter {
  ($self: ident, $message: expr) => {{
    if current_thread().id() == $self.context.main_thread_id
      && !$self.context.is_event_loop_running.load(Ordering::Relaxed)
    {
      panic!("This API cannot be called when the event loop is not running");
    }
    let (tx, rx) = channel();
    $self
      .context
      .proxy
      .send_event(Message::Window($self.window_id, $message(tx)))
      .map_err(|_| Error::FailedToSendMessage)?;
    rx.recv().unwrap()
  }};
}

<<<<<<< HEAD
macro_rules! getter {
=======
macro_rules! shortcut_getter {
>>>>>>> 3280c4aa
  ($self: ident, $rx: expr, $message: expr) => {{
    if current_thread().id() == $self.context.main_thread_id
      && !$self.context.is_event_loop_running.load(Ordering::Relaxed)
    {
      panic!("This API cannot be called when the event loop is not running");
    }
    $self
      .context
      .proxy
      .send_event($message)
      .map_err(|_| Error::FailedToSendMessage)?;
    $rx.recv().unwrap()
  }};
}

<<<<<<< HEAD
#[derive(Clone)]
struct EventLoopContext {
=======
#[derive(Debug, Clone)]
struct GlobalShortcutWrapper(GlobalShortcut);

unsafe impl Send for GlobalShortcutWrapper {}

#[derive(Clone)]
struct GlobalShortcutManagerContext {
>>>>>>> 3280c4aa
  main_thread_id: ThreadId,
  is_event_loop_running: Arc<AtomicBool>,
  proxy: EventLoopProxy<Message>,
}

/// Wrapper around [`WryShortcutManager`].
#[derive(Clone)]
pub struct GlobalShortcutManagerHandle {
<<<<<<< HEAD
  context: EventLoopContext,
  shortcuts: HashMap<String, (AcceleratorId, GlobalShortcut)>,
=======
  context: GlobalShortcutManagerContext,
  shortcuts: HashMap<String, (AcceleratorId, GlobalShortcutWrapper)>,
>>>>>>> 3280c4aa
  listeners: GlobalShortcutListeners,
}

impl GlobalShortcutManager for GlobalShortcutManagerHandle {
  fn is_registered(&self, accelerator: &str) -> Result<bool> {
    let (tx, rx) = channel();
<<<<<<< HEAD
    Ok(getter!(
=======
    Ok(shortcut_getter!(
>>>>>>> 3280c4aa
      self,
      rx,
      Message::GlobalShortcut(GlobalShortcutMessage::IsRegistered(
        accelerator.parse().expect("invalid accelerator"),
        tx
      ))
    ))
  }

  fn register<F: Fn() + Send + 'static>(&mut self, accelerator: &str, handler: F) -> Result<()> {
    let wry_accelerator: Accelerator = accelerator.parse().expect("invalid accelerator");
    let id = wry_accelerator.clone().id();
    let (tx, rx) = channel();
<<<<<<< HEAD
    let shortcut = getter!(
=======
    let shortcut = shortcut_getter!(
>>>>>>> 3280c4aa
      self,
      rx,
      Message::GlobalShortcut(GlobalShortcutMessage::Register(wry_accelerator, tx))
    )?;

    self.listeners.lock().unwrap().insert(id, Box::new(handler));
    self.shortcuts.insert(accelerator.into(), (id, shortcut));

    Ok(())
  }

  fn unregister_all(&mut self) -> Result<()> {
    let (tx, rx) = channel();
<<<<<<< HEAD
    getter!(
=======
    shortcut_getter!(
>>>>>>> 3280c4aa
      self,
      rx,
      Message::GlobalShortcut(GlobalShortcutMessage::UnregisterAll(tx))
    )?;
    self.listeners.lock().unwrap().clear();
    self.shortcuts.clear();
    Ok(())
  }

  fn unregister(&mut self, accelerator: &str) -> Result<()> {
    if let Some((accelerator_id, shortcut)) = self.shortcuts.remove(accelerator) {
      let (tx, rx) = channel();
<<<<<<< HEAD
      getter!(
        self,
        rx,
        Message::GlobalShortcut(GlobalShortcutMessage::Unregister(shortcut, tx))
=======
      shortcut_getter!(
        self,
        rx,
        Message::GlobalShortcut(GlobalShortcutMessage::Unregister(
          GlobalShortcutWrapper(shortcut.0),
          tx
        ))
>>>>>>> 3280c4aa
      )?;
      self.listeners.lock().unwrap().remove(&accelerator_id);
    }
    Ok(())
  }
}
<<<<<<< HEAD

#[derive(Clone)]
pub struct ClipboardManagerWrapper {
  context: EventLoopContext,
}

impl ClipboardManager for ClipboardManagerWrapper {
  fn read_text(&self) -> Result<Option<String>> {
    let (tx, rx) = channel();
    Ok(getter!(
      self,
      rx,
      Message::Clipboard(ClipboardMessage::ReadText(tx))
    ))
  }

  fn write_text<T: Into<String>>(&mut self, text: T) -> Result<()> {
    let (tx, rx) = channel();
    Ok(getter!(
      self,
      rx,
      Message::Clipboard(ClipboardMessage::WriteText(text.into(), tx))
    ))
  }
}
=======
>>>>>>> 3280c4aa

/// Wrapper around a [`wry::application::window::Icon`] that can be created from an [`Icon`].
pub struct WryIcon(WindowIcon);

fn icon_err<E: std::error::Error + Send + 'static>(e: E) -> Error {
  Error::InvalidIcon(Box::new(e))
}

impl TryFrom<Icon> for WryIcon {
  type Error = Error;
  fn try_from(icon: Icon) -> std::result::Result<Self, Self::Error> {
    let image_bytes = match icon {
      Icon::File(path) => read(path).map_err(icon_err)?,
      Icon::Raw(raw) => raw,
      _ => unimplemented!(),
    };
    let extension = infer::get(&image_bytes)
      .expect("could not determine icon extension")
      .extension();
    match extension {
      #[cfg(windows)]
      "ico" => {
        let icon_dir = ico::IconDir::read(std::io::Cursor::new(image_bytes)).map_err(icon_err)?;
        let entry = &icon_dir.entries()[0];
        let icon = WindowIcon::from_rgba(
          entry.decode().map_err(icon_err)?.rgba_data().to_vec(),
          entry.width(),
          entry.height(),
        )
        .map_err(icon_err)?;
        Ok(Self(icon))
      }
      #[cfg(target_os = "linux")]
      "png" => {
        let decoder = png::Decoder::new(std::io::Cursor::new(image_bytes));
        let (info, mut reader) = decoder.read_info().map_err(icon_err)?;
        let mut buffer = Vec::new();
        while let Ok(Some(row)) = reader.next_row() {
          buffer.extend(row);
        }
        let icon = WindowIcon::from_rgba(buffer, info.width, info.height).map_err(icon_err)?;
        Ok(Self(icon))
      }
      _ => panic!(
        "image `{}` extension not supported; please file a Tauri feature request",
        extension
      ),
    }
  }
}

struct WindowEventWrapper(Option<WindowEvent>);

impl<'a> From<&WryWindowEvent<'a>> for WindowEventWrapper {
  fn from(event: &WryWindowEvent<'a>) -> Self {
    let event = match event {
      WryWindowEvent::Resized(size) => WindowEvent::Resized(PhysicalSizeWrapper(*size).into()),
      WryWindowEvent::Moved(position) => {
        WindowEvent::Moved(PhysicalPositionWrapper(*position).into())
      }
      WryWindowEvent::CloseRequested => WindowEvent::CloseRequested,
      WryWindowEvent::Destroyed => WindowEvent::Destroyed,
      WryWindowEvent::Focused(focused) => WindowEvent::Focused(*focused),
      WryWindowEvent::ScaleFactorChanged {
        scale_factor,
        new_inner_size,
      } => WindowEvent::ScaleFactorChanged {
        scale_factor: *scale_factor,
        new_inner_size: PhysicalSizeWrapper(**new_inner_size).into(),
      },
      _ => return Self(None),
    };
    Self(Some(event))
  }
}

pub struct MonitorHandleWrapper(MonitorHandle);

impl From<MonitorHandleWrapper> for Monitor {
  fn from(monitor: MonitorHandleWrapper) -> Monitor {
    Self {
      name: monitor.0.name(),
      position: PhysicalPositionWrapper(monitor.0.position()).into(),
      size: PhysicalSizeWrapper(monitor.0.size()).into(),
      scale_factor: monitor.0.scale_factor(),
    }
  }
}

struct PhysicalPositionWrapper<T>(WryPhysicalPosition<T>);

impl<T> From<PhysicalPositionWrapper<T>> for PhysicalPosition<T> {
  fn from(position: PhysicalPositionWrapper<T>) -> Self {
    Self {
      x: position.0.x,
      y: position.0.y,
    }
  }
}

impl<T> From<PhysicalPosition<T>> for PhysicalPositionWrapper<T> {
  fn from(position: PhysicalPosition<T>) -> Self {
    Self(WryPhysicalPosition {
      x: position.x,
      y: position.y,
    })
  }
}

struct LogicalPositionWrapper<T>(WryLogicalPosition<T>);

impl<T> From<LogicalPosition<T>> for LogicalPositionWrapper<T> {
  fn from(position: LogicalPosition<T>) -> Self {
    Self(WryLogicalPosition {
      x: position.x,
      y: position.y,
    })
  }
}

struct PhysicalSizeWrapper<T>(WryPhysicalSize<T>);

impl<T> From<PhysicalSizeWrapper<T>> for PhysicalSize<T> {
  fn from(size: PhysicalSizeWrapper<T>) -> Self {
    Self {
      width: size.0.width,
      height: size.0.height,
    }
  }
}

impl<T> From<PhysicalSize<T>> for PhysicalSizeWrapper<T> {
  fn from(size: PhysicalSize<T>) -> Self {
    Self(WryPhysicalSize {
      width: size.width,
      height: size.height,
    })
  }
}

struct LogicalSizeWrapper<T>(WryLogicalSize<T>);

impl<T> From<LogicalSize<T>> for LogicalSizeWrapper<T> {
  fn from(size: LogicalSize<T>) -> Self {
    Self(WryLogicalSize {
      width: size.width,
      height: size.height,
    })
  }
}

struct SizeWrapper(WrySize);

impl From<Size> for SizeWrapper {
  fn from(size: Size) -> Self {
    match size {
      Size::Logical(s) => Self(WrySize::Logical(LogicalSizeWrapper::from(s).0)),
      Size::Physical(s) => Self(WrySize::Physical(PhysicalSizeWrapper::from(s).0)),
    }
  }
}

struct PositionWrapper(WryPosition);

impl From<Position> for PositionWrapper {
  fn from(position: Position) -> Self {
    match position {
      Position::Logical(s) => Self(WryPosition::Logical(LogicalPositionWrapper::from(s).0)),
      Position::Physical(s) => Self(WryPosition::Physical(PhysicalPositionWrapper::from(s).0)),
    }
  }
}

#[derive(Debug, Clone)]
struct UserAttentionTypeWrapper(WryUserAttentionType);

impl From<UserAttentionType> for UserAttentionTypeWrapper {
  fn from(request_type: UserAttentionType) -> UserAttentionTypeWrapper {
    let o = match request_type {
      UserAttentionType::Critical => WryUserAttentionType::Critical,
      UserAttentionType::Informational => WryUserAttentionType::Informational,
    };
    Self(o)
  }
}

#[derive(Debug, Clone, Default)]
pub struct WindowBuilderWrapper {
  inner: WryWindowBuilder,
  center: bool,
  #[cfg(feature = "menu")]
  menu_items: HashMap<u16, WryCustomMenuItem>,
}

// safe since `menu_items` are read only here
unsafe impl Send for WindowBuilderWrapper {}

impl WindowBuilderBase for WindowBuilderWrapper {}
impl WindowBuilder for WindowBuilderWrapper {
  fn new() -> Self {
    Default::default()
  }

  fn with_config(config: WindowConfig) -> Self {
    let mut window = WindowBuilderWrapper::new()
      .title(config.title.to_string())
      .inner_size(config.width, config.height)
      .visible(config.visible)
      .resizable(config.resizable)
      .decorations(config.decorations)
      .maximized(config.maximized)
      .fullscreen(config.fullscreen)
      .transparent(config.transparent)
      .always_on_top(config.always_on_top)
      .skip_taskbar(config.skip_taskbar);

    if let (Some(min_width), Some(min_height)) = (config.min_width, config.min_height) {
      window = window.min_inner_size(min_width, min_height);
    }
    if let (Some(max_width), Some(max_height)) = (config.max_width, config.max_height) {
      window = window.max_inner_size(max_width, max_height);
    }
    if let (Some(x), Some(y)) = (config.x, config.y) {
      window = window.position(x, y);
    }

    if config.focus {
      window = window.focus();
    }

    window
  }

  #[cfg(feature = "menu")]
  fn menu<I: MenuId>(mut self, menu: Menu<I>) -> Self {
    let mut items = HashMap::new();
    let window_menu = to_wry_menu(&mut items, menu);
    self.menu_items = items;
    self.inner = self.inner.with_menu(window_menu);
    self
  }

  fn center(mut self) -> Self {
    self.center = true;
    self
  }

  fn position(mut self, x: f64, y: f64) -> Self {
    self.inner = self.inner.with_position(WryLogicalPosition::new(x, y));
    self
  }

  fn inner_size(mut self, width: f64, height: f64) -> Self {
    self.inner = self
      .inner
      .with_inner_size(WryLogicalSize::new(width, height));
    self
  }

  fn min_inner_size(mut self, min_width: f64, min_height: f64) -> Self {
    self.inner = self
      .inner
      .with_min_inner_size(WryLogicalSize::new(min_width, min_height));
    self
  }

  fn max_inner_size(mut self, max_width: f64, max_height: f64) -> Self {
    self.inner = self
      .inner
      .with_max_inner_size(WryLogicalSize::new(max_width, max_height));
    self
  }

  fn resizable(mut self, resizable: bool) -> Self {
    self.inner = self.inner.with_resizable(resizable);
    self
  }

  fn title<S: Into<String>>(mut self, title: S) -> Self {
    self.inner = self.inner.with_title(title.into());
    self
  }

  fn fullscreen(mut self, fullscreen: bool) -> Self {
    self.inner = if fullscreen {
      self
        .inner
        .with_fullscreen(Some(Fullscreen::Borderless(None)))
    } else {
      self.inner.with_fullscreen(None)
    };
    self
  }

  fn focus(mut self) -> Self {
    self.inner = self.inner.with_focus();
    self
  }

  fn maximized(mut self, maximized: bool) -> Self {
    self.inner = self.inner.with_maximized(maximized);
    self
  }

  fn visible(mut self, visible: bool) -> Self {
    self.inner = self.inner.with_visible(visible);
    self
  }

  fn transparent(mut self, transparent: bool) -> Self {
    self.inner = self.inner.with_transparent(transparent);
    self
  }

  fn decorations(mut self, decorations: bool) -> Self {
    self.inner = self.inner.with_decorations(decorations);
    self
  }

  fn always_on_top(mut self, always_on_top: bool) -> Self {
    self.inner = self.inner.with_always_on_top(always_on_top);
    self
  }

  #[cfg(windows)]
  fn parent_window(mut self, parent: HWND) -> Self {
    self.inner = self.inner.with_parent_window(parent);
    self
  }

  #[cfg(windows)]
  fn owner_window(mut self, owner: HWND) -> Self {
    self.inner = self.inner.with_owner_window(owner);
    self
  }

  fn icon(mut self, icon: Icon) -> Result<Self> {
    self.inner = self
      .inner
      .with_window_icon(Some(WryIcon::try_from(icon)?.0));
    Ok(self)
  }

  fn skip_taskbar(mut self, skip: bool) -> Self {
    self.inner = self.inner.with_skip_taskbar(skip);
    self
  }

  fn has_icon(&self) -> bool {
    self.inner.window.window_icon.is_some()
  }

  #[cfg(feature = "menu")]
  fn has_menu(&self) -> bool {
    self.inner.window.window_menu.is_some()
  }
}

pub struct RpcRequestWrapper(WryRpcRequest);

impl From<RpcRequestWrapper> for RpcRequest {
  fn from(request: RpcRequestWrapper) -> Self {
    Self {
      command: request.0.method,
      params: request.0.params,
    }
  }
}

pub struct FileDropEventWrapper(WryFileDropEvent);

impl From<FileDropEventWrapper> for FileDropEvent {
  fn from(event: FileDropEventWrapper) -> Self {
    match event.0 {
      WryFileDropEvent::Hovered(paths) => FileDropEvent::Hovered(paths),
      WryFileDropEvent::Dropped(paths) => FileDropEvent::Dropped(paths),
      WryFileDropEvent::Cancelled => FileDropEvent::Cancelled,
    }
  }
}

#[cfg(windows)]
struct Hwnd(*mut std::ffi::c_void);
#[cfg(windows)]
unsafe impl Send for Hwnd {}

#[derive(Debug, Clone)]
enum WindowMessage {
  // Getters
  ScaleFactor(Sender<f64>),
  InnerPosition(Sender<Result<PhysicalPosition<i32>>>),
  OuterPosition(Sender<Result<PhysicalPosition<i32>>>),
  InnerSize(Sender<PhysicalSize<u32>>),
  OuterSize(Sender<PhysicalSize<u32>>),
  IsFullscreen(Sender<bool>),
  IsMaximized(Sender<bool>),
  IsDecorated(Sender<bool>),
  IsResizable(Sender<bool>),
  IsVisible(Sender<bool>),
  #[cfg(feature = "menu")]
  IsMenuVisible(Sender<bool>),
  CurrentMonitor(Sender<Option<MonitorHandle>>),
  PrimaryMonitor(Sender<Option<MonitorHandle>>),
  AvailableMonitors(Sender<Vec<MonitorHandle>>),
  #[cfg(windows)]
  Hwnd(Sender<Hwnd>),
  // Setters
  Center(Sender<Result<()>>),
  RequestUserAttention(Option<UserAttentionTypeWrapper>),
  SetResizable(bool),
  SetTitle(String),
  Maximize,
  Unmaximize,
  Minimize,
  Unminimize,
  #[cfg(feature = "menu")]
  ShowMenu,
  #[cfg(feature = "menu")]
  HideMenu,
  Show,
  Hide,
  Close,
  SetDecorations(bool),
  SetAlwaysOnTop(bool),
  SetSize(Size),
  SetMinSize(Option<Size>),
  SetMaxSize(Option<Size>),
  SetPosition(Position),
  SetFullscreen(bool),
  SetFocus,
  SetIcon(WindowIcon),
  SetSkipTaskbar(bool),
  DragWindow,
  #[cfg(feature = "menu")]
  UpdateMenuItem(u16, menu::MenuUpdate),
}

#[derive(Debug, Clone)]
enum WebviewMessage {
  EvaluateScript(String),
  Print,
}

#[cfg(feature = "system-tray")]
#[derive(Clone)]
pub(crate) enum TrayMessage {
  UpdateItem(u16, menu::MenuUpdate),
  UpdateIcon(Icon),
  #[cfg(windows)]
  Remove,
}

#[derive(Clone)]
pub(crate) enum GlobalShortcutMessage {
  IsRegistered(Accelerator, Sender<bool>),
<<<<<<< HEAD
  Register(Accelerator, Sender<Result<GlobalShortcut>>),
  Unregister(GlobalShortcut, Sender<Result<()>>),
=======
  Register(Accelerator, Sender<Result<GlobalShortcutWrapper>>),
  Unregister(GlobalShortcutWrapper, Sender<Result<()>>),
>>>>>>> 3280c4aa
  UnregisterAll(Sender<Result<()>>),
}

#[derive(Clone)]
<<<<<<< HEAD
pub(crate) enum ClipboardMessage {
  WriteText(String, Sender<()>),
  ReadText(Sender<Option<String>>),
}

#[derive(Clone)]
=======
>>>>>>> 3280c4aa
pub(crate) enum Message {
  Task(MainTask),
  Window(WindowId, WindowMessage),
  Webview(WindowId, WebviewMessage),
  #[cfg(feature = "system-tray")]
  Tray(TrayMessage),
  CreateWebview(Arc<Mutex<Option<CreateWebviewHandler>>>, Sender<WindowId>),
  GlobalShortcut(GlobalShortcutMessage),
<<<<<<< HEAD
  Clipboard(ClipboardMessage),
=======
>>>>>>> 3280c4aa
}

#[derive(Clone)]
struct DispatcherContext {
  main_thread_id: ThreadId,
  is_event_loop_running: Arc<AtomicBool>,
  proxy: EventLoopProxy<Message>,
  window_event_listeners: WindowEventListeners,
  #[cfg(feature = "menu")]
  menu_event_listeners: MenuEventListeners,
}

/// The Tauri [`Dispatch`] for [`Wry`].
#[derive(Clone)]
pub struct WryDispatcher {
  window_id: WindowId,
  context: DispatcherContext,
}

impl Dispatch for WryDispatcher {
  type Runtime = Wry;
  type WindowBuilder = WindowBuilderWrapper;

  fn run_on_main_thread<F: FnOnce() + Send + 'static>(&self, f: F) -> Result<()> {
    self
      .context
      .proxy
      .send_event(Message::Task(Arc::new(Mutex::new(Some(Box::new(f))))))
      .map_err(|_| Error::FailedToSendMessage)
  }

  fn on_window_event<F: Fn(&WindowEvent) + Send + 'static>(&self, f: F) -> Uuid {
    let id = Uuid::new_v4();
    self
      .context
      .window_event_listeners
      .lock()
      .unwrap()
      .insert(id, Box::new(f));
    id
  }

  #[cfg(feature = "menu")]
  fn on_menu_event<F: Fn(&MenuEvent) + Send + 'static>(&self, f: F) -> Uuid {
    let id = Uuid::new_v4();
    self
      .context
      .menu_event_listeners
      .lock()
      .unwrap()
      .insert(id, Box::new(f));
    id
  }

  // Getters

  fn scale_factor(&self) -> Result<f64> {
    Ok(dispatcher_getter!(self, WindowMessage::ScaleFactor))
  }

  fn inner_position(&self) -> Result<PhysicalPosition<i32>> {
    dispatcher_getter!(self, WindowMessage::InnerPosition)
  }

  fn outer_position(&self) -> Result<PhysicalPosition<i32>> {
    dispatcher_getter!(self, WindowMessage::OuterPosition)
  }

  fn inner_size(&self) -> Result<PhysicalSize<u32>> {
    Ok(dispatcher_getter!(self, WindowMessage::InnerSize))
  }

  fn outer_size(&self) -> Result<PhysicalSize<u32>> {
    Ok(dispatcher_getter!(self, WindowMessage::OuterSize))
  }

  fn is_fullscreen(&self) -> Result<bool> {
    Ok(dispatcher_getter!(self, WindowMessage::IsFullscreen))
  }

  fn is_maximized(&self) -> Result<bool> {
    Ok(dispatcher_getter!(self, WindowMessage::IsMaximized))
  }

  /// Gets the window’s current decoration state.
  fn is_decorated(&self) -> Result<bool> {
    Ok(dispatcher_getter!(self, WindowMessage::IsDecorated))
  }

  /// Gets the window’s current resizable state.
  fn is_resizable(&self) -> Result<bool> {
    Ok(dispatcher_getter!(self, WindowMessage::IsResizable))
  }

  fn is_visible(&self) -> Result<bool> {
    Ok(dispatcher_getter!(self, WindowMessage::IsVisible))
  }

  #[cfg(feature = "menu")]
  fn is_menu_visible(&self) -> Result<bool> {
    Ok(dispatcher_getter!(self, WindowMessage::IsMenuVisible))
  }

  fn current_monitor(&self) -> Result<Option<Monitor>> {
    Ok(
      dispatcher_getter!(self, WindowMessage::CurrentMonitor)
        .map(|m| MonitorHandleWrapper(m).into()),
    )
  }

  fn primary_monitor(&self) -> Result<Option<Monitor>> {
    Ok(
      dispatcher_getter!(self, WindowMessage::PrimaryMonitor)
        .map(|m| MonitorHandleWrapper(m).into()),
    )
  }

  fn available_monitors(&self) -> Result<Vec<Monitor>> {
    Ok(
      dispatcher_getter!(self, WindowMessage::AvailableMonitors)
        .into_iter()
        .map(|m| MonitorHandleWrapper(m).into())
        .collect(),
    )
  }

  #[cfg(windows)]
  fn hwnd(&self) -> Result<*mut std::ffi::c_void> {
    Ok(dispatcher_getter!(self, WindowMessage::Hwnd).0)
  }

  // Setters

  fn center(&self) -> Result<()> {
    dispatcher_getter!(self, WindowMessage::Center)
  }

  fn print(&self) -> Result<()> {
    self
      .context
      .proxy
      .send_event(Message::Webview(self.window_id, WebviewMessage::Print))
      .map_err(|_| Error::FailedToSendMessage)
  }

  fn request_user_attention(&self, request_type: Option<UserAttentionType>) -> Result<()> {
    self
      .context
      .proxy
      .send_event(Message::Window(
        self.window_id,
        WindowMessage::RequestUserAttention(request_type.map(Into::into)),
      ))
      .map_err(|_| Error::FailedToSendMessage)
  }

  // Creates a window by dispatching a message to the event loop.
  // Note that this must be called from a separate thread, otherwise the channel will introduce a deadlock.
  fn create_window<P: Params<Runtime = Self::Runtime>>(
    &mut self,
    pending: PendingWindow<P>,
  ) -> Result<DetachedWindow<P>> {
    let (tx, rx) = channel();
    let label = pending.label.clone();
    let context = self.context.clone();
    self
      .context
      .proxy
      .send_event(Message::CreateWebview(
        Arc::new(Mutex::new(Some(Box::new(move |event_loop| {
          create_webview(event_loop, context, pending)
        })))),
        tx,
      ))
      .map_err(|_| Error::FailedToSendMessage)?;
    let window_id = rx.recv().unwrap();
    let dispatcher = WryDispatcher {
      window_id,
      context: self.context.clone(),
    };
    Ok(DetachedWindow { label, dispatcher })
  }

  fn set_resizable(&self, resizable: bool) -> Result<()> {
    self
      .context
      .proxy
      .send_event(Message::Window(
        self.window_id,
        WindowMessage::SetResizable(resizable),
      ))
      .map_err(|_| Error::FailedToSendMessage)
  }

  fn set_title<S: Into<String>>(&self, title: S) -> Result<()> {
    self
      .context
      .proxy
      .send_event(Message::Window(
        self.window_id,
        WindowMessage::SetTitle(title.into()),
      ))
      .map_err(|_| Error::FailedToSendMessage)
  }

  fn maximize(&self) -> Result<()> {
    self
      .context
      .proxy
      .send_event(Message::Window(self.window_id, WindowMessage::Maximize))
      .map_err(|_| Error::FailedToSendMessage)
  }

  fn unmaximize(&self) -> Result<()> {
    self
      .context
      .proxy
      .send_event(Message::Window(self.window_id, WindowMessage::Unmaximize))
      .map_err(|_| Error::FailedToSendMessage)
  }

  fn minimize(&self) -> Result<()> {
    self
      .context
      .proxy
      .send_event(Message::Window(self.window_id, WindowMessage::Minimize))
      .map_err(|_| Error::FailedToSendMessage)
  }

  fn unminimize(&self) -> Result<()> {
    self
      .context
      .proxy
      .send_event(Message::Window(self.window_id, WindowMessage::Unminimize))
      .map_err(|_| Error::FailedToSendMessage)
  }

  #[cfg(feature = "menu")]
  fn show_menu(&self) -> Result<()> {
    self
      .context
      .proxy
      .send_event(Message::Window(self.window_id, WindowMessage::ShowMenu))
      .map_err(|_| Error::FailedToSendMessage)
  }

  #[cfg(feature = "menu")]
  fn hide_menu(&self) -> Result<()> {
    self
      .context
      .proxy
      .send_event(Message::Window(self.window_id, WindowMessage::HideMenu))
      .map_err(|_| Error::FailedToSendMessage)
  }

  fn show(&self) -> Result<()> {
    self
      .context
      .proxy
      .send_event(Message::Window(self.window_id, WindowMessage::Show))
      .map_err(|_| Error::FailedToSendMessage)
  }

  fn hide(&self) -> Result<()> {
    self
      .context
      .proxy
      .send_event(Message::Window(self.window_id, WindowMessage::Hide))
      .map_err(|_| Error::FailedToSendMessage)
  }

  fn close(&self) -> Result<()> {
    self
      .context
      .proxy
      .send_event(Message::Window(self.window_id, WindowMessage::Close))
      .map_err(|_| Error::FailedToSendMessage)
  }

  fn set_decorations(&self, decorations: bool) -> Result<()> {
    self
      .context
      .proxy
      .send_event(Message::Window(
        self.window_id,
        WindowMessage::SetDecorations(decorations),
      ))
      .map_err(|_| Error::FailedToSendMessage)
  }

  fn set_always_on_top(&self, always_on_top: bool) -> Result<()> {
    self
      .context
      .proxy
      .send_event(Message::Window(
        self.window_id,
        WindowMessage::SetAlwaysOnTop(always_on_top),
      ))
      .map_err(|_| Error::FailedToSendMessage)
  }

  fn set_size(&self, size: Size) -> Result<()> {
    self
      .context
      .proxy
      .send_event(Message::Window(
        self.window_id,
        WindowMessage::SetSize(size),
      ))
      .map_err(|_| Error::FailedToSendMessage)
  }

  fn set_min_size(&self, size: Option<Size>) -> Result<()> {
    self
      .context
      .proxy
      .send_event(Message::Window(
        self.window_id,
        WindowMessage::SetMinSize(size),
      ))
      .map_err(|_| Error::FailedToSendMessage)
  }

  fn set_max_size(&self, size: Option<Size>) -> Result<()> {
    self
      .context
      .proxy
      .send_event(Message::Window(
        self.window_id,
        WindowMessage::SetMaxSize(size),
      ))
      .map_err(|_| Error::FailedToSendMessage)
  }

  fn set_position(&self, position: Position) -> Result<()> {
    self
      .context
      .proxy
      .send_event(Message::Window(
        self.window_id,
        WindowMessage::SetPosition(position),
      ))
      .map_err(|_| Error::FailedToSendMessage)
  }

  fn set_fullscreen(&self, fullscreen: bool) -> Result<()> {
    self
      .context
      .proxy
      .send_event(Message::Window(
        self.window_id,
        WindowMessage::SetFullscreen(fullscreen),
      ))
      .map_err(|_| Error::FailedToSendMessage)
  }

  fn set_focus(&self) -> Result<()> {
    self
      .context
      .proxy
      .send_event(Message::Window(self.window_id, WindowMessage::SetFocus))
      .map_err(|_| Error::FailedToSendMessage)
  }

  fn set_icon(&self, icon: Icon) -> Result<()> {
    self
      .context
      .proxy
      .send_event(Message::Window(
        self.window_id,
        WindowMessage::SetIcon(WryIcon::try_from(icon)?.0),
      ))
      .map_err(|_| Error::FailedToSendMessage)
  }

  fn set_skip_taskbar(&self, skip: bool) -> Result<()> {
    self
      .context
      .proxy
      .send_event(Message::Window(
        self.window_id,
        WindowMessage::SetSkipTaskbar(skip),
      ))
      .map_err(|_| Error::FailedToSendMessage)
  }

  fn start_dragging(&self) -> Result<()> {
    self
      .context
      .proxy
      .send_event(Message::Window(self.window_id, WindowMessage::DragWindow))
      .map_err(|_| Error::FailedToSendMessage)
  }

  fn eval_script<S: Into<String>>(&self, script: S) -> Result<()> {
    self
      .context
      .proxy
      .send_event(Message::Webview(
        self.window_id,
        WebviewMessage::EvaluateScript(script.into()),
      ))
      .map_err(|_| Error::FailedToSendMessage)
  }

  #[cfg(feature = "menu")]
  fn update_menu_item(&self, id: u16, update: menu::MenuUpdate) -> Result<()> {
    self
      .context
      .proxy
      .send_event(Message::Window(
        self.window_id,
        WindowMessage::UpdateMenuItem(id, update),
      ))
      .map_err(|_| Error::FailedToSendMessage)
  }
}

#[cfg(feature = "system-tray")]
#[derive(Clone, Default)]
struct TrayContext {
  tray: Arc<Mutex<Option<Arc<Mutex<WrySystemTray>>>>>,
  listeners: SystemTrayEventListeners,
  items: SystemTrayItems,
}

struct WebviewWrapper {
  label: String,
  inner: WebView,
  #[cfg(feature = "menu")]
  menu_items: HashMap<u16, WryCustomMenuItem>,
  #[cfg(feature = "menu")]
  is_menu_visible: AtomicBool,
}

/// A Tauri [`Runtime`] wrapper around wry.
pub struct Wry {
  main_thread_id: ThreadId,
  global_shortcut_manager: Arc<Mutex<WryShortcutManager>>,
  global_shortcut_manager_handle: GlobalShortcutManagerHandle,
<<<<<<< HEAD
  clipboard_manager: Arc<Mutex<Clipboard>>,
  clipboard_manager_handle: ClipboardManagerWrapper,
=======
>>>>>>> 3280c4aa
  is_event_loop_running: Arc<AtomicBool>,
  event_loop: EventLoop<Message>,
  webviews: Arc<Mutex<HashMap<WindowId, WebviewWrapper>>>,
  window_event_listeners: WindowEventListeners,
  #[cfg(feature = "menu")]
  menu_event_listeners: MenuEventListeners,
  #[cfg(feature = "system-tray")]
  tray_context: TrayContext,
}

/// A handle to the Wry runtime.
#[derive(Clone)]
pub struct WryHandle {
  dispatcher_context: DispatcherContext,
}

impl RuntimeHandle for WryHandle {
  type Runtime = Wry;

  // Creates a window by dispatching a message to the event loop.
  // Note that this must be called from a separate thread, otherwise the channel will introduce a deadlock.
  fn create_window<P: Params<Runtime = Self::Runtime>>(
    &self,
    pending: PendingWindow<P>,
  ) -> Result<DetachedWindow<P>> {
    let (tx, rx) = channel();
    let label = pending.label.clone();
    let dispatcher_context = self.dispatcher_context.clone();
    self
      .dispatcher_context
      .proxy
      .send_event(Message::CreateWebview(
        Arc::new(Mutex::new(Some(Box::new(move |event_loop| {
          create_webview(event_loop, dispatcher_context, pending)
        })))),
        tx,
      ))
      .map_err(|_| Error::FailedToSendMessage)?;
    let window_id = rx.recv().unwrap();
    let dispatcher = WryDispatcher {
      window_id,
      context: self.dispatcher_context.clone(),
    };
    Ok(DetachedWindow { label, dispatcher })
  }

  #[cfg(all(windows, feature = "system-tray"))]
  fn remove_system_tray(&self) -> Result<()> {
    self
      .dispatcher_context
      .proxy
      .send_event(Message::Tray(TrayMessage::Remove))
      .map_err(|_| Error::FailedToSendMessage)
  }
}

impl Runtime for Wry {
  type Dispatcher = WryDispatcher;
  type Handle = WryHandle;
  type GlobalShortcutManager = GlobalShortcutManagerHandle;
<<<<<<< HEAD
  type ClipboardManager = ClipboardManagerWrapper;
=======
>>>>>>> 3280c4aa
  #[cfg(feature = "system-tray")]
  type TrayHandler = SystemTrayHandle;

  fn new() -> Result<Self> {
    let event_loop = EventLoop::<Message>::with_user_event();
<<<<<<< HEAD
    let proxy = event_loop.create_proxy();
    let main_thread_id = current_thread().id();
    let is_event_loop_running = Arc::new(AtomicBool::default());

    let event_loop_context = EventLoopContext {
      main_thread_id,
      is_event_loop_running: is_event_loop_running.clone(),
      proxy,
    };

    let global_shortcut_manager = WryShortcutManager::new(&event_loop);
    let global_shortcut_listeners = GlobalShortcutListeners::default();
    let clipboard_manager = Clipboard::new();
    let clipboard_manager_handle = ClipboardManagerWrapper {
      context: event_loop_context.clone(),
    };

=======
    let global_shortcut_manager = WryShortcutManager::new(&event_loop);
    let global_shortcut_listeners = GlobalShortcutListeners::default();
    let proxy = event_loop.create_proxy();
    let main_thread_id = current_thread().id();
    let is_event_loop_running = Arc::new(AtomicBool::default());
>>>>>>> 3280c4aa
    Ok(Self {
      main_thread_id,
      global_shortcut_manager: Arc::new(Mutex::new(global_shortcut_manager)),
      global_shortcut_manager_handle: GlobalShortcutManagerHandle {
<<<<<<< HEAD
        context: event_loop_context,
        shortcuts: Default::default(),
        listeners: global_shortcut_listeners,
      },
      clipboard_manager: Arc::new(Mutex::new(clipboard_manager)),
      clipboard_manager_handle,
=======
        context: GlobalShortcutManagerContext {
          main_thread_id,
          is_event_loop_running: is_event_loop_running.clone(),
          proxy,
        },
        shortcuts: Default::default(),
        listeners: global_shortcut_listeners,
      },
>>>>>>> 3280c4aa
      is_event_loop_running,
      event_loop,
      webviews: Default::default(),
      window_event_listeners: Default::default(),
      #[cfg(feature = "menu")]
      menu_event_listeners: Default::default(),
      #[cfg(feature = "system-tray")]
      tray_context: Default::default(),
    })
  }

  fn handle(&self) -> Self::Handle {
    WryHandle {
      dispatcher_context: DispatcherContext {
        main_thread_id: self.main_thread_id,
        is_event_loop_running: self.is_event_loop_running.clone(),
        proxy: self.event_loop.create_proxy(),
        window_event_listeners: self.window_event_listeners.clone(),
        #[cfg(feature = "menu")]
        menu_event_listeners: self.menu_event_listeners.clone(),
      },
    }
  }

  fn global_shortcut_manager(&self) -> Self::GlobalShortcutManager {
    self.global_shortcut_manager_handle.clone()
  }

<<<<<<< HEAD
  fn clipboard_manager(&self) -> Self::ClipboardManager {
    self.clipboard_manager_handle.clone()
  }

=======
>>>>>>> 3280c4aa
  fn create_window<P: Params<Runtime = Self>>(
    &self,
    pending: PendingWindow<P>,
  ) -> Result<DetachedWindow<P>> {
    let label = pending.label.clone();
    let proxy = self.event_loop.create_proxy();
    let webview = create_webview(
      &self.event_loop,
      DispatcherContext {
        main_thread_id: self.main_thread_id,
        is_event_loop_running: self.is_event_loop_running.clone(),
        proxy: proxy.clone(),
        window_event_listeners: self.window_event_listeners.clone(),
        #[cfg(feature = "menu")]
        menu_event_listeners: self.menu_event_listeners.clone(),
      },
      pending,
    )?;

    let dispatcher = WryDispatcher {
      window_id: webview.inner.window().id(),
      context: DispatcherContext {
        main_thread_id: self.main_thread_id,
        is_event_loop_running: self.is_event_loop_running.clone(),
        proxy,
        window_event_listeners: self.window_event_listeners.clone(),
        #[cfg(feature = "menu")]
        menu_event_listeners: self.menu_event_listeners.clone(),
      },
    };

    self
      .webviews
      .lock()
      .unwrap()
      .insert(webview.inner.window().id(), webview);

    Ok(DetachedWindow { label, dispatcher })
  }

  #[cfg(feature = "system-tray")]
  fn system_tray<I: MenuId>(&self, system_tray: SystemTray<I>) -> Result<Self::TrayHandler> {
    let icon = system_tray
      .icon
      .expect("tray icon not set")
      .into_tray_icon();

    let mut items = HashMap::new();

    let tray = SystemTrayBuilder::new(
      icon,
      system_tray
        .menu
        .map(|menu| to_wry_context_menu(&mut items, menu)),
    )
    .build(&self.event_loop)
    .map_err(|e| Error::SystemTray(Box::new(e)))?;

    *self.tray_context.items.lock().unwrap() = items;
    *self.tray_context.tray.lock().unwrap() = Some(Arc::new(Mutex::new(tray)));

    Ok(SystemTrayHandle {
      proxy: self.event_loop.create_proxy(),
    })
  }

  #[cfg(feature = "system-tray")]
  fn on_system_tray_event<F: Fn(&SystemTrayEvent) + Send + 'static>(&mut self, f: F) -> Uuid {
    let id = Uuid::new_v4();
    self
      .tray_context
      .listeners
      .lock()
      .unwrap()
      .insert(id, Box::new(f));
    id
  }

  #[cfg(any(target_os = "windows", target_os = "macos"))]
  fn run_iteration<F: Fn(RunEvent) + 'static>(&mut self, callback: F) -> RunIteration {
    use wry::application::platform::run_return::EventLoopExtRunReturn;
    let webviews = self.webviews.clone();
    let window_event_listeners = self.window_event_listeners.clone();
    #[cfg(feature = "menu")]
    let menu_event_listeners = self.menu_event_listeners.clone();
    #[cfg(feature = "system-tray")]
    let tray_context = self.tray_context.clone();
    let global_shortcut_manager = self.global_shortcut_manager.clone();
    let global_shortcut_manager_handle = self.global_shortcut_manager_handle.clone();

    let mut iteration = RunIteration::default();

    self.is_event_loop_running.store(true, Ordering::Relaxed);
    self
      .event_loop
      .run_return(|event, event_loop, control_flow| {
        if let Event::MainEventsCleared = &event {
          *control_flow = ControlFlow::Exit;
        }
        iteration = handle_event_loop(
          event,
          event_loop,
          control_flow,
          EventLoopIterationContext {
            callback: &callback,
            webviews: webviews.lock().expect("poisoned webview collection"),
            window_event_listeners: window_event_listeners.clone(),
            global_shortcut_manager: global_shortcut_manager.clone(),
            global_shortcut_manager_handle: global_shortcut_manager_handle.clone(),
            #[cfg(feature = "menu")]
            menu_event_listeners: menu_event_listeners.clone(),
            #[cfg(feature = "system-tray")]
            tray_context: tray_context.clone(),
          },
        );
      });
    self.is_event_loop_running.store(false, Ordering::Relaxed);

    iteration
  }

  fn run<F: Fn(RunEvent) + 'static>(self, callback: F) {
    self.is_event_loop_running.store(true, Ordering::Relaxed);
    let webviews = self.webviews.clone();
    let window_event_listeners = self.window_event_listeners.clone();
    #[cfg(feature = "menu")]
    let menu_event_listeners = self.menu_event_listeners.clone();
    #[cfg(feature = "system-tray")]
    let tray_context = self.tray_context;
    let global_shortcut_manager = self.global_shortcut_manager.clone();
    let global_shortcut_manager_handle = self.global_shortcut_manager_handle.clone();
<<<<<<< HEAD
    let clipboard_manager = self.clipboard_manager.clone();
=======
>>>>>>> 3280c4aa

    self.event_loop.run(move |event, event_loop, control_flow| {
      handle_event_loop(
        event,
        event_loop,
        control_flow,
        EventLoopIterationContext {
          callback: &callback,
          webviews: webviews.lock().expect("poisoned webview collection"),
          window_event_listeners: window_event_listeners.clone(),
          global_shortcut_manager: global_shortcut_manager.clone(),
          global_shortcut_manager_handle: global_shortcut_manager_handle.clone(),
<<<<<<< HEAD
          clipboard_manager: clipboard_manager.clone(),
=======
>>>>>>> 3280c4aa
          #[cfg(feature = "menu")]
          menu_event_listeners: menu_event_listeners.clone(),
          #[cfg(feature = "system-tray")]
          tray_context: tray_context.clone(),
        },
      );
    })
  }
}

struct EventLoopIterationContext<'a> {
  callback: &'a (dyn Fn(RunEvent) + 'static),
  webviews: MutexGuard<'a, HashMap<WindowId, WebviewWrapper>>,
  window_event_listeners: WindowEventListeners,
  global_shortcut_manager: Arc<Mutex<WryShortcutManager>>,
  global_shortcut_manager_handle: GlobalShortcutManagerHandle,
<<<<<<< HEAD
  clipboard_manager: Arc<Mutex<Clipboard>>,
=======
>>>>>>> 3280c4aa
  #[cfg(feature = "menu")]
  menu_event_listeners: MenuEventListeners,
  #[cfg(feature = "system-tray")]
  tray_context: TrayContext,
}

fn handle_event_loop(
  event: Event<Message>,
  event_loop: &EventLoopWindowTarget<Message>,
  control_flow: &mut ControlFlow,
  context: EventLoopIterationContext<'_>,
) -> RunIteration {
  let EventLoopIterationContext {
    callback,
    mut webviews,
    window_event_listeners,
    global_shortcut_manager,
    global_shortcut_manager_handle,
<<<<<<< HEAD
    clipboard_manager,
=======
>>>>>>> 3280c4aa
    #[cfg(feature = "menu")]
    menu_event_listeners,
    #[cfg(feature = "system-tray")]
    tray_context,
  } = context;
  *control_flow = ControlFlow::Wait;

  match event {
    Event::GlobalShortcutEvent(accelerator_id) => {
      for (id, handler) in &*global_shortcut_manager_handle.listeners.lock().unwrap() {
        if accelerator_id == *id {
          handler();
        }
      }
    }
    #[cfg(feature = "menu")]
    Event::MenuEvent {
      menu_id,
      origin: MenuType::MenuBar,
    } => {
      let event = MenuEvent {
        menu_item_id: menu_id.0,
      };
      for handler in menu_event_listeners.lock().unwrap().values() {
        handler(&event);
      }
    }
    #[cfg(feature = "system-tray")]
    Event::MenuEvent {
      menu_id,
      origin: MenuType::ContextMenu,
    } => {
      let event = SystemTrayEvent::MenuItemClick(menu_id.0);
      for handler in tray_context.listeners.lock().unwrap().values() {
        handler(&event);
      }
    }
    #[cfg(feature = "system-tray")]
    Event::TrayEvent {
      bounds,
      event,
      position: _cursor_position,
    } => {
      let (position, size) = (
        PhysicalPositionWrapper(bounds.position).into(),
        PhysicalSizeWrapper(bounds.size).into(),
      );
      let event = match event {
        TrayEvent::LeftClick => SystemTrayEvent::LeftClick { position, size },
        TrayEvent::RightClick => SystemTrayEvent::RightClick { position, size },
        TrayEvent::DoubleClick => SystemTrayEvent::DoubleClick { position, size },
      };
      for handler in tray_context.listeners.lock().unwrap().values() {
        handler(&event);
      }
    }
    Event::WindowEvent { event, window_id } => {
      if let Some(event) = WindowEventWrapper::from(&event).0 {
        for handler in window_event_listeners.lock().unwrap().values() {
          handler(&event);
        }
      }
      match event {
        WryWindowEvent::CloseRequested => {
          on_window_close(callback, window_id, &mut webviews, control_flow);
        }
        WryWindowEvent::Resized(_) => {
          if let Err(e) = webviews[&window_id].inner.resize() {
            eprintln!("{}", e);
          }
        }
        _ => {}
      }
    }
    Event::UserEvent(message) => match message {
      Message::Task(task) => {
        if let Some(task) = task.lock().unwrap().take() {
          task();
        }
      }
      Message::Window(id, window_message) => {
        if let Some(webview) = webviews.get_mut(&id) {
          let window = webview.inner.window();
          match window_message {
            // Getters
            WindowMessage::ScaleFactor(tx) => tx.send(window.scale_factor()).unwrap(),
            WindowMessage::InnerPosition(tx) => tx
              .send(
                window
                  .inner_position()
                  .map(|p| PhysicalPositionWrapper(p).into())
                  .map_err(|_| Error::FailedToSendMessage),
              )
              .unwrap(),
            WindowMessage::OuterPosition(tx) => tx
              .send(
                window
                  .outer_position()
                  .map(|p| PhysicalPositionWrapper(p).into())
                  .map_err(|_| Error::FailedToSendMessage),
              )
              .unwrap(),
            WindowMessage::InnerSize(tx) => tx
              .send(PhysicalSizeWrapper(window.inner_size()).into())
              .unwrap(),
            WindowMessage::OuterSize(tx) => tx
              .send(PhysicalSizeWrapper(window.outer_size()).into())
              .unwrap(),
            WindowMessage::IsFullscreen(tx) => tx.send(window.fullscreen().is_some()).unwrap(),
            WindowMessage::IsMaximized(tx) => tx.send(window.is_maximized()).unwrap(),
            WindowMessage::IsDecorated(tx) => tx.send(window.is_decorated()).unwrap(),
            WindowMessage::IsResizable(tx) => tx.send(window.is_resizable()).unwrap(),
            WindowMessage::IsVisible(tx) => tx.send(window.is_visible()).unwrap(),
            #[cfg(feature = "menu")]
            WindowMessage::IsMenuVisible(tx) => tx
              .send(webview.is_menu_visible.load(Ordering::Relaxed))
              .unwrap(),
            WindowMessage::CurrentMonitor(tx) => tx.send(window.current_monitor()).unwrap(),
            WindowMessage::PrimaryMonitor(tx) => tx.send(window.primary_monitor()).unwrap(),
            WindowMessage::AvailableMonitors(tx) => {
              tx.send(window.available_monitors().collect()).unwrap()
            }
            #[cfg(windows)]
            WindowMessage::Hwnd(tx) => {
              use wry::application::platform::windows::WindowExtWindows;
              tx.send(Hwnd(window.hwnd())).unwrap()
            }
            // Setters
            WindowMessage::Center(tx) => {
              tx.send(center_window(window)).unwrap();
            }
            WindowMessage::RequestUserAttention(request_type) => {
              window.request_user_attention(request_type.map(|r| r.0));
            }
            WindowMessage::SetResizable(resizable) => window.set_resizable(resizable),
            WindowMessage::SetTitle(title) => window.set_title(&title),
            WindowMessage::Maximize => window.set_maximized(true),
            WindowMessage::Unmaximize => window.set_maximized(false),
            WindowMessage::Minimize => window.set_minimized(true),
            WindowMessage::Unminimize => window.set_minimized(false),
            #[cfg(feature = "menu")]
            WindowMessage::ShowMenu => {
              window.show_menu();
              webview.is_menu_visible.store(true, Ordering::Relaxed);
            }
            #[cfg(feature = "menu")]
            WindowMessage::HideMenu => {
              window.hide_menu();
              webview.is_menu_visible.store(false, Ordering::Relaxed);
            }
            WindowMessage::Show => window.set_visible(true),
            WindowMessage::Hide => window.set_visible(false),
            WindowMessage::Close => {
              on_window_close(callback, id, &mut webviews, control_flow);
            }
            WindowMessage::SetDecorations(decorations) => window.set_decorations(decorations),
            WindowMessage::SetAlwaysOnTop(always_on_top) => window.set_always_on_top(always_on_top),
            WindowMessage::SetSize(size) => {
              window.set_inner_size(SizeWrapper::from(size).0);
            }
            WindowMessage::SetMinSize(size) => {
              window.set_min_inner_size(size.map(|s| SizeWrapper::from(s).0));
            }
            WindowMessage::SetMaxSize(size) => {
              window.set_max_inner_size(size.map(|s| SizeWrapper::from(s).0));
            }
            WindowMessage::SetPosition(position) => {
              window.set_outer_position(PositionWrapper::from(position).0)
            }
            WindowMessage::SetFullscreen(fullscreen) => {
              if fullscreen {
                window.set_fullscreen(Some(Fullscreen::Borderless(None)))
              } else {
                window.set_fullscreen(None)
              }
            }
            WindowMessage::SetFocus => {
              window.set_focus();
            }
            WindowMessage::SetIcon(icon) => {
              window.set_window_icon(Some(icon));
            }
            WindowMessage::SetSkipTaskbar(skip) => {
              window.set_skip_taskbar(skip);
            }
            WindowMessage::DragWindow => {
              let _ = window.drag_window();
            }
            #[cfg(feature = "menu")]
            WindowMessage::UpdateMenuItem(id, update) => {
              let item = webview
                .menu_items
                .get_mut(&id)
                .expect("menu item not found");
              match update {
                MenuUpdate::SetEnabled(enabled) => item.set_enabled(enabled),
                MenuUpdate::SetTitle(title) => item.set_title(&title),
                MenuUpdate::SetSelected(selected) => item.set_selected(selected),
                #[cfg(target_os = "macos")]
                MenuUpdate::SetNativeImage(image) => {
                  item.set_native_image(NativeImageWrapper::from(image).0)
                }
              }
            }
          }
        }
      }
      Message::Webview(id, webview_message) => {
        if let Some(webview) = webviews.get_mut(&id) {
          match webview_message {
            WebviewMessage::EvaluateScript(script) => {
              if let Err(e) = webview.inner.evaluate_script(&script) {
                eprintln!("{}", e);
              }
            }
            WebviewMessage::Print => {
              let _ = webview.inner.print();
            }
          }
        }
      }
      Message::CreateWebview(handler, sender) => {
        let handler = {
          let mut lock = handler.lock().expect("poisoned create webview handler");
          std::mem::take(&mut *lock).unwrap()
        };
        match handler(event_loop) {
          Ok(webview) => {
            let window_id = webview.inner.window().id();
            webviews.insert(window_id, webview);
            sender.send(window_id).unwrap();
          }
          Err(e) => {
            eprintln!("{}", e);
          }
        }
      }
      #[cfg(feature = "system-tray")]
      Message::Tray(tray_message) => match tray_message {
        TrayMessage::UpdateItem(menu_id, update) => {
          let mut tray = tray_context.items.as_ref().lock().unwrap();
          let item = tray.get_mut(&menu_id).expect("menu item not found");
          match update {
            MenuUpdate::SetEnabled(enabled) => item.set_enabled(enabled),
            MenuUpdate::SetTitle(title) => item.set_title(&title),
            MenuUpdate::SetSelected(selected) => item.set_selected(selected),
            #[cfg(target_os = "macos")]
            MenuUpdate::SetNativeImage(image) => {
              item.set_native_image(NativeImageWrapper::from(image).0)
            }
          }
        }
        TrayMessage::UpdateIcon(icon) => {
          if let Some(tray) = &*tray_context.tray.lock().unwrap() {
            tray.lock().unwrap().set_icon(icon.into_tray_icon());
          }
        }
        #[cfg(windows)]
        TrayMessage::Remove => {
          if let Some(tray) = tray_context.tray.lock().unwrap().as_ref() {
            use wry::application::platform::windows::SystemTrayExtWindows;
            tray.lock().unwrap().remove();
          }
        }
      },
      Message::GlobalShortcut(message) => match message {
        GlobalShortcutMessage::IsRegistered(accelerator, tx) => tx
          .send(
            global_shortcut_manager
              .lock()
              .unwrap()
              .is_registered(&accelerator),
          )
          .unwrap(),
        GlobalShortcutMessage::Register(accelerator, tx) => tx
          .send(
            global_shortcut_manager
              .lock()
              .unwrap()
              .register(accelerator)
<<<<<<< HEAD
              .map_err(|e| Error::GlobalShortcut(Box::new(e))),
          )
          .unwrap(),
        GlobalShortcutMessage::Unregister(accelerator, tx) => tx
=======
              .map(GlobalShortcutWrapper)
              .map_err(|e| Error::GlobalShortcut(Box::new(e))),
          )
          .unwrap(),
        GlobalShortcutMessage::Unregister(shortcut, tx) => tx
>>>>>>> 3280c4aa
          .send(
            global_shortcut_manager
              .lock()
              .unwrap()
<<<<<<< HEAD
              .unregister(accelerator)
=======
              .unregister(shortcut.0)
>>>>>>> 3280c4aa
              .map_err(|e| Error::GlobalShortcut(Box::new(e))),
          )
          .unwrap(),
        GlobalShortcutMessage::UnregisterAll(tx) => tx
          .send(
            global_shortcut_manager
              .lock()
              .unwrap()
              .unregister_all()
              .map_err(|e| Error::GlobalShortcut(Box::new(e))),
          )
          .unwrap(),
      },
<<<<<<< HEAD
      Message::Clipboard(message) => match message {
        ClipboardMessage::WriteText(text, tx) => tx
          .send(clipboard_manager.lock().unwrap().write_text(text))
          .unwrap(),
        ClipboardMessage::ReadText(tx) => tx
          .send(clipboard_manager.lock().unwrap().read_text())
          .unwrap(),
      },
=======
>>>>>>> 3280c4aa
    },
    _ => (),
  }

  RunIteration {
    webview_count: webviews.len(),
  }
}

fn on_window_close<'a>(
  callback: &'a (dyn Fn(RunEvent) + 'static),
  window_id: WindowId,
  webviews: &mut MutexGuard<'a, HashMap<WindowId, WebviewWrapper>>,
  control_flow: &mut ControlFlow,
) {
  if let Some(webview) = webviews.remove(&window_id) {
    callback(RunEvent::WindowClose(webview.label));
  }
  if webviews.is_empty() {
    *control_flow = ControlFlow::Exit;
    callback(RunEvent::Exit);
  }
}

fn center_window(window: &Window) -> Result<()> {
  if let Some(monitor) = window.current_monitor() {
    let screen_size = monitor.size();
    let window_size = window.inner_size();
    let x = (screen_size.width - window_size.width) / 2;
    let y = (screen_size.height - window_size.height) / 2;
    window.set_outer_position(WryPhysicalPosition::new(x, y));
    Ok(())
  } else {
    Err(Error::FailedToGetMonitor)
  }
}

fn create_webview<P: Params<Runtime = Wry>>(
  event_loop: &EventLoopWindowTarget<Message>,
  context: DispatcherContext,
  pending: PendingWindow<P>,
) -> Result<WebviewWrapper> {
  let PendingWindow {
    webview_attributes,
    window_builder,
    rpc_handler,
    file_drop_handler,
    label,
    url,
    ..
  } = pending;

  let is_window_transparent = window_builder.inner.window.transparent;
  #[cfg(feature = "menu")]
  let menu_items = window_builder.menu_items;
  let window = window_builder.inner.build(event_loop).unwrap();
  if window_builder.center {
    let _ = center_window(&window);
  }
  let mut webview_builder = WebViewBuilder::new(window)
    .map_err(|e| Error::CreateWebview(Box::new(e)))?
    .with_url(&url)
    .unwrap() // safe to unwrap because we validate the URL beforehand
    .with_transparent(is_window_transparent);
  if let Some(handler) = rpc_handler {
    webview_builder =
      webview_builder.with_rpc_handler(create_rpc_handler(context.clone(), label.clone(), handler));
  }
  if let Some(handler) = file_drop_handler {
    webview_builder = webview_builder.with_file_drop_handler(create_file_drop_handler(
      context,
      label.clone(),
      handler,
    ));
  }
  for (scheme, protocol) in webview_attributes.uri_scheme_protocols {
    webview_builder = webview_builder.with_custom_protocol(scheme, move |_window, url| {
      protocol(url)
        .map(|data| {
          let mime_type = MimeType::parse(&data, url);
          (data, mime_type)
        })
        .map_err(|_| wry::Error::InitScriptError)
    });
  }
  let context = WebContext::new(webview_attributes.data_directory);
  webview_builder = webview_builder.with_web_context(&context);
  for script in webview_attributes.initialization_scripts {
    webview_builder = webview_builder.with_initialization_script(&script);
  }

  let webview = webview_builder
    .build()
    .map_err(|e| Error::CreateWebview(Box::new(e)))?;

  Ok(WebviewWrapper {
    label: format!("{}", label),
    inner: webview,
    #[cfg(feature = "menu")]
    menu_items,
    #[cfg(feature = "menu")]
    is_menu_visible: AtomicBool::new(true),
  })
}

/// Create a wry rpc handler from a tauri rpc handler.
fn create_rpc_handler<P: Params<Runtime = Wry>>(
  context: DispatcherContext,
  label: P::Label,
  handler: WebviewRpcHandler<P>,
) -> Box<dyn Fn(&Window, WryRpcRequest) -> Option<RpcResponse> + 'static> {
  Box::new(move |window, request| {
    handler(
      DetachedWindow {
        dispatcher: WryDispatcher {
          window_id: window.id(),
          context: context.clone(),
        },
        label: label.clone(),
      },
      RpcRequestWrapper(request).into(),
    );
    None
  })
}

/// Create a wry file drop handler from a tauri file drop handler.
fn create_file_drop_handler<P: Params<Runtime = Wry>>(
  context: DispatcherContext,
  label: P::Label,
  handler: FileDropHandler<P>,
) -> Box<dyn Fn(&Window, WryFileDropEvent) -> bool + 'static> {
  Box::new(move |window, event| {
    handler(
      FileDropEventWrapper(event).into(),
      DetachedWindow {
        dispatcher: WryDispatcher {
          window_id: window.id(),
          context: context.clone(),
        },
        label: label.clone(),
      },
    )
  })
}<|MERGE_RESOLUTION|>--- conflicted
+++ resolved
@@ -13,13 +13,8 @@
     dpi::{LogicalPosition, LogicalSize, PhysicalPosition, PhysicalSize, Position, Size},
     DetachedWindow, PendingWindow, WindowEvent,
   },
-<<<<<<< HEAD
-  ClipboardManager, Dispatch, Error, GlobalShortcutManager, Icon, Params, Result, RunIteration,
-  Runtime, RuntimeHandle,
-=======
-  Dispatch, Error, GlobalShortcutManager, Icon, Params, Result, RunEvent, RunIteration, Runtime,
-  RuntimeHandle, UserAttentionType,
->>>>>>> 3280c4aa
+  ClipboardManager, Dispatch, Error, GlobalShortcutManager, Icon, Params, Result, RunEvent,
+  RunIteration, Runtime, RuntimeHandle, UserAttentionType,
 };
 
 #[cfg(feature = "menu")]
@@ -38,10 +33,7 @@
 use wry::{
   application::{
     accelerator::{Accelerator, AcceleratorId},
-<<<<<<< HEAD
     clipboard::Clipboard,
-=======
->>>>>>> 3280c4aa
     dpi::{
       LogicalPosition as WryLogicalPosition, LogicalSize as WryLogicalSize,
       PhysicalPosition as WryPhysicalPosition, PhysicalSize as WryPhysicalSize,
@@ -51,14 +43,10 @@
     event_loop::{ControlFlow, EventLoop, EventLoopProxy, EventLoopWindowTarget},
     monitor::MonitorHandle,
     platform::global_shortcut::{GlobalShortcut, ShortcutManager as WryShortcutManager},
-<<<<<<< HEAD
-    window::{Fullscreen, Icon as WindowIcon, Window, WindowBuilder as WryWindowBuilder, WindowId},
-=======
     window::{
       Fullscreen, Icon as WindowIcon, UserAttentionType as WryUserAttentionType, Window,
       WindowBuilder as WryWindowBuilder, WindowId,
     },
->>>>>>> 3280c4aa
   },
   webview::{
     FileDropEvent as WryFileDropEvent, RpcRequest as WryRpcRequest, RpcResponse, WebContext,
@@ -110,11 +98,7 @@
   }};
 }
 
-<<<<<<< HEAD
 macro_rules! getter {
-=======
-macro_rules! shortcut_getter {
->>>>>>> 3280c4aa
   ($self: ident, $rx: expr, $message: expr) => {{
     if current_thread().id() == $self.context.main_thread_id
       && !$self.context.is_event_loop_running.load(Ordering::Relaxed)
@@ -130,44 +114,30 @@
   }};
 }
 
-<<<<<<< HEAD
 #[derive(Clone)]
 struct EventLoopContext {
-=======
-#[derive(Debug, Clone)]
-struct GlobalShortcutWrapper(GlobalShortcut);
-
-unsafe impl Send for GlobalShortcutWrapper {}
-
-#[derive(Clone)]
-struct GlobalShortcutManagerContext {
->>>>>>> 3280c4aa
   main_thread_id: ThreadId,
   is_event_loop_running: Arc<AtomicBool>,
   proxy: EventLoopProxy<Message>,
 }
 
+#[derive(Debug, Clone)]
+struct GlobalShortcutWrapper(GlobalShortcut);
+
+unsafe impl Send for GlobalShortcutWrapper {}
+
 /// Wrapper around [`WryShortcutManager`].
 #[derive(Clone)]
 pub struct GlobalShortcutManagerHandle {
-<<<<<<< HEAD
   context: EventLoopContext,
-  shortcuts: HashMap<String, (AcceleratorId, GlobalShortcut)>,
-=======
-  context: GlobalShortcutManagerContext,
   shortcuts: HashMap<String, (AcceleratorId, GlobalShortcutWrapper)>,
->>>>>>> 3280c4aa
   listeners: GlobalShortcutListeners,
 }
 
 impl GlobalShortcutManager for GlobalShortcutManagerHandle {
   fn is_registered(&self, accelerator: &str) -> Result<bool> {
     let (tx, rx) = channel();
-<<<<<<< HEAD
     Ok(getter!(
-=======
-    Ok(shortcut_getter!(
->>>>>>> 3280c4aa
       self,
       rx,
       Message::GlobalShortcut(GlobalShortcutMessage::IsRegistered(
@@ -181,11 +151,7 @@
     let wry_accelerator: Accelerator = accelerator.parse().expect("invalid accelerator");
     let id = wry_accelerator.clone().id();
     let (tx, rx) = channel();
-<<<<<<< HEAD
     let shortcut = getter!(
-=======
-    let shortcut = shortcut_getter!(
->>>>>>> 3280c4aa
       self,
       rx,
       Message::GlobalShortcut(GlobalShortcutMessage::Register(wry_accelerator, tx))
@@ -199,11 +165,7 @@
 
   fn unregister_all(&mut self) -> Result<()> {
     let (tx, rx) = channel();
-<<<<<<< HEAD
     getter!(
-=======
-    shortcut_getter!(
->>>>>>> 3280c4aa
       self,
       rx,
       Message::GlobalShortcut(GlobalShortcutMessage::UnregisterAll(tx))
@@ -216,27 +178,16 @@
   fn unregister(&mut self, accelerator: &str) -> Result<()> {
     if let Some((accelerator_id, shortcut)) = self.shortcuts.remove(accelerator) {
       let (tx, rx) = channel();
-<<<<<<< HEAD
       getter!(
         self,
         rx,
         Message::GlobalShortcut(GlobalShortcutMessage::Unregister(shortcut, tx))
-=======
-      shortcut_getter!(
-        self,
-        rx,
-        Message::GlobalShortcut(GlobalShortcutMessage::Unregister(
-          GlobalShortcutWrapper(shortcut.0),
-          tx
-        ))
->>>>>>> 3280c4aa
       )?;
       self.listeners.lock().unwrap().remove(&accelerator_id);
     }
     Ok(())
   }
 }
-<<<<<<< HEAD
 
 #[derive(Clone)]
 pub struct ClipboardManagerWrapper {
@@ -255,15 +206,14 @@
 
   fn write_text<T: Into<String>>(&mut self, text: T) -> Result<()> {
     let (tx, rx) = channel();
-    Ok(getter!(
+    getter!(
       self,
       rx,
       Message::Clipboard(ClipboardMessage::WriteText(text.into(), tx))
-    ))
-  }
-}
-=======
->>>>>>> 3280c4aa
+    );
+    Ok(())
+  }
+}
 
 /// Wrapper around a [`wry::application::window::Icon`] that can be created from an [`Icon`].
 pub struct WryIcon(WindowIcon);
@@ -719,26 +669,18 @@
 #[derive(Clone)]
 pub(crate) enum GlobalShortcutMessage {
   IsRegistered(Accelerator, Sender<bool>),
-<<<<<<< HEAD
-  Register(Accelerator, Sender<Result<GlobalShortcut>>),
-  Unregister(GlobalShortcut, Sender<Result<()>>),
-=======
   Register(Accelerator, Sender<Result<GlobalShortcutWrapper>>),
   Unregister(GlobalShortcutWrapper, Sender<Result<()>>),
->>>>>>> 3280c4aa
   UnregisterAll(Sender<Result<()>>),
 }
 
 #[derive(Clone)]
-<<<<<<< HEAD
 pub(crate) enum ClipboardMessage {
   WriteText(String, Sender<()>),
   ReadText(Sender<Option<String>>),
 }
 
 #[derive(Clone)]
-=======
->>>>>>> 3280c4aa
 pub(crate) enum Message {
   Task(MainTask),
   Window(WindowId, WindowMessage),
@@ -747,10 +689,7 @@
   Tray(TrayMessage),
   CreateWebview(Arc<Mutex<Option<CreateWebviewHandler>>>, Sender<WindowId>),
   GlobalShortcut(GlobalShortcutMessage),
-<<<<<<< HEAD
   Clipboard(ClipboardMessage),
-=======
->>>>>>> 3280c4aa
 }
 
 #[derive(Clone)]
@@ -1191,11 +1130,8 @@
   main_thread_id: ThreadId,
   global_shortcut_manager: Arc<Mutex<WryShortcutManager>>,
   global_shortcut_manager_handle: GlobalShortcutManagerHandle,
-<<<<<<< HEAD
   clipboard_manager: Arc<Mutex<Clipboard>>,
   clipboard_manager_handle: ClipboardManagerWrapper,
-=======
->>>>>>> 3280c4aa
   is_event_loop_running: Arc<AtomicBool>,
   event_loop: EventLoop<Message>,
   webviews: Arc<Mutex<HashMap<WindowId, WebviewWrapper>>>,
@@ -1256,16 +1192,12 @@
   type Dispatcher = WryDispatcher;
   type Handle = WryHandle;
   type GlobalShortcutManager = GlobalShortcutManagerHandle;
-<<<<<<< HEAD
   type ClipboardManager = ClipboardManagerWrapper;
-=======
->>>>>>> 3280c4aa
   #[cfg(feature = "system-tray")]
   type TrayHandler = SystemTrayHandle;
 
   fn new() -> Result<Self> {
     let event_loop = EventLoop::<Message>::with_user_event();
-<<<<<<< HEAD
     let proxy = event_loop.create_proxy();
     let main_thread_id = current_thread().id();
     let is_event_loop_running = Arc::new(AtomicBool::default());
@@ -1283,34 +1215,16 @@
       context: event_loop_context.clone(),
     };
 
-=======
-    let global_shortcut_manager = WryShortcutManager::new(&event_loop);
-    let global_shortcut_listeners = GlobalShortcutListeners::default();
-    let proxy = event_loop.create_proxy();
-    let main_thread_id = current_thread().id();
-    let is_event_loop_running = Arc::new(AtomicBool::default());
->>>>>>> 3280c4aa
     Ok(Self {
       main_thread_id,
       global_shortcut_manager: Arc::new(Mutex::new(global_shortcut_manager)),
       global_shortcut_manager_handle: GlobalShortcutManagerHandle {
-<<<<<<< HEAD
         context: event_loop_context,
         shortcuts: Default::default(),
         listeners: global_shortcut_listeners,
       },
       clipboard_manager: Arc::new(Mutex::new(clipboard_manager)),
       clipboard_manager_handle,
-=======
-        context: GlobalShortcutManagerContext {
-          main_thread_id,
-          is_event_loop_running: is_event_loop_running.clone(),
-          proxy,
-        },
-        shortcuts: Default::default(),
-        listeners: global_shortcut_listeners,
-      },
->>>>>>> 3280c4aa
       is_event_loop_running,
       event_loop,
       webviews: Default::default(),
@@ -1339,13 +1253,10 @@
     self.global_shortcut_manager_handle.clone()
   }
 
-<<<<<<< HEAD
   fn clipboard_manager(&self) -> Self::ClipboardManager {
     self.clipboard_manager_handle.clone()
   }
 
-=======
->>>>>>> 3280c4aa
   fn create_window<P: Params<Runtime = Self>>(
     &self,
     pending: PendingWindow<P>,
@@ -1477,10 +1388,7 @@
     let tray_context = self.tray_context;
     let global_shortcut_manager = self.global_shortcut_manager.clone();
     let global_shortcut_manager_handle = self.global_shortcut_manager_handle.clone();
-<<<<<<< HEAD
     let clipboard_manager = self.clipboard_manager.clone();
-=======
->>>>>>> 3280c4aa
 
     self.event_loop.run(move |event, event_loop, control_flow| {
       handle_event_loop(
@@ -1493,10 +1401,7 @@
           window_event_listeners: window_event_listeners.clone(),
           global_shortcut_manager: global_shortcut_manager.clone(),
           global_shortcut_manager_handle: global_shortcut_manager_handle.clone(),
-<<<<<<< HEAD
           clipboard_manager: clipboard_manager.clone(),
-=======
->>>>>>> 3280c4aa
           #[cfg(feature = "menu")]
           menu_event_listeners: menu_event_listeners.clone(),
           #[cfg(feature = "system-tray")]
@@ -1513,10 +1418,7 @@
   window_event_listeners: WindowEventListeners,
   global_shortcut_manager: Arc<Mutex<WryShortcutManager>>,
   global_shortcut_manager_handle: GlobalShortcutManagerHandle,
-<<<<<<< HEAD
   clipboard_manager: Arc<Mutex<Clipboard>>,
-=======
->>>>>>> 3280c4aa
   #[cfg(feature = "menu")]
   menu_event_listeners: MenuEventListeners,
   #[cfg(feature = "system-tray")]
@@ -1535,10 +1437,7 @@
     window_event_listeners,
     global_shortcut_manager,
     global_shortcut_manager_handle,
-<<<<<<< HEAD
     clipboard_manager,
-=======
->>>>>>> 3280c4aa
     #[cfg(feature = "menu")]
     menu_event_listeners,
     #[cfg(feature = "system-tray")]
@@ -1819,27 +1718,16 @@
               .lock()
               .unwrap()
               .register(accelerator)
-<<<<<<< HEAD
-              .map_err(|e| Error::GlobalShortcut(Box::new(e))),
-          )
-          .unwrap(),
-        GlobalShortcutMessage::Unregister(accelerator, tx) => tx
-=======
               .map(GlobalShortcutWrapper)
               .map_err(|e| Error::GlobalShortcut(Box::new(e))),
           )
           .unwrap(),
         GlobalShortcutMessage::Unregister(shortcut, tx) => tx
->>>>>>> 3280c4aa
           .send(
             global_shortcut_manager
               .lock()
               .unwrap()
-<<<<<<< HEAD
-              .unregister(accelerator)
-=======
               .unregister(shortcut.0)
->>>>>>> 3280c4aa
               .map_err(|e| Error::GlobalShortcut(Box::new(e))),
           )
           .unwrap(),
@@ -1853,17 +1741,15 @@
           )
           .unwrap(),
       },
-<<<<<<< HEAD
       Message::Clipboard(message) => match message {
-        ClipboardMessage::WriteText(text, tx) => tx
-          .send(clipboard_manager.lock().unwrap().write_text(text))
-          .unwrap(),
+        ClipboardMessage::WriteText(text, tx) => {
+          clipboard_manager.lock().unwrap().write_text(text);
+          tx.send(()).unwrap();
+        }
         ClipboardMessage::ReadText(tx) => tx
           .send(clipboard_manager.lock().unwrap().read_text())
           .unwrap(),
       },
-=======
->>>>>>> 3280c4aa
     },
     _ => (),
   }
