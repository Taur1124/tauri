[package]
name = "tauri-runtime-wry"
version = "0.13.0-alpha.6"
description = "Wry bindings to the Tauri runtime"
exclude = [ "CHANGELOG.md", "/target" ]
readme = "README.md"
authors = { workspace = true }
homepage = { workspace = true }
repository = { workspace = true }
categories = { workspace = true }
license = { workspace = true }
edition = { workspace = true }
rust-version = { workspace = true }

[dependencies]
<<<<<<< HEAD
wry = { version = "0.29", default-features = false, features = [ "file-drop", "protocol" ] }
tauri-runtime = { version = "0.13.0-alpha.5", path = "../tauri-runtime" }
tauri-utils = { version = "2.0.0-alpha.5", path = "../tauri-utils" }
=======
wry = { version = "0.28.3", default-features = false, features = [ "file-drop", "protocol" ] }
tauri-runtime = { version = "0.13.0-alpha.6", path = "../tauri-runtime" }
tauri-utils = { version = "2.0.0-alpha.6", path = "../tauri-utils" }
>>>>>>> d1a6e2f3
uuid = { version = "1", features = [ "v4" ] }
rand = "0.8"
raw-window-handle = "0.5"

[target."cfg(windows)".dependencies]
webview2-com = "0.25"

  [target."cfg(windows)".dependencies.windows]
  version = "0.48"
  features = [ "Win32_Foundation" ]

[target."cfg(any(target_os = \"linux\", target_os = \"dragonfly\", target_os = \"freebsd\", target_os = \"openbsd\", target_os = \"netbsd\"))".dependencies]
gtk = { version = "0.16", features = [ "v3_24" ] }
webkit2gtk = { version = "1.1", features = [ "v2_38" ] }
percent-encoding = "2.1"

[target."cfg(any(target_os = \"ios\", target_os = \"macos\"))".dependencies]
cocoa = "0.24"

[target."cfg(target_os = \"android\")".dependencies]
jni = "0.20"

[features]
dox = [ "wry/dox" ]
devtools = [ "wry/devtools", "tauri-runtime/devtools" ]
system-tray = [ "tauri-runtime/system-tray", "wry/tray" ]
macos-private-api = [
  "wry/fullscreen",
  "wry/transparent",
  "tauri-runtime/macos-private-api"
]
objc-exception = [ "wry/objc-exception" ]
linux-protocol-body = [ "wry/linux-body", "webkit2gtk/v2_40" ]<|MERGE_RESOLUTION|>--- conflicted
+++ resolved
@@ -13,15 +13,9 @@
 rust-version = { workspace = true }
 
 [dependencies]
-<<<<<<< HEAD
 wry = { version = "0.29", default-features = false, features = [ "file-drop", "protocol" ] }
-tauri-runtime = { version = "0.13.0-alpha.5", path = "../tauri-runtime" }
-tauri-utils = { version = "2.0.0-alpha.5", path = "../tauri-utils" }
-=======
-wry = { version = "0.28.3", default-features = false, features = [ "file-drop", "protocol" ] }
 tauri-runtime = { version = "0.13.0-alpha.6", path = "../tauri-runtime" }
 tauri-utils = { version = "2.0.0-alpha.6", path = "../tauri-utils" }
->>>>>>> d1a6e2f3
 uuid = { version = "1", features = [ "v4" ] }
 rand = "0.8"
 raw-window-handle = "0.5"
