--- conflicted
+++ resolved
@@ -17,11 +17,7 @@
 tauri-runtime = { version = "0.3.3", path = "../tauri-runtime" }
 tauri-utils = { version = "1.0.0-rc.3", path = "../tauri-utils" }
 uuid = { version = "0.8.2", features = [ "v4" ] }
-<<<<<<< HEAD
-infer = "0.4"
 rand = "0.8"
-=======
->>>>>>> e974f8fb
 
 [target."cfg(windows)".dependencies]
 webview2-com = "0.13.0"
