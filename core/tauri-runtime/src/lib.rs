--- conflicted
+++ resolved
@@ -122,13 +122,10 @@
   Infallible(#[from] std::convert::Infallible),
   #[error("the event loop has been closed")]
   EventLoopClosed,
-<<<<<<< HEAD
   #[error("Invalid proxy url")]
   InvalidProxyUrl,
-=======
   #[error("window not found")]
   WindowNotFound,
->>>>>>> a093682d
 }
 
 /// Result type.
