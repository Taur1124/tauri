--- conflicted
+++ resolved
@@ -260,15 +260,13 @@
   #[must_use]
   fn max_inner_size(self, max_width: f64, max_height: f64) -> Self;
 
-<<<<<<< HEAD
+  /// Window inner size constraints.
+  #[must_use]
+  fn inner_size_constraints(self, constraints: WindowSizeConstraints) -> Self;
+
   /// Window max inner size.
   #[must_use]
   fn prevent_overflow(self, margin: Option<dpi::Size>) -> Self;
-=======
-  /// Window inner size constraints.
-  #[must_use]
-  fn inner_size_constraints(self, constraints: WindowSizeConstraints) -> Self;
->>>>>>> 10e30c51
 
   /// Whether the window is resizable or not.
   /// When resizable is set to false, native window's maximize button is automatically disabled.
