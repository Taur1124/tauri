--- conflicted
+++ resolved
@@ -23,8 +23,4 @@
 /** @ignore */
 const invoke = tauri.invoke
 
-<<<<<<< HEAD
-export { invoke, app, event, path, process, tauri, updater, window }
-=======
-export { invoke, event, path, process, tauri, updater, window, os }
->>>>>>> 3245d14b
+export { invoke, event, path, process, tauri, updater, window }