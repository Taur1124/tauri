// Copyright 2019-2023 Tauri Programme within The Commons Conservancy
// SPDX-License-Identifier: Apache-2.0
// SPDX-License-Identifier: MIT

/**
 * Provides APIs to create windows, communicate with other windows and manipulate the current window.
 *
 * ## Window events
 *
 * Events can be listened to using {@link Window.listen}:
 * ```typescript
 * import { getCurrent } from "@tauri-apps/api/window";
 * getCurrent().listen("my-window-event", ({ event, payload }) => { });
 * ```
 *
 * @module
 */

import {
  LogicalPosition,
  LogicalSize,
  PhysicalPosition,
  PhysicalSize
} from './dpi'
import type {
  Event,
  EventName,
  EventCallback,
  UnlistenFn,
  EventSource
} from './event'
import { TauriEvent, emit, listen, once } from './event'
import { invoke } from './core'
import { WebviewWindow } from './webview'

/**
 * Allows you to retrieve information about a given monitor.
 *
 * @since 1.0.0
 */
export interface Monitor {
  /** Human-readable name of the monitor */
  name: string | null
  /** The monitor's resolution. */
  size: PhysicalSize
  /** the Top-left corner position of the monitor relative to the larger full screen area. */
  position: PhysicalPosition
  /** The scale factor that can be used to map physical pixels to logical pixels. */
  scaleFactor: number
}

type Theme = 'light' | 'dark'
type TitleBarStyle = 'visible' | 'transparent' | 'overlay'

type ResizeDirection =
  | 'East'
  | 'North'
  | 'NorthEast'
  | 'NorthWest'
  | 'South'
  | 'SouthEast'
  | 'SouthWest'
  | 'West'

/**
 * The payload for the `scaleChange` event.
 *
 * @since 1.0.2
 */
interface ScaleFactorChanged {
  /** The new window scale factor. */
  scaleFactor: number
  /** The new window size */
  size: PhysicalSize
}

/**
 * Attention type to request on a window.
 *
 * @since 1.0.0
 */
enum UserAttentionType {
  /**
   * #### Platform-specific
   * - **macOS:** Bounces the dock icon until the application is in focus.
   * - **Windows:** Flashes both the window and the taskbar button until the application is in focus.
   */
  Critical = 1,
  /**
   * #### Platform-specific
   * - **macOS:** Bounces the dock icon once.
   * - **Windows:** Flashes the taskbar button until the application is in focus.
   */
  Informational
}

class CloseRequestedEvent {
  /** Event name */
  event: EventName
  /** The source of the event. */
  source: EventSource
  /** Event identifier used to unlisten */
  id: number
  private _preventDefault = false

  constructor(event: Event<null>) {
    this.event = event.event
    this.source = event.source
    this.id = event.id
  }

  preventDefault(): void {
    this._preventDefault = true
  }

  isPreventDefault(): boolean {
    return this._preventDefault
  }
}

export type CursorIcon =
  | 'default'
  | 'crosshair'
  | 'hand'
  | 'arrow'
  | 'move'
  | 'text'
  | 'wait'
  | 'help'
  | 'progress'
  // something cannot be done
  | 'notAllowed'
  | 'contextMenu'
  | 'cell'
  | 'verticalText'
  | 'alias'
  | 'copy'
  | 'noDrop'
  // something can be grabbed
  | 'grab'
  /// something is grabbed
  | 'grabbing'
  | 'allScroll'
  | 'zoomIn'
  | 'zoomOut'
  // edge is to be moved
  | 'eResize'
  | 'nResize'
  | 'neResize'
  | 'nwResize'
  | 'sResize'
  | 'seResize'
  | 'swResize'
  | 'wResize'
  | 'ewResize'
  | 'nsResize'
  | 'neswResize'
  | 'nwseResize'
  | 'colResize'
  | 'rowResize'

export enum ProgressBarStatus {
  /**
   * Hide progress bar.
   */
  None = 'none',
  /**
   * Normal state.
   */
  Normal = 'normal',
  /**
   * Indeterminate state. **Treated as Normal on Linux and macOS**
   */
  Indeterminate = 'indeterminate',
  /**
   * Paused state. **Treated as Normal on Linux**
   */
  Paused = 'paused',
  /**
   * Error state. **Treated as Normal on linux**
   */
  Error = 'error'
}

export interface ProgressBarState {
  /**
   * The progress bar status.
   */
  status?: ProgressBarStatus
  /**
   * The progress bar progress. This can be a value ranging from `0` to `100`
   */
  progress?: number
  /**
   * The identifier for your app to communicate with the Unity desktop window manager **Linux Only**
   */
  unityUri?: string
}

/**
 * Get an instance of `Window` for the current window.
 *
 * @since 1.0.0
 */
function getCurrent(): Window {
  return new Window(window.__TAURI_INTERNALS__.metadata.currentWindow.label, {
    // @ts-expect-error `skip` is not defined in the public API but it is handled by the constructor
    skip: true
  })
}

/**
 * Gets a list of instances of `Window` for all available windows.
 *
 * @since 1.0.0
 */
function getAll(): Window[] {
  return window.__TAURI_INTERNALS__.metadata.windows.map(
    (w) =>
      new Window(w.label, {
        // @ts-expect-error `skip` is not defined in the public API but it is handled by the constructor
        skip: true
      })
  )
}

/** @ignore */
// events that are emitted right here instead of by the created window
const localTauriEvents = ['tauri://created', 'tauri://error']
/** @ignore */
export type WindowLabel = string

/**
 * Create new window or get a handle to an existing one.
 *
 * Windows are identified by a *label*  a unique identifier that can be used to reference it later.
 * It may only contain alphanumeric characters `a-zA-Z` plus the following special characters `-`, `/`, `:` and `_`.
 *
 * @example
 * ```typescript
 * // loading embedded asset:
 * const appWindow = new Window('theUniqueLabel', {
 *   url: 'path/to/page.html'
 * });
 * // alternatively, load a remote URL:
 * const appWindow = new Window('theUniqueLabel', {
 *   url: 'https://github.com/tauri-apps/tauri'
 * });
 *
 * appWindow.once('tauri://created', function () {
 *  // window successfully created
 * });
 * appWindow.once('tauri://error', function (e) {
 *  // an error happened creating the window
 * });
 *
 * // emit an event to the backend
 * await appWindow.emit("some event", "data");
 * // listen to an event from the backend
 * const unlisten = await appWindow.listen("event name", e => {});
 * unlisten();
 * ```
 *
 * @since 2.0.0
 */
class Window {
  /** The window label. It is a unique identifier for the window, can be used to reference it later. */
  label: WindowLabel
  /** Local event listeners. */
  // eslint-disable-next-line @typescript-eslint/no-explicit-any
  listeners: Record<string, Array<EventCallback<any>>>

  /**
   * Creates a new Window.
   * @example
   * ```typescript
   * import { Window } from '@tauri-apps/api/window';
   * const appWindow = new Window('my-label', {
   *   url: 'https://github.com/tauri-apps/tauri'
   * });
   * appWindow.once('tauri://created', function () {
   *  // window successfully created
   * });
   * appWindow.once('tauri://error', function (e) {
   *  // an error happened creating the window
   * });
   * ```
   *
   * @param label The unique window label. Must be alphanumeric: `a-zA-Z-/:_`.
   * @returns The {@link Window} instance to communicate with the window.
   */
  constructor(label: WindowLabel, options: WindowOptions = {}) {
    this.label = label
    // eslint-disable-next-line @typescript-eslint/no-unsafe-assignment
    this.listeners = Object.create(null)

    // @ts-expect-error `skip` is not a public API so it is not defined in WindowOptions
    if (!options?.skip) {
      invoke('plugin:window|create', {
        options: {
          ...options,
          parent:
            typeof options.parent === 'string'
              ? options.parent
              : options.parent?.label,
          label
        }
      })
        .then(async () => this.emit('tauri://created'))
        .catch(async (e: string) => this.emit('tauri://error', e))
    }
  }

  /**
   * Gets the Window associated with the given label.
   * @example
   * ```typescript
   * import { Window } from '@tauri-apps/api/window';
   * const mainWindow = Window.getByLabel('main');
   * ```
   *
   * @param label The window label.
   * @returns The Window instance to communicate with the window or null if the window doesn't exist.
   */
  static getByLabel(label: string): Window | null {
    return getAll().find((w) => w.label === label) ?? null
  }

  /**
   * Get an instance of `Window` for the current window.
   */
  static getCurrent(): Window {
    return getCurrent()
  }

  /**
   * Gets a list of instances of `Window` for all available windows.
   */
  static getAll(): Window[] {
    return getAll()
  }

  /**
   *  Gets the focused window.
   * @example
   * ```typescript
   * import { Window } from '@tauri-apps/api/window';
   * const focusedWindow = Window.getFocusedWindow();
   * ```
   *
   * @returns The Window instance or `undefined` if there is not any focused window.
   */
  static async getFocusedWindow(): Promise<Window | null> {
    for (const w of getAll()) {
      if (await w.isFocused()) {
        return w
      }
    }
    return null
  }

  /**
   * Listen to an event emitted by the backend that is tied to the window.
   *
   * @example
   * ```typescript
   * import { getCurrent } from '@tauri-apps/api/window';
   * const unlisten = await getCurrent().listen<string>('state-changed', (event) => {
   *   console.log(`Got error: ${payload}`);
   * });
   *
   * // you need to call unlisten if your handler goes out of scope e.g. the component is unmounted
   * unlisten();
   * ```
   *
   * @param event Event name. Must include only alphanumeric characters, `-`, `/`, `:` and `_`.
   * @param handler Event handler.
   * @returns A promise resolving to a function to unlisten to the event.
   * Note that removing the listener is required if your listener goes out of scope e.g. the component is unmounted.
   */
  async listen<T>(
    event: EventName,
    handler: EventCallback<T>
  ): Promise<UnlistenFn> {
    if (this._handleTauriEvent(event, handler)) {
      return Promise.resolve(() => {
        // eslint-disable-next-line @typescript-eslint/no-unsafe-member-access, security/detect-object-injection
        const listeners = this.listeners[event]
        listeners.splice(listeners.indexOf(handler), 1)
      })
    }
    return listen(event, handler, {
      target: { kind: 'window', label: this.label }
    })
  }

  /**
   * Listen to an one-off event emitted by the backend that is tied to the window.
   *
   * @example
   * ```typescript
   * import { getCurrent } from '@tauri-apps/api/window';
   * const unlisten = await getCurrent().once<null>('initialized', (event) => {
   *   console.log(`Window initialized!`);
   * });
   *
   * // you need to call unlisten if your handler goes out of scope e.g. the component is unmounted
   * unlisten();
   * ```
   *
   * @param event Event name. Must include only alphanumeric characters, `-`, `/`, `:` and `_`.
   * @param handler Event handler.
   * @returns A promise resolving to a function to unlisten to the event.
   * Note that removing the listener is required if your listener goes out of scope e.g. the component is unmounted.
   */
  async once<T>(event: string, handler: EventCallback<T>): Promise<UnlistenFn> {
    if (this._handleTauriEvent(event, handler)) {
      return Promise.resolve(() => {
        // eslint-disable-next-line security/detect-object-injection
        const listeners = this.listeners[event]
        listeners.splice(listeners.indexOf(handler), 1)
      })
    }
    return once(event, handler, {
      target: { kind: 'window', label: this.label }
    })
  }

  /**
   * Emits an event to the backend, tied to the window.
   * @example
   * ```typescript
   * import { getCurrent } from '@tauri-apps/api/window';
   * await getCurrent().emit('window-loaded', { loggedIn: true, token: 'authToken' });
   * ```
   *
   * @param event Event name. Must include only alphanumeric characters, `-`, `/`, `:` and `_`.
   * @param payload Event payload.
   */
  async emit(event: string, payload?: unknown): Promise<void> {
    if (localTauriEvents.includes(event)) {
      // eslint-disable-next-line
      for (const handler of this.listeners[event] || []) {
        handler({
          event,
          id: -1,
          source: { kind: 'window', label: this.label },
          payload
        })
      }
      return Promise.resolve()
    }
    return emit(event, payload, {
      target: { kind: 'window', label: this.label }
    })
  }

  /** @ignore */
  _handleTauriEvent<T>(event: string, handler: EventCallback<T>): boolean {
    if (localTauriEvents.includes(event)) {
      if (!(event in this.listeners)) {
        // eslint-disable-next-line
        this.listeners[event] = [handler]
      } else {
        // eslint-disable-next-line
        this.listeners[event].push(handler)
      }
      return true
    }
    return false
  }

  // Getters
  /**
   * The scale factor that can be used to map physical pixels to logical pixels.
   * @example
   * ```typescript
   * import { getCurrent } from '@tauri-apps/api/window';
   * const factor = await getCurrent().scaleFactor();
   * ```
   *
   * @returns The window's monitor scale factor.
   */
  async scaleFactor(): Promise<number> {
    return invoke('plugin:window|scale_factor', {
      label: this.label
    })
  }

  /**
   * The position of the top-left hand corner of the window's client area relative to the top-left hand corner of the desktop.
   * @example
   * ```typescript
   * import { getCurrent } from '@tauri-apps/api/window';
   * const position = await getCurrent().innerPosition();
   * ```
   *
   * @returns The window's inner position.
   */
  async innerPosition(): Promise<PhysicalPosition> {
    return invoke<{ x: number; y: number }>('plugin:window|inner_position', {
      label: this.label
    }).then(({ x, y }) => new PhysicalPosition(x, y))
  }

  /**
   * The position of the top-left hand corner of the window relative to the top-left hand corner of the desktop.
   * @example
   * ```typescript
   * import { getCurrent } from '@tauri-apps/api/window';
   * const position = await getCurrent().outerPosition();
   * ```
   *
   * @returns The window's outer position.
   */
  async outerPosition(): Promise<PhysicalPosition> {
    return invoke<{ x: number; y: number }>('plugin:window|outer_position', {
      label: this.label
    }).then(({ x, y }) => new PhysicalPosition(x, y))
  }

  /**
   * The physical size of the window's client area.
   * The client area is the content of the window, excluding the title bar and borders.
   * @example
   * ```typescript
   * import { getCurrent } from '@tauri-apps/api/window';
   * const size = await getCurrent().innerSize();
   * ```
   *
   * @returns The window's inner size.
   */
  async innerSize(): Promise<PhysicalSize> {
    return invoke<{ width: number; height: number }>(
      'plugin:window|inner_size',
      {
        label: this.label
      }
    ).then(({ width, height }) => new PhysicalSize(width, height))
  }

  /**
   * The physical size of the entire window.
   * These dimensions include the title bar and borders. If you don't want that (and you usually don't), use inner_size instead.
   * @example
   * ```typescript
   * import { getCurrent } from '@tauri-apps/api/window';
   * const size = await getCurrent().outerSize();
   * ```
   *
   * @returns The window's outer size.
   */
  async outerSize(): Promise<PhysicalSize> {
    return invoke<{ width: number; height: number }>(
      'plugin:window|outer_size',
      {
        label: this.label
      }
    ).then(({ width, height }) => new PhysicalSize(width, height))
  }

  /**
   * Gets the window's current fullscreen state.
   * @example
   * ```typescript
   * import { getCurrent } from '@tauri-apps/api/window';
   * const fullscreen = await getCurrent().isFullscreen();
   * ```
   *
   * @returns Whether the window is in fullscreen mode or not.
   */
  async isFullscreen(): Promise<boolean> {
    return invoke('plugin:window|is_fullscreen', {
      label: this.label
    })
  }

  /**
   * Gets the window's current minimized state.
   * @example
   * ```typescript
   * import { getCurrent } from '@tauri-apps/api/window';
   * const minimized = await getCurrent().isMinimized();
   * ```
   */
  async isMinimized(): Promise<boolean> {
    return invoke('plugin:window|is_minimized', {
      label: this.label
    })
  }

  /**
   * Gets the window's current maximized state.
   * @example
   * ```typescript
   * import { getCurrent } from '@tauri-apps/api/window';
   * const maximized = await getCurrent().isMaximized();
   * ```
   *
   * @returns Whether the window is maximized or not.
   */
  async isMaximized(): Promise<boolean> {
    return invoke('plugin:window|is_maximized', {
      label: this.label
    })
  }

  /**
   * Gets the window's current focus state.
   * @example
   * ```typescript
   * import { getCurrent } from '@tauri-apps/api/window';
   * const focused = await getCurrent().isFocused();
   * ```
   *
   * @returns Whether the window is focused or not.
   */
  async isFocused(): Promise<boolean> {
    return invoke('plugin:window|is_focused', {
      label: this.label
    })
  }

  /**
   * Gets the window's current decorated state.
   * @example
   * ```typescript
   * import { getCurrent } from '@tauri-apps/api/window';
   * const decorated = await getCurrent().isDecorated();
   * ```
   *
   * @returns Whether the window is decorated or not.
   */
  async isDecorated(): Promise<boolean> {
    return invoke('plugin:window|is_decorated', {
      label: this.label
    })
  }

  /**
   * Gets the window's current resizable state.
   * @example
   * ```typescript
   * import { getCurrent } from '@tauri-apps/api/window';
   * const resizable = await getCurrent().isResizable();
   * ```
   *
   * @returns Whether the window is resizable or not.
   */
  async isResizable(): Promise<boolean> {
    return invoke('plugin:window|is_resizable', {
      label: this.label
    })
  }

  /**
   * Gets the window’s native maximize button state.
   *
   * #### Platform-specific
   *
   * - **Linux / iOS / Android:** Unsupported.
   *
   * @example
   * ```typescript
   * import { getCurrent } from '@tauri-apps/api/window';
   * const maximizable = await getCurrent().isMaximizable();
   * ```
   *
   * @returns Whether the window's native maximize button is enabled or not.
   */
  async isMaximizable(): Promise<boolean> {
    return invoke('plugin:window|is_maximizable', {
      label: this.label
    })
  }

  /**
   * Gets the window’s native minimize button state.
   *
   * #### Platform-specific
   *
   * - **Linux / iOS / Android:** Unsupported.
   *
   * @example
   * ```typescript
   * import { getCurrent } from '@tauri-apps/api/window';
   * const minimizable = await getCurrent().isMinimizable();
   * ```
   *
   * @returns Whether the window's native minimize button is enabled or not.
   */
  async isMinimizable(): Promise<boolean> {
    return invoke('plugin:window|is_minimizable', {
      label: this.label
    })
  }

  /**
   * Gets the window’s native close button state.
   *
   * #### Platform-specific
   *
   * - **iOS / Android:** Unsupported.
   *
   * @example
   * ```typescript
   * import { getCurrent } from '@tauri-apps/api/window';
   * const closable = await getCurrent().isClosable();
   * ```
   *
   * @returns Whether the window's native close button is enabled or not.
   */
  async isClosable(): Promise<boolean> {
    return invoke('plugin:window|is_closable', {
      label: this.label
    })
  }

  /**
   * Gets the window's current visible state.
   * @example
   * ```typescript
   * import { getCurrent } from '@tauri-apps/api/window';
   * const visible = await getCurrent().isVisible();
   * ```
   *
   * @returns Whether the window is visible or not.
   */
  async isVisible(): Promise<boolean> {
    return invoke('plugin:window|is_visible', {
      label: this.label
    })
  }

  /**
   * Gets the window's current title.
   * @example
   * ```typescript
   * import { getCurrent } from '@tauri-apps/api/window';
   * const title = await getCurrent().title();
   * ```
   */
  async title(): Promise<string> {
    return invoke('plugin:window|title', {
      label: this.label
    })
  }

  /**
   * Gets the window's current theme.
   *
   * #### Platform-specific
   *
   * - **macOS:** Theme was introduced on macOS 10.14. Returns `light` on macOS 10.13 and below.
   *
   * @example
   * ```typescript
   * import { getCurrent } from '@tauri-apps/api/window';
   * const theme = await getCurrent().theme();
   * ```
   *
   * @returns The window theme.
   */
  async theme(): Promise<Theme | null> {
    return invoke('plugin:window|theme', {
      label: this.label
    })
  }

  // Setters

  /**
   * Centers the window.
   * @example
   * ```typescript
   * import { getCurrent } from '@tauri-apps/api/window';
   * await getCurrent().center();
   * ```
   *
   * @returns A promise indicating the success or failure of the operation.
   */
  async center(): Promise<void> {
    return invoke('plugin:window|center', {
      label: this.label
    })
  }

  /**
   *  Requests user attention to the window, this has no effect if the application
   * is already focused. How requesting for user attention manifests is platform dependent,
   * see `UserAttentionType` for details.
   *
   * Providing `null` will unset the request for user attention. Unsetting the request for
   * user attention might not be done automatically by the WM when the window receives input.
   *
   * #### Platform-specific
   *
   * - **macOS:** `null` has no effect.
   * - **Linux:** Urgency levels have the same effect.
   * @example
   * ```typescript
   * import { getCurrent } from '@tauri-apps/api/window';
   * await getCurrent().requestUserAttention();
   * ```
   *
   * @returns A promise indicating the success or failure of the operation.
   */
  async requestUserAttention(
    requestType: UserAttentionType | null
  ): Promise<void> {
    let requestType_ = null
    if (requestType) {
      if (requestType === UserAttentionType.Critical) {
        requestType_ = { type: 'Critical' }
      } else {
        requestType_ = { type: 'Informational' }
      }
    }

    return invoke('plugin:window|request_user_attention', {
      label: this.label,
      value: requestType_
    })
  }

  /**
   * Updates the window resizable flag.
   * @example
   * ```typescript
   * import { getCurrent } from '@tauri-apps/api/window';
   * await getCurrent().setResizable(false);
   * ```
   *
   * @returns A promise indicating the success or failure of the operation.
   */
  async setResizable(resizable: boolean): Promise<void> {
    return invoke('plugin:window|set_resizable', {
      label: this.label,
      value: resizable
    })
  }

  /**
   * Sets whether the window's native maximize button is enabled or not.
   * If resizable is set to false, this setting is ignored.
   *
   * #### Platform-specific
   *
   * - **macOS:** Disables the "zoom" button in the window titlebar, which is also used to enter fullscreen mode.
   * - **Linux / iOS / Android:** Unsupported.
   *
   * @example
   * ```typescript
   * import { getCurrent } from '@tauri-apps/api/window';
   * await getCurrent().setMaximizable(false);
   * ```
   *
   * @returns A promise indicating the success or failure of the operation.
   */
  async setMaximizable(maximizable: boolean): Promise<void> {
    return invoke('plugin:window|set_maximizable', {
      label: this.label,
      value: maximizable
    })
  }

  /**
   * Sets whether the window's native minimize button is enabled or not.
   *
   * #### Platform-specific
   *
   * - **Linux / iOS / Android:** Unsupported.
   *
   * @example
   * ```typescript
   * import { getCurrent } from '@tauri-apps/api/window';
   * await getCurrent().setMinimizable(false);
   * ```
   *
   * @returns A promise indicating the success or failure of the operation.
   */
  async setMinimizable(minimizable: boolean): Promise<void> {
    return invoke('plugin:window|set_minimizable', {
      label: this.label,
      value: minimizable
    })
  }

  /**
   * Sets whether the window's native close button is enabled or not.
   *
   * #### Platform-specific
   *
   * - **Linux:** GTK+ will do its best to convince the window manager not to show a close button. Depending on the system, this function may not have any effect when called on a window that is already visible
   * - **iOS / Android:** Unsupported.
   *
   * @example
   * ```typescript
   * import { getCurrent } from '@tauri-apps/api/window';
   * await getCurrent().setClosable(false);
   * ```
   *
   * @returns A promise indicating the success or failure of the operation.
   */
  async setClosable(closable: boolean): Promise<void> {
    return invoke('plugin:window|set_closable', {
      label: this.label,
      value: closable
    })
  }

  /**
   * Sets the window title.
   * @example
   * ```typescript
   * import { getCurrent } from '@tauri-apps/api/window';
   * await getCurrent().setTitle('Tauri');
   * ```
   *
   * @param title The new title
   * @returns A promise indicating the success or failure of the operation.
   */
  async setTitle(title: string): Promise<void> {
    return invoke('plugin:window|set_title', {
      label: this.label,
      value: title
    })
  }

  /**
   * Maximizes the window.
   * @example
   * ```typescript
   * import { getCurrent } from '@tauri-apps/api/window';
   * await getCurrent().maximize();
   * ```
   *
   * @returns A promise indicating the success or failure of the operation.
   */
  async maximize(): Promise<void> {
    return invoke('plugin:window|maximize', {
      label: this.label
    })
  }

  /**
   * Unmaximizes the window.
   * @example
   * ```typescript
   * import { getCurrent } from '@tauri-apps/api/window';
   * await getCurrent().unmaximize();
   * ```
   *
   * @returns A promise indicating the success or failure of the operation.
   */
  async unmaximize(): Promise<void> {
    return invoke('plugin:window|unmaximize', {
      label: this.label
    })
  }

  /**
   * Toggles the window maximized state.
   * @example
   * ```typescript
   * import { getCurrent } from '@tauri-apps/api/window';
   * await getCurrent().toggleMaximize();
   * ```
   *
   * @returns A promise indicating the success or failure of the operation.
   */
  async toggleMaximize(): Promise<void> {
    return invoke('plugin:window|toggle_maximize', {
      label: this.label
    })
  }

  /**
   * Minimizes the window.
   * @example
   * ```typescript
   * import { getCurrent } from '@tauri-apps/api/window';
   * await getCurrent().minimize();
   * ```
   *
   * @returns A promise indicating the success or failure of the operation.
   */
  async minimize(): Promise<void> {
    return invoke('plugin:window|minimize', {
      label: this.label
    })
  }

  /**
   * Unminimizes the window.
   * @example
   * ```typescript
   * import { getCurrent } from '@tauri-apps/api/window';
   * await getCurrent().unminimize();
   * ```
   *
   * @returns A promise indicating the success or failure of the operation.
   */
  async unminimize(): Promise<void> {
    return invoke('plugin:window|unminimize', {
      label: this.label
    })
  }

  /**
   * Sets the window visibility to true.
   * @example
   * ```typescript
   * import { getCurrent } from '@tauri-apps/api/window';
   * await getCurrent().show();
   * ```
   *
   * @returns A promise indicating the success or failure of the operation.
   */
  async show(): Promise<void> {
    return invoke('plugin:window|show', {
      label: this.label
    })
  }

  /**
   * Sets the window visibility to false.
   * @example
   * ```typescript
   * import { getCurrent } from '@tauri-apps/api/window';
   * await getCurrent().hide();
   * ```
   *
   * @returns A promise indicating the success or failure of the operation.
   */
  async hide(): Promise<void> {
    return invoke('plugin:window|hide', {
      label: this.label
    })
  }

  /**
   * Closes the window.
   * @example
   * ```typescript
   * import { getCurrent } from '@tauri-apps/api/window';
   * await getCurrent().close();
   * ```
   *
   * @returns A promise indicating the success or failure of the operation.
   */
  async close(): Promise<void> {
    return invoke('plugin:window|close', {
      label: this.label
    })
  }

  /**
   * Whether the window should have borders and bars.
   * @example
   * ```typescript
   * import { getCurrent } from '@tauri-apps/api/window';
   * await getCurrent().setDecorations(false);
   * ```
   *
   * @param decorations Whether the window should have borders and bars.
   * @returns A promise indicating the success or failure of the operation.
   */
  async setDecorations(decorations: boolean): Promise<void> {
    return invoke('plugin:window|set_decorations', {
      label: this.label,
      value: decorations
    })
  }

  /**
   * Whether or not the window should have shadow.
   *
   * #### Platform-specific
   *
   * - **Windows:**
   *   - `false` has no effect on decorated window, shadows are always ON.
   *   - `true` will make ndecorated window have a 1px white border,
   * and on Windows 11, it will have a rounded corners.
   * - **Linux:** Unsupported.
   *
   * @example
   * ```typescript
   * import { getCurrent } from '@tauri-apps/api/window';
   * await getCurrent().setShadow(false);
   * ```
   *
   * @returns A promise indicating the success or failure of the operation.
   */
  async setShadow(enable: boolean): Promise<void> {
    return invoke('plugin:window|set_shadow', {
      label: this.label,
      value: enable
    })
  }

  /**
   * Set window effects.
   */
  async setEffects(effects: Effects): Promise<void> {
    return invoke('plugin:window|set_effects', {
      label: this.label,
      value: effects
    })
  }

  /**
   * Clear any applied effects if possible.
   */
  async clearEffects(): Promise<void> {
    return invoke('plugin:window|set_effects', {
      label: this.label,
      value: null
    })
  }

  /**
   * Whether the window should always be on top of other windows.
   * @example
   * ```typescript
   * import { getCurrent } from '@tauri-apps/api/window';
   * await getCurrent().setAlwaysOnTop(true);
   * ```
   *
   * @param alwaysOnTop Whether the window should always be on top of other windows or not.
   * @returns A promise indicating the success or failure of the operation.
   */
  async setAlwaysOnTop(alwaysOnTop: boolean): Promise<void> {
    return invoke('plugin:window|set_always_on_top', {
      label: this.label,
      value: alwaysOnTop
    })
  }

  /**
   * Whether the window should always be below other windows.
   * @example
   * ```typescript
   * import { getCurrent } from '@tauri-apps/api/window';
   * await getCurrent().setAlwaysOnBottom(true);
   * ```
   *
   * @param alwaysOnBottom Whether the window should always be below other windows or not.
   * @returns A promise indicating the success or failure of the operation.
   */
  async setAlwaysOnBottom(alwaysOnBottom: boolean): Promise<void> {
    return invoke('plugin:window|set_always_on_bottom', {
      label: this.label,
      value: alwaysOnBottom
    })
  }

  /**
   * Prevents the window contents from being captured by other apps.
   * @example
   * ```typescript
   * import { getCurrent } from '@tauri-apps/api/window';
   * await getCurrent().setContentProtected(true);
   * ```
   *
   * @returns A promise indicating the success or failure of the operation.
   */
  async setContentProtected(protected_: boolean): Promise<void> {
    return invoke('plugin:window|set_content_protected', {
      label: this.label,
      value: protected_
    })
  }

  /**
   * Resizes the window with a new inner size.
   * @example
   * ```typescript
   * import { getCurrent, LogicalSize } from '@tauri-apps/api/window';
   * await getCurrent().setSize(new LogicalSize(600, 500));
   * ```
   *
   * @param size The logical or physical inner size.
   * @returns A promise indicating the success or failure of the operation.
   */
  async setSize(size: LogicalSize | PhysicalSize): Promise<void> {
    if (!size || (size.type !== 'Logical' && size.type !== 'Physical')) {
      throw new Error(
        'the `size` argument must be either a LogicalSize or a PhysicalSize instance'
      )
    }

    return invoke('plugin:window|set_size', {
      label: this.label,
      value: {
        type: size.type,
        data: {
          width: size.width,
          height: size.height
        }
      }
    })
  }

  /**
   * Sets the window minimum inner size. If the `size` argument is not provided, the constraint is unset.
   * @example
   * ```typescript
   * import { getCurrent, PhysicalSize } from '@tauri-apps/api/window';
   * await getCurrent().setMinSize(new PhysicalSize(600, 500));
   * ```
   *
   * @param size The logical or physical inner size, or `null` to unset the constraint.
   * @returns A promise indicating the success or failure of the operation.
   */
  async setMinSize(
    size: LogicalSize | PhysicalSize | null | undefined
  ): Promise<void> {
    if (size && size.type !== 'Logical' && size.type !== 'Physical') {
      throw new Error(
        'the `size` argument must be either a LogicalSize or a PhysicalSize instance'
      )
    }

    return invoke('plugin:window|set_min_size', {
      label: this.label,
      value: size
        ? {
            type: size.type,
            data: {
              width: size.width,
              height: size.height
            }
          }
        : null
    })
  }

  /**
   * Sets the window maximum inner size. If the `size` argument is undefined, the constraint is unset.
   * @example
   * ```typescript
   * import { getCurrent, LogicalSize } from '@tauri-apps/api/window';
   * await getCurrent().setMaxSize(new LogicalSize(600, 500));
   * ```
   *
   * @param size The logical or physical inner size, or `null` to unset the constraint.
   * @returns A promise indicating the success or failure of the operation.
   */
  async setMaxSize(
    size: LogicalSize | PhysicalSize | null | undefined
  ): Promise<void> {
    if (size && size.type !== 'Logical' && size.type !== 'Physical') {
      throw new Error(
        'the `size` argument must be either a LogicalSize or a PhysicalSize instance'
      )
    }

    return invoke('plugin:window|set_max_size', {
      label: this.label,
      value: size
        ? {
            type: size.type,
            data: {
              width: size.width,
              height: size.height
            }
          }
        : null
    })
  }

  /**
   * Sets the window outer position.
   * @example
   * ```typescript
   * import { getCurrent, LogicalPosition } from '@tauri-apps/api/window';
   * await getCurrent().setPosition(new LogicalPosition(600, 500));
   * ```
   *
   * @param position The new position, in logical or physical pixels.
   * @returns A promise indicating the success or failure of the operation.
   */
  async setPosition(
    position: LogicalPosition | PhysicalPosition
  ): Promise<void> {
    if (
      !position ||
      (position.type !== 'Logical' && position.type !== 'Physical')
    ) {
      throw new Error(
        'the `position` argument must be either a LogicalPosition or a PhysicalPosition instance'
      )
    }

    return invoke('plugin:window|set_position', {
      label: this.label,
      value: {
        type: position.type,
        data: {
          x: position.x,
          y: position.y
        }
      }
    })
  }

  /**
   * Sets the window fullscreen state.
   * @example
   * ```typescript
   * import { getCurrent } from '@tauri-apps/api/window';
   * await getCurrent().setFullscreen(true);
   * ```
   *
   * @param fullscreen Whether the window should go to fullscreen or not.
   * @returns A promise indicating the success or failure of the operation.
   */
  async setFullscreen(fullscreen: boolean): Promise<void> {
    return invoke('plugin:window|set_fullscreen', {
      label: this.label,
      value: fullscreen
    })
  }

  /**
   * Bring the window to front and focus.
   * @example
   * ```typescript
   * import { getCurrent } from '@tauri-apps/api/window';
   * await getCurrent().setFocus();
   * ```
   *
   * @returns A promise indicating the success or failure of the operation.
   */
  async setFocus(): Promise<void> {
    return invoke('plugin:window|set_focus', {
      label: this.label
    })
  }

  /**
   * Sets the window icon.
   * @example
   * ```typescript
   * import { getCurrent } from '@tauri-apps/api/window';
   * await getCurrent().setIcon('/tauri/awesome.png');
   * ```
   *
   * Note that you need the `icon-ico` or `icon-png` Cargo features to use this API.
   * To enable it, change your Cargo.toml file:
   * ```toml
   * [dependencies]
   * tauri = { version = "...", features = ["...", "icon-png"] }
   * ```
   *
   * @param icon Icon bytes or path to the icon file.
   * @returns A promise indicating the success or failure of the operation.
   */
  async setIcon(icon: string | Uint8Array): Promise<void> {
    return invoke('plugin:window|set_icon', {
      label: this.label,
      value: typeof icon === 'string' ? icon : Array.from(icon)
    })
  }

  /**
   * Whether the window icon should be hidden from the taskbar or not.
   *
   * #### Platform-specific
   *
   * - **macOS:** Unsupported.
   * @example
   * ```typescript
   * import { getCurrent } from '@tauri-apps/api/window';
   * await getCurrent().setSkipTaskbar(true);
   * ```
   *
   * @param skip true to hide window icon, false to show it.
   * @returns A promise indicating the success or failure of the operation.
   */
  async setSkipTaskbar(skip: boolean): Promise<void> {
    return invoke('plugin:window|set_skip_taskbar', {
      label: this.label,
      value: skip
    })
  }

  /**
   * Grabs the cursor, preventing it from leaving the window.
   *
   * There's no guarantee that the cursor will be hidden. You should
   * hide it by yourself if you want so.
   *
   * #### Platform-specific
   *
   * - **Linux:** Unsupported.
   * - **macOS:** This locks the cursor in a fixed location, which looks visually awkward.
   * @example
   * ```typescript
   * import { getCurrent } from '@tauri-apps/api/window';
   * await getCurrent().setCursorGrab(true);
   * ```
   *
   * @param grab `true` to grab the cursor icon, `false` to release it.
   * @returns A promise indicating the success or failure of the operation.
   */
  async setCursorGrab(grab: boolean): Promise<void> {
    return invoke('plugin:window|set_cursor_grab', {
      label: this.label,
      value: grab
    })
  }

  /**
   * Modifies the cursor's visibility.
   *
   * #### Platform-specific
   *
   * - **Windows:** The cursor is only hidden within the confines of the window.
   * - **macOS:** The cursor is hidden as long as the window has input focus, even if the cursor is
   *   outside of the window.
   * @example
   * ```typescript
   * import { getCurrent } from '@tauri-apps/api/window';
   * await getCurrent().setCursorVisible(false);
   * ```
   *
   * @param visible If `false`, this will hide the cursor. If `true`, this will show the cursor.
   * @returns A promise indicating the success or failure of the operation.
   */
  async setCursorVisible(visible: boolean): Promise<void> {
    return invoke('plugin:window|set_cursor_visible', {
      label: this.label,
      value: visible
    })
  }

  /**
   * Modifies the cursor icon of the window.
   * @example
   * ```typescript
   * import { getCurrent } from '@tauri-apps/api/window';
   * await getCurrent().setCursorIcon('help');
   * ```
   *
   * @param icon The new cursor icon.
   * @returns A promise indicating the success or failure of the operation.
   */
  async setCursorIcon(icon: CursorIcon): Promise<void> {
    return invoke('plugin:window|set_cursor_icon', {
      label: this.label,
      value: icon
    })
  }

  /**
   * Changes the position of the cursor in window coordinates.
   * @example
   * ```typescript
   * import { getCurrent, LogicalPosition } from '@tauri-apps/api/window';
   * await getCurrent().setCursorPosition(new LogicalPosition(600, 300));
   * ```
   *
   * @param position The new cursor position.
   * @returns A promise indicating the success or failure of the operation.
   */
  async setCursorPosition(
    position: LogicalPosition | PhysicalPosition
  ): Promise<void> {
    if (
      !position ||
      (position.type !== 'Logical' && position.type !== 'Physical')
    ) {
      throw new Error(
        'the `position` argument must be either a LogicalPosition or a PhysicalPosition instance'
      )
    }

    return invoke('plugin:window|set_cursor_position', {
      label: this.label,
      value: {
        type: position.type,
        data: {
          x: position.x,
          y: position.y
        }
      }
    })
  }

  /**
   * Changes the cursor events behavior.
   *
   * @example
   * ```typescript
   * import { getCurrent } from '@tauri-apps/api/window';
   * await getCurrent().setIgnoreCursorEvents(true);
   * ```
   *
   * @param ignore `true` to ignore the cursor events; `false` to process them as usual.
   * @returns A promise indicating the success or failure of the operation.
   */
  async setIgnoreCursorEvents(ignore: boolean): Promise<void> {
    return invoke('plugin:window|set_ignore_cursor_events', {
      label: this.label,
      value: ignore
    })
  }

  /**
   * Starts dragging the window.
   * @example
   * ```typescript
   * import { getCurrent } from '@tauri-apps/api/window';
   * await getCurrent().startDragging();
   * ```
   *
   * @return A promise indicating the success or failure of the operation.
   */
  async startDragging(): Promise<void> {
    return invoke('plugin:window|start_dragging', {
      label: this.label
    })
  }

  /**
   * Starts resize-dragging the window.
   * @example
   * ```typescript
   * import { getCurrent } from '@tauri-apps/api/window';
   * await getCurrent().startResizeDragging();
   * ```
   *
   * @return A promise indicating the success or failure of the operation.
   */
  async startResizeDragging(direction: ResizeDirection): Promise<void> {
    return invoke('plugin:window|start_resize_dragging', {
      label: this.label,
      value: direction
    })
  }

  /**
   * Sets the taskbar progress state.
   *
   * #### Platform-specific
   *
   * - **Linux / macOS**: Progress bar is app-wide and not specific to this window.
   * - **Linux**: Only supported desktop environments with `libunity` (e.g. GNOME).
   *
   * @example
   * ```typescript
   * import { getCurrent, ProgressBarStatus } from '@tauri-apps/api/window';
   * await getCurrent().setProgressBar({
   *   status: ProgressBarStatus.Normal,
   *   progress: 50,
   * });
   * ```
   *
   * @return A promise indicating the success or failure of the operation.
   */
  async setProgressBar(state: ProgressBarState): Promise<void> {
    return invoke('plugin:window|set_progress_bar', {
      label: this.label,
      value: state
    })
  }

  /**
   * Sets whether the window should be visible on all workspaces or virtual desktops.
   *
   * ## Platform-specific
   *
   * - **Windows / iOS / Android:** Unsupported.
   *
   * @since 2.0.0
   */
  async setVisibleOnAllWorkspaces(visible: boolean): Promise<void> {
    return invoke('plugin:window|set_visible_on_all_workspaces', {
      label: this.label,
      value: visible
    })
  }

  // Listeners

  /**
   * Listen to window resize.
   *
   * @example
   * ```typescript
   * import { getCurrent } from "@tauri-apps/api/window";
   * const unlisten = await getCurrent().onResized(({ payload: size }) => {
   *  console.log('Window resized', size);
   * });
   *
   * // you need to call unlisten if your handler goes out of scope e.g. the component is unmounted
   * unlisten();
   * ```
   *
   * @returns A promise resolving to a function to unlisten to the event.
   * Note that removing the listener is required if your listener goes out of scope e.g. the component is unmounted.
   */
  async onResized(handler: EventCallback<PhysicalSize>): Promise<UnlistenFn> {
    return this.listen<PhysicalSize>(TauriEvent.WINDOW_RESIZED, (e) => {
      e.payload = mapPhysicalSize(e.payload)
      handler(e)
    })
  }

  /**
   * Listen to window move.
   *
   * @example
   * ```typescript
   * import { getCurrent } from "@tauri-apps/api/window";
   * const unlisten = await getCurrent().onMoved(({ payload: position }) => {
   *  console.log('Window moved', position);
   * });
   *
   * // you need to call unlisten if your handler goes out of scope e.g. the component is unmounted
   * unlisten();
   * ```
   *
   * @returns A promise resolving to a function to unlisten to the event.
   * Note that removing the listener is required if your listener goes out of scope e.g. the component is unmounted.
   */
  async onMoved(handler: EventCallback<PhysicalPosition>): Promise<UnlistenFn> {
    return this.listen<PhysicalPosition>(TauriEvent.WINDOW_MOVED, (e) => {
      e.payload = mapPhysicalPosition(e.payload)
      handler(e)
    })
  }

  /**
   * Listen to window close requested. Emitted when the user requests to closes the window.
   *
   * @example
   * ```typescript
   * import { getCurrent } from "@tauri-apps/api/window";
   * import { confirm } from '@tauri-apps/api/dialog';
   * const unlisten = await getCurrent().onCloseRequested(async (event) => {
   *   const confirmed = await confirm('Are you sure?');
   *   if (!confirmed) {
   *     // user did not confirm closing the window; let's prevent it
   *     event.preventDefault();
   *   }
   * });
   *
   * // you need to call unlisten if your handler goes out of scope e.g. the component is unmounted
   * unlisten();
   * ```
   *
   * @returns A promise resolving to a function to unlisten to the event.
   * Note that removing the listener is required if your listener goes out of scope e.g. the component is unmounted.
   */
  /* eslint-disable @typescript-eslint/promise-function-async */
  async onCloseRequested(
    handler: (event: CloseRequestedEvent) => void | Promise<void>
  ): Promise<UnlistenFn> {
    return this.listen<null>(TauriEvent.WINDOW_CLOSE_REQUESTED, (event) => {
      const evt = new CloseRequestedEvent(event)
      void Promise.resolve(handler(evt)).then(() => {
        if (!evt.isPreventDefault()) {
          return this.close()
        }
      })
    })
  }
  /* eslint-enable */

  /**
   * Listen to window focus change.
   *
   * @example
   * ```typescript
   * import { getCurrent } from "@tauri-apps/api/window";
   * const unlisten = await getCurrent().onFocusChanged(({ payload: focused }) => {
   *  console.log('Focus changed, window is focused? ' + focused);
   * });
   *
   * // you need to call unlisten if your handler goes out of scope e.g. the component is unmounted
   * unlisten();
   * ```
   *
   * @returns A promise resolving to a function to unlisten to the event.
   * Note that removing the listener is required if your listener goes out of scope e.g. the component is unmounted.
   */
  async onFocusChanged(handler: EventCallback<boolean>): Promise<UnlistenFn> {
    const unlistenFocus = await this.listen<PhysicalPosition>(
      TauriEvent.WINDOW_FOCUS,
      (event) => {
        handler({ ...event, payload: true })
      }
    )
    const unlistenBlur = await this.listen<PhysicalPosition>(
      TauriEvent.WINDOW_BLUR,
      (event) => {
        handler({ ...event, payload: false })
      }
    )
    return () => {
      unlistenFocus()
      unlistenBlur()
    }
  }

  /**
   * Listen to window scale change. Emitted when the window's scale factor has changed.
   * The following user actions can cause DPI changes:
   * - Changing the display's resolution.
   * - Changing the display's scale factor (e.g. in Control Panel on Windows).
   * - Moving the window to a display with a different scale factor.
   *
   * @example
   * ```typescript
   * import { getCurrent } from "@tauri-apps/api/window";
   * const unlisten = await getCurrent().onScaleChanged(({ payload }) => {
   *  console.log('Scale changed', payload.scaleFactor, payload.size);
   * });
   *
   * // you need to call unlisten if your handler goes out of scope e.g. the component is unmounted
   * unlisten();
   * ```
   *
   * @returns A promise resolving to a function to unlisten to the event.
   * Note that removing the listener is required if your listener goes out of scope e.g. the component is unmounted.
   */
  async onScaleChanged(
    handler: EventCallback<ScaleFactorChanged>
  ): Promise<UnlistenFn> {
    return this.listen<ScaleFactorChanged>(
      TauriEvent.WINDOW_SCALE_FACTOR_CHANGED,
      handler
    )
  }

  /**
   * Listen to the system theme change.
   *
   * @example
   * ```typescript
   * import { getCurrent } from "@tauri-apps/api/window";
   * const unlisten = await getCurrent().onThemeChanged(({ payload: theme }) => {
   *  console.log('New theme: ' + theme);
   * });
   *
   * // you need to call unlisten if your handler goes out of scope e.g. the component is unmounted
   * unlisten();
   * ```
   *
   * @returns A promise resolving to a function to unlisten to the event.
   * Note that removing the listener is required if your listener goes out of scope e.g. the component is unmounted.
   */
  async onThemeChanged(handler: EventCallback<Theme>): Promise<UnlistenFn> {
    return this.listen<Theme>(TauriEvent.WINDOW_THEME_CHANGED, handler)
  }
}

/**
 * an array RGBA colors. Each value has minimum of 0 and maximum of 255.
 *
 * @since 2.0.0
 */
type Color = [number, number, number, number]

/**
 * Platform-specific window effects
 *
 * @since 2.0.0
 */
enum Effect {
  /**
   * A default material appropriate for the view's effectiveAppearance.  **macOS 10.14-**
   *
   * @deprecated since macOS 10.14. You should instead choose an appropriate semantic material.
   */
  AppearanceBased = 'appearanceBased',
  /**
   *  **macOS 10.14-**
   *
   * @deprecated since macOS 10.14. Use a semantic material instead.
   */
  Light = 'light',
  /**
   *  **macOS 10.14-**
   *
   * @deprecated since macOS 10.14. Use a semantic material instead.
   */
  Dark = 'dark',
  /**
   *  **macOS 10.14-**
   *
   * @deprecated since macOS 10.14. Use a semantic material instead.
   */
  MediumLight = 'mediumLight',
  /**
   *  **macOS 10.14-**
   *
   * @deprecated since macOS 10.14. Use a semantic material instead.
   */
  UltraDark = 'ultraDark',
  /**
   *  **macOS 10.10+**
   */
  Titlebar = 'titlebar',
  /**
   *  **macOS 10.10+**
   */
  Selection = 'selection',
  /**
   *  **macOS 10.11+**
   */
  Menu = 'menu',
  /**
   *  **macOS 10.11+**
   */
  Popover = 'popover',
  /**
   *  **macOS 10.11+**
   */
  Sidebar = 'sidebar',
  /**
   *  **macOS 10.14+**
   */
  HeaderView = 'headerView',
  /**
   *  **macOS 10.14+**
   */
  Sheet = 'sheet',
  /**
   *  **macOS 10.14+**
   */
  WindowBackground = 'windowBackground',
  /**
   *  **macOS 10.14+**
   */
  HudWindow = 'hudWindow',
  /**
   *  **macOS 10.14+**
   */
  FullScreenUI = 'fullScreenUI',
  /**
   *  **macOS 10.14+**
   */
  Tooltip = 'tooltip',
  /**
   *  **macOS 10.14+**
   */
  ContentBackground = 'contentBackground',
  /**
   *  **macOS 10.14+**
   */
  UnderWindowBackground = 'underWindowBackground',
  /**
   *  **macOS 10.14+**
   */
  UnderPageBackground = 'underPageBackground',
  /**
   *  **Windows 11 Only**
   */
  Mica = 'mica',
  /**
   * **Windows 7/10/11(22H1) Only**
   *
   * ## Notes
   *
   * This effect has bad performance when resizing/dragging the window on Windows 11 build 22621.
   */
  Blur = 'blur',
  /**
   * **Windows 10/11**
   *
   * ## Notes
   *
   * This effect has bad performance when resizing/dragging the window on Windows 10 v1903+ and Windows 11 build 22000.
   */
  Acrylic = 'acrylic',
  /**
   * Tabbed effect that matches the system dark perefence **Windows 11 Only**
   */
  Tabbed = 'tabbed',
  /**
   * Tabbed effect with dark mode but only if dark mode is enabled on the system **Windows 11 Only**
   */
  TabbedDark = 'tabbedDark',
  /**
   * Tabbed effect with light mode **Windows 11 Only**
   */
  TabbedLight = 'tabbedLight'
}

/**
 * Window effect state **macOS only**
 *
 * @see https://developer.apple.com/documentation/appkit/nsvisualeffectview/state
 *
 * @since 2.0.0
 */
enum EffectState {
  /**
   *  Make window effect state follow the window's active state **macOS only**
   */
  FollowsWindowActiveState = 'followsWindowActiveState',
  /**
   *  Make window effect state always active **macOS only**
   */
  Active = 'active',
  /**
   *  Make window effect state always inactive **macOS only**
   */
  Inactive = 'inactive'
}

/** The window effects configuration object
 *
 * @since 2.0.0
 */
interface Effects {
  /**
   *  List of Window effects to apply to the Window.
   * Conflicting effects will apply the first one and ignore the rest.
   */
  effects: Effect[]
  /**
   * Window effect state **macOS Only**
   */
  state?: EffectState
  /**
   * Window effect corner radius **macOS Only**
   */
  radius?: number
  /**
   *  Window effect color. Affects {@link Effect.Blur} and {@link Effect.Acrylic} only
   * on Windows 10 v1903+. Doesn't have any effect on Windows 7 or Windows 11.
   */
  color?: Color
}

/**
 * Configuration for the window to create.
 *
 * @since 1.0.0
 */
interface WindowOptions {
  /** Show window in the center of the screen.. */
  center?: boolean
  /** The initial vertical position. Only applies if `y` is also set. */
  x?: number
  /** The initial horizontal position. Only applies if `x` is also set. */
  y?: number
  /** The initial width. */
  width?: number
  /** The initial height. */
  height?: number
  /** The minimum width. Only applies if `minHeight` is also set. */
  minWidth?: number
  /** The minimum height. Only applies if `minWidth` is also set. */
  minHeight?: number
  /** The maximum width. Only applies if `maxHeight` is also set. */
  maxWidth?: number
  /** The maximum height. Only applies if `maxWidth` is also set. */
  maxHeight?: number
  /** Whether the window is resizable or not. */
  resizable?: boolean
  /** Window title. */
  title?: string
  /** Whether the window is in fullscreen mode or not. */
  fullscreen?: boolean
  /** Whether the window will be initially focused or not. */
  focus?: boolean
  /**
   * Whether the window is transparent or not.
   * Note that on `macOS` this requires the `macos-private-api` feature flag, enabled under `tauri.conf.json > tauri > macOSPrivateApi`.
   * WARNING: Using private APIs on `macOS` prevents your application from being accepted to the `App Store`.
   */
  transparent?: boolean
  /** Whether the window should be maximized upon creation or not. */
  maximized?: boolean
  /** Whether the window should be immediately visible upon creation or not. */
  visible?: boolean
  /** Whether the window should have borders and bars or not. */
  decorations?: boolean
  /** Whether the window should always be on top of other windows or not. */
  alwaysOnTop?: boolean
  /** Whether the window should always be below other windows. */
  alwaysOnBottom?: boolean
  /** Prevents the window contents from being captured by other apps. */
  contentProtected?: boolean
  /** Whether or not the window icon should be added to the taskbar. */
  skipTaskbar?: boolean
  /**
   *  Whether or not the window has shadow.
   *
   * #### Platform-specific
   *
   * - **Windows:**
   *   - `false` has no effect on decorated window, shadows are always ON.
   *   - `true` will make ndecorated window have a 1px white border,
   * and on Windows 11, it will have a rounded corners.
   * - **Linux:** Unsupported.
   *
   * @since 2.0.0
   */
  shadow?: boolean
  /**
   * The initial window theme. Defaults to the system theme.
   *
   * Only implemented on Windows and macOS 10.14+.
   */
  theme?: Theme
  /**
   * The style of the macOS title bar.
   */
  titleBarStyle?: TitleBarStyle
  /**
   * If `true`, sets the window title to be hidden on macOS.
   */
  hiddenTitle?: boolean
  /**
   * Defines the window [tabbing identifier](https://developer.apple.com/documentation/appkit/nswindow/1644704-tabbingidentifier) on macOS.
   *
   * Windows with the same tabbing identifier will be grouped together.
   * If the tabbing identifier is not set, automatic tabbing will be disabled.
   */
  tabbingIdentifier?: string
  /**
   * Whether the window's native maximize button is enabled or not. Defaults to `true`.
   */
  maximizable?: boolean
  /**
   * Whether the window's native minimize button is enabled or not. Defaults to `true`.
   */
  minimizable?: boolean
  /**
   * Whether the window's native close button is enabled or not. Defaults to `true`.
   */
  closable?: boolean
  /**
<<<<<<< HEAD
   * Sets a parent to the window to be created. Can be either a {@linkcode Window} or a label of the window.
   *
   * #### Platform-specific
   *
   * - **Windows**: This sets the passed parent as an owner window to the window to be created.
   *   From [MSDN owned windows docs](https://docs.microsoft.com/en-us/windows/win32/winmsg/window-features#owned-windows):
   *     - An owned window is always above its owner in the z-order.
   *     - The system automatically destroys an owned window when its owner is destroyed.
   *     - An owned window is hidden when its owner is minimized.
   * - **Linux**: This makes the new window transient for parent, see <https://docs.gtk.org/gtk3/method.Window.set_transient_for.html>
   * - **macOS**: This adds the window as a child of parent, see <https://developer.apple.com/documentation/appkit/nswindow/1419152-addchildwindow?language=objc>
   */
  parent?: Window | WebviewWindow | string
=======
   * Whether the window should be visible on all workspaces or virtual desktops.
   *
   * ## Platform-specific
   *
   * - **Windows / iOS / Android:** Unsupported.
   *
   * @since 2.0.0
   */
  visibleOnAllWorkspaces?: boolean
>>>>>>> a2fc3a63
}

function mapMonitor(m: Monitor | null): Monitor | null {
  return m === null
    ? null
    : {
        name: m.name,
        scaleFactor: m.scaleFactor,
        position: mapPhysicalPosition(m.position),
        size: mapPhysicalSize(m.size)
      }
}

function mapPhysicalPosition(m: PhysicalPosition): PhysicalPosition {
  return new PhysicalPosition(m.x, m.y)
}

function mapPhysicalSize(m: PhysicalSize): PhysicalSize {
  return new PhysicalSize(m.width, m.height)
}

/**
 * Returns the monitor on which the window currently resides.
 * Returns `null` if current monitor can't be detected.
 * @example
 * ```typescript
 * import { currentMonitor } from '@tauri-apps/api/window';
 * const monitor = currentMonitor();
 * ```
 *
 * @since 1.0.0
 */
async function currentMonitor(): Promise<Monitor | null> {
  return invoke<Monitor | null>('plugin:window|current_monitor').then(
    mapMonitor
  )
}

/**
 * Returns the primary monitor of the system.
 * Returns `null` if it can't identify any monitor as a primary one.
 * @example
 * ```typescript
 * import { primaryMonitor } from '@tauri-apps/api/window';
 * const monitor = primaryMonitor();
 * ```
 *
 * @since 1.0.0
 */
async function primaryMonitor(): Promise<Monitor | null> {
  return invoke<Monitor | null>('plugin:window|primary_monitor').then(
    mapMonitor
  )
}

/**
 * Returns the list of all the monitors available on the system.
 * @example
 * ```typescript
 * import { availableMonitors } from '@tauri-apps/api/window';
 * const monitors = availableMonitors();
 * ```
 *
 * @since 1.0.0
 */
async function availableMonitors(): Promise<Monitor[]> {
  return invoke<Monitor[]>('plugin:window|available_monitors').then(
    (ms) => ms.map(mapMonitor) as Monitor[]
  )
}

export {
  Window,
  CloseRequestedEvent,
  getCurrent,
  getAll,
  LogicalSize,
  PhysicalSize,
  LogicalPosition,
  PhysicalPosition,
  UserAttentionType,
  Effect,
  EffectState,
  currentMonitor,
  primaryMonitor,
  availableMonitors
}

export type {
  Effects,
  Theme,
  TitleBarStyle,
  ScaleFactorChanged,
  WindowOptions,
  Color
}<|MERGE_RESOLUTION|>--- conflicted
+++ resolved
@@ -2038,7 +2038,6 @@
    */
   closable?: boolean
   /**
-<<<<<<< HEAD
    * Sets a parent to the window to be created. Can be either a {@linkcode Window} or a label of the window.
    *
    * #### Platform-specific
@@ -2052,8 +2051,7 @@
    * - **macOS**: This adds the window as a child of parent, see <https://developer.apple.com/documentation/appkit/nswindow/1419152-addchildwindow?language=objc>
    */
   parent?: Window | WebviewWindow | string
-=======
-   * Whether the window should be visible on all workspaces or virtual desktops.
+  /** Whether the window should be visible on all workspaces or virtual desktops.
    *
    * ## Platform-specific
    *
@@ -2062,7 +2060,6 @@
    * @since 2.0.0
    */
   visibleOnAllWorkspaces?: boolean
->>>>>>> a2fc3a63
 }
 
 function mapMonitor(m: Monitor | null): Monitor | null {
