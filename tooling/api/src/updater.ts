// Copyright 2019-2022 Tauri Programme within The Commons Conservancy
// SPDX-License-Identifier: Apache-2.0
// SPDX-License-Identifier: MIT

/**
 * Customize the auto updater flow.
 *
 * This package is also accessible with `window.__TAURI__.updater` when [`build.withGlobalTauri`](https://tauri.app/v1/api/config/#buildconfig.withglobaltauri) in `tauri.conf.json` is set to `true`.
 * @module
 */

<<<<<<< HEAD
import { once, listen, emit } from './event'
import { UnlistenFn } from './helpers/event'
=======
import { once, listen, emit, UnlistenFn, TauriEvent } from './event'
>>>>>>> d4cac202

/**
 * @since 1.0.0
 */
type UpdateStatus = 'PENDING' | 'ERROR' | 'DONE' | 'UPTODATE'

/**
 * @since 1.0.0
 */
interface UpdateStatusResult {
  error?: string
  status: UpdateStatus
}

/**
 * @since 1.0.0
 */
interface UpdateManifest {
  version: string
  date: string
  body: string
}

/**
 * @since 1.0.0
 */
interface UpdateResult {
  manifest?: UpdateManifest
  shouldUpdate: boolean
}

/**
 * Listen to an updater event.
 * @example
 * ```typescript
 * import { onUpdaterEvent } from "@tauri-apps/api/updater";
 * const unlisten = await onUpdaterEvent(({ error, status }) => {
 *  console.log('Updater event', error, status);
 * });
 *
 * // you need to call unlisten if your handler goes out of scope e.g. the component is unmounted
 * unlisten();
 * ```
 *
 * @returns A promise resolving to a function to unlisten to the event.
 * Note that removing the listener is required if your listener goes out of scope e.g. the component is unmounted.
 *
 * @since 1.0.2
 */
async function onUpdaterEvent(
  handler: (status: UpdateStatusResult) => void
): Promise<UnlistenFn> {
  return listen(TauriEvent.STATUS_UPDATE, (data: { payload: any }) => {
    handler(data?.payload as UpdateStatusResult)
  })
}

/**
 * Install the update if there's one available.
 * @example
 * ```typescript
 * import { checkUpdate, installUpdate } from '@tauri-apps/api/updater';
 * const update = await checkUpdate();
 * if (update.shouldUpdate) {
 *   console.log(`Installing update ${update.manifest?.version}, ${update.manifest?.date}, ${update.manifest.body}`);
 *   await installUpdate();
 * }
 * ```
 *
 * @return A promise indicating the success or failure of the operation.
 *
 * @since 1.0.0
 */
async function installUpdate(): Promise<void> {
  let unlistenerFn: UnlistenFn | undefined

  function cleanListener(): void {
    if (unlistenerFn) {
      unlistenerFn()
    }
    unlistenerFn = undefined
  }

  return new Promise((resolve, reject) => {
    function onStatusChange(statusResult: UpdateStatusResult): void {
      if (statusResult.error) {
        cleanListener()
        return reject(statusResult.error)
      }

      // install complete
      if (statusResult.status === 'DONE') {
        cleanListener()
        return resolve()
      }
    }

    // listen status change
    onUpdaterEvent(onStatusChange)
      .then((fn) => {
        unlistenerFn = fn
      })
      .catch((e) => {
        cleanListener()
        // dispatch the error to our checkUpdate
        throw e
      })

    // start the process we dont require much security as it's
    // handled by rust
    emit(TauriEvent.INSTALL_UPDATE).catch((e) => {
      cleanListener()
      // dispatch the error to our checkUpdate
      throw e
    })
  })
}

/**
 * Checks if an update is available.
 * @example
 * ```typescript
 * import { checkUpdate } from '@tauri-apps/api/updater';
 * const update = await checkUpdate();
 * // now run installUpdate() if needed
 * ```
 *
 * @return Promise resolving to the update status.
 *
 * @since 1.0.0
 */
async function checkUpdate(): Promise<UpdateResult> {
  let unlistenerFn: UnlistenFn | undefined

  function cleanListener(): void {
    if (unlistenerFn) {
      unlistenerFn()
    }
    unlistenerFn = undefined
  }

  return new Promise((resolve, reject) => {
    function onUpdateAvailable(manifest: UpdateManifest): void {
      cleanListener()
      return resolve({
        manifest,
        shouldUpdate: true
      })
    }

    function onStatusChange(statusResult: UpdateStatusResult): void {
      if (statusResult.error) {
        cleanListener()
        return reject(statusResult.error)
      }

      if (statusResult.status === 'UPTODATE') {
        cleanListener()
        return resolve({
          shouldUpdate: false
        })
      }
    }

    // wait to receive the latest update
    once(TauriEvent.UPDATE_AVAILABLE, (data: { payload: any }) => {
      onUpdateAvailable(data?.payload as UpdateManifest)
    }).catch((e) => {
      cleanListener()
      // dispatch the error to our checkUpdate
      throw e
    })

    // listen status change
    onUpdaterEvent(onStatusChange)
      .then((fn) => {
        unlistenerFn = fn
      })
      .catch((e) => {
        cleanListener()
        // dispatch the error to our checkUpdate
        throw e
      })

    // start the process
    emit(TauriEvent.CHECK_UPDATE).catch((e) => {
      cleanListener()
      // dispatch the error to our checkUpdate
      throw e
    })
  })
}

export type { UpdateStatus, UpdateStatusResult, UpdateManifest, UpdateResult }

export { onUpdaterEvent, installUpdate, checkUpdate }<|MERGE_RESOLUTION|>--- conflicted
+++ resolved
@@ -9,12 +9,8 @@
  * @module
  */
 
-<<<<<<< HEAD
-import { once, listen, emit } from './event'
+import { once, listen, emit, TauriEvent } from './event'
 import { UnlistenFn } from './helpers/event'
-=======
-import { once, listen, emit, UnlistenFn, TauriEvent } from './event'
->>>>>>> d4cac202
 
 /**
  * @since 1.0.0
