{
  "name": "@tauri-apps/api",
  "version": "1.2.0",
  "description": "Tauri API definitions",
  "type": "module",
  "funding": {
    "type": "opencollective",
    "url": "https://opencollective.com/tauri"
  },
  "exports": {
    "./package.json": "./package.json"
  },
  "scripts": {
    "build": "yarn tsup && node ./scripts/after-build.cjs",
    "npm-pack": "yarn build && cd ./dist && npm pack",
    "npm-publish": "yarn build && cd ./dist && yarn publish --access public --loglevel silly",
    "lint": "eslint --ext ts \"./src/**/*.ts\"",
    "lint-fix": "eslint --fix --ext ts \"./src/**/*.ts\"",
    "format": "prettier --write --end-of-line=auto \"./**/*.{cjs,js,jsx,ts,tsx,html,css,json}\" --ignore-path ../../.prettierignore",
    "format:check": "prettier --check --end-of-line=auto \"./**/*.{cjs,js,jsx,ts,tsx,html,css,json}\" --ignore-path ../../.prettierignore",
    "generate-docs": "typedoc"
  },
  "repository": {
    "type": "git",
    "url": "git+https://github.com/tauri-apps/tauri.git"
  },
  "contributors": [
    "Tauri Programme within The Commons Conservancy"
  ],
  "license": "Apache-2.0 OR MIT",
  "bugs": {
    "url": "https://github.com/tauri-apps/tauri/issues"
  },
  "homepage": "https://github.com/tauri-apps/tauri#readme",
  "publishConfig": {
    "access": "public"
  },
  "engines": {
    "node": ">= 14.6.0",
    "npm": ">= 6.6.0",
    "yarn": ">= 1.19.1"
  },
  "devDependencies": {
    "@typescript-eslint/eslint-plugin": "5.48.2",
    "@typescript-eslint/parser": "5.48.2",
    "eslint": "8.32.0",
    "eslint-config-prettier": "8.6.0",
<<<<<<< HEAD
    "eslint-config-standard-with-typescript": "30.0.0",
    "eslint-plugin-import": "2.26.0",
=======
    "eslint-config-standard-with-typescript": "26.0.0",
    "eslint-plugin-import": "2.27.5",
>>>>>>> d4f89af1
    "eslint-plugin-n": "15.6.1",
    "eslint-plugin-node": "11.1.0",
    "eslint-plugin-promise": "6.1.1",
    "eslint-plugin-security": "1.6.0",
    "prettier": "2.8.3",
    "tsup": "6.5.0",
    "typedoc": "0.23.24",
    "typedoc-plugin-markdown": "3.14.0",
    "typedoc-plugin-mdn-links": "2.0.2",
    "typescript": "4.9.4"
  }
}<|MERGE_RESOLUTION|>--- conflicted
+++ resolved
@@ -45,13 +45,8 @@
     "@typescript-eslint/parser": "5.48.2",
     "eslint": "8.32.0",
     "eslint-config-prettier": "8.6.0",
-<<<<<<< HEAD
     "eslint-config-standard-with-typescript": "30.0.0",
-    "eslint-plugin-import": "2.26.0",
-=======
-    "eslint-config-standard-with-typescript": "26.0.0",
     "eslint-plugin-import": "2.27.5",
->>>>>>> d4f89af1
     "eslint-plugin-n": "15.6.1",
     "eslint-plugin-node": "11.1.0",
     "eslint-plugin-promise": "6.1.1",
