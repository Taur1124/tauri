{
  "entryPoints": [
    "src/event.ts",
    "src/mocks.ts",
    "src/path.ts",
<<<<<<< HEAD
    "src/primitives.ts"
=======
    "src/tauri.ts",
    "src/window.ts"
>>>>>>> c9a9246c
  ],
  "githubPages": false,
  "readme": "none",
  "hideInPageTOC": true,
  "hideMembersSymbol": true,
  "out": "docs",
  "json": "docs/js-api.json",
  "pretty": false
}<|MERGE_RESOLUTION|>--- conflicted
+++ resolved
@@ -3,12 +3,8 @@
     "src/event.ts",
     "src/mocks.ts",
     "src/path.ts",
-<<<<<<< HEAD
-    "src/primitives.ts"
-=======
-    "src/tauri.ts",
+    "src/primitives.ts",
     "src/window.ts"
->>>>>>> c9a9246c
   ],
   "githubPages": false,
   "readme": "none",
