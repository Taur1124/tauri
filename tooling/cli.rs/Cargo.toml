[workspace]
members = [
  "node"
]

[package]
name = "tauri-cli"
version = "1.0.0-beta.7"
authors = [ "Tauri Programme within The Commons Conservancy" ]
edition = "2021"
rust-version = "1.57"
categories = [ "gui", "web-programming" ]
license = "Apache-2.0 OR MIT"
homepage = "https://tauri.studio"
repository = "https://github.com/tauri-apps/tauri"
description = "Command line interface for building Tauri apps"
include = [ "src/", "/templates", "MergeModules/", "*.json", "*.rs" ]

[[bin]]
name = "cargo-tauri"
path = "src/main.rs"

[dependencies]
clap = { version = "3", features = [ "derive" ] }
anyhow = "1.0"
tauri-bundler = { version = "1.0.0-beta.4", path = "../bundler" }
colored = "2.0"
once_cell = "1.9"
serde = { version = "1.0", features = [ "derive" ] }
serde_json = "1.0"
serde_with = "1.12"
notify = "4.0"
shared_child = "1.0"
toml_edit = "0.13"
json-patch = "0.2"
tauri-utils = { version = "1.0.0-beta.3", path = "../../core/tauri-utils", features = ["isolation", "schema", "config-json5"] }
toml = "0.5"
valico = "3.6"
handlebars = "4.2"
include_dir = "0.7"
minisign = "0.7"
base64 = "0.13.0"
ureq = "2.4"
os_info = "3.2"
semver = "1.0"
regex = "1.5"
lazy_static = "1"
libc = "0.2"
terminal_size = "0.1"
unicode-width = "0.1"
tempfile = "3"
zeroize = "1.5"
glob = "0.3"
heck = "0.4"
dialoguer = "0.9"
url = { version = "2.2", features = [ "serde" ] }

[target."cfg(windows)".dependencies]
encode_unicode = "0.3"

[target."cfg(not(windows))".dependencies]
humansize = "1.1"

[target."cfg(target_os = \"linux\")".build-dependencies]
heck = "0.4"

[build-dependencies]
tauri-utils = { version = "1.0.0-beta.3", features = ["schema", "isolation"], path = "../../core/tauri-utils" }
schemars = { version = "0.8", features = ["url"] }
serde = { version = "1.0", features = [ "derive" ] }
serde_json = "1.0"
<<<<<<< HEAD
serde_with = "1.11"
url = { version = "2.2", features = [ "serde" ] }

[profile.release]
lto = true
=======
serde_with = "1.12"
url = { version = "2.2", features = [ "serde" ] }
>>>>>>> d2184995
<|MERGE_RESOLUTION|>--- conflicted
+++ resolved
@@ -69,13 +69,8 @@
 schemars = { version = "0.8", features = ["url"] }
 serde = { version = "1.0", features = [ "derive" ] }
 serde_json = "1.0"
-<<<<<<< HEAD
-serde_with = "1.11"
+serde_with = "1.12"
 url = { version = "2.2", features = [ "serde" ] }
 
 [profile.release]
-lto = true
-=======
-serde_with = "1.12"
-url = { version = "2.2", features = [ "serde" ] }
->>>>>>> d2184995
+lto = true