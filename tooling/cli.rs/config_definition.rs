--- conflicted
+++ resolved
@@ -44,6 +44,7 @@
 #[derive(Debug, Default, PartialEq, Clone, Deserialize, Serialize, JsonSchema)]
 #[serde(rename_all = "camelCase", deny_unknown_fields)]
 pub struct WixConfig {
+  pub template: Option<PathBuf>,
   #[serde(default)]
   pub fragment_paths: Vec<PathBuf>,
   #[serde(default)]
@@ -64,11 +65,7 @@
   pub digest_algorithm: Option<String>,
   pub certificate_thumbprint: Option<String>,
   pub timestamp_url: Option<String>,
-<<<<<<< HEAD
-  pub template: Option<String>,
-=======
   pub wix: Option<WixConfig>,
->>>>>>> f35330c4
 }
 
 #[skip_serializing_none]
