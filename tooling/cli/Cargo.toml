--- conflicted
+++ resolved
@@ -39,8 +39,7 @@
 path = "src/main.rs"
 
 [dependencies]
-<<<<<<< HEAD
-tauri-mobile = { version = "0.5.3", default-features = false }
+cargo-mobile2 = { version = "0.7", default-features = false }
 textwrap = { version = "0.16.0", features = [ "term_size" ] }
 jsonrpsee = { version = "0.20", features = [ "server" ] }
 jsonrpsee-core = "0.20"
@@ -49,19 +48,7 @@
 thiserror = "1"
 sublime_fuzzy = "0.7"
 clap_complete = "4"
-clap = { version = "4.3", features = [ "derive" ] }
-=======
-cargo-mobile2 = { version = "0.7", default-features = false }
-textwrap = { version = "0.11.0", features = [ "term_size" ] }
-jsonrpsee = { version = "0.16", features = [ "server" ] }
-jsonrpsee-core = "0.16"
-jsonrpsee-client-transport = { version = "0.16", features = [ "ws" ] }
-jsonrpsee-ws-client = { version = "0.16", default-features = false }
-thiserror = "1"
-sublime_fuzzy = "0.7"
-clap_complete = "4"
-clap = { version = "4.0", features = [ "derive", "env" ] }
->>>>>>> a76588df
+clap = { version = "4.3", features = [ "derive", "env" ] }
 anyhow = "1.0"
 tauri-bundler = { version = "2.0.0-alpha.9", default-features = false, path = "../bundler" }
 colored = "2.0"
