--- conflicted
+++ resolved
@@ -2,15 +2,7 @@
 // SPDX-License-Identifier: Apache-2.0
 // SPDX-License-Identifier: MIT
 
-<<<<<<< HEAD
-use crate::{
-  helpers::{app_paths::tauri_dir, config::get as get_tauri_config},
-  interface::{AppInterface, Interface},
-  Result,
-};
-=======
 use crate::{helpers::app_paths::tauri_dir, Result};
->>>>>>> 95da1a27
 
 use std::{
   collections::HashMap,
@@ -429,29 +421,10 @@
 
   let mut entries = desktop_entries(out_dir);
 
-<<<<<<< HEAD
-  // Android
-  let (config, _metadata) = {
-    let tauri_config = get_tauri_config(Target::current(), None)?;
-
-    let tauri_config_guard = tauri_config.lock().unwrap();
-    let tauri_config_ = tauri_config_guard.as_ref().unwrap();
-    crate::mobile::android::get_config(
-      &crate::mobile::get_app(tauri_config_, &AppInterface::new(tauri_config_, None)?),
-      tauri_config_,
-      &Default::default(),
-    )
-  };
-  let android_out = out_dir.parent().unwrap().join(format!(
-    "gen/android/{}/app/src/main/res/",
-    config.app().name_snake()
-  ));
-=======
   let android_out = out_dir
     .parent()
     .unwrap()
     .join("gen/android/app/src/main/res/");
->>>>>>> 95da1a27
   let out = if android_out.exists() {
     android_out
   } else {
