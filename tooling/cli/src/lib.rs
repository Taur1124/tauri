// Copyright 2019-2023 Tauri Programme within The Commons Conservancy
// SPDX-License-Identifier: Apache-2.0
// SPDX-License-Identifier: MIT

pub use anyhow::Result;

mod build;
mod completions;
mod dev;
mod helpers;
mod icon;
mod info;
mod init;
mod interface;
mod migrate;
mod mobile;
mod plugin;
mod signer;

use clap::{ArgAction, CommandFactory, FromArgMatches, Parser, Subcommand, ValueEnum};
use env_logger::fmt::Color;
use env_logger::Builder;
use log::{debug, log_enabled, Level};
use serde::Deserialize;
use std::io::{BufReader, Write};
use std::process::{exit, Command, ExitStatus, Output, Stdio};
use std::{
  ffi::OsString,
  fmt::Display,
  sync::{Arc, Mutex},
};

#[derive(Debug, Copy, Clone, PartialEq, Eq, PartialOrd, Ord, ValueEnum)]
pub enum RunMode {
  Desktop,
  #[cfg(target_os = "macos")]
  Ios,
  Android,
}

impl Display for RunMode {
  fn fmt(&self, f: &mut std::fmt::Formatter<'_>) -> std::fmt::Result {
    write!(
      f,
      "{}",
      match self {
        Self::Desktop => "desktop",
        #[cfg(target_os = "macos")]
        Self::Ios => "iOS",
        Self::Android => "android",
      }
    )
  }
}

#[derive(Deserialize)]
pub struct VersionMetadata {
  tauri: String,
  #[serde(rename = "tauri-build")]
  tauri_build: String,
}

#[derive(Deserialize)]
pub struct PackageJson {
  name: Option<String>,
  version: Option<String>,
  product_name: Option<String>,
}

#[derive(Parser)]
#[clap(
  author,
  version,
  about,
  bin_name("cargo-tauri"),
  subcommand_required(true),
  arg_required_else_help(true),
  propagate_version(true),
  no_binary_name(true)
)]
pub(crate) struct Cli {
  /// Enables verbose logging
  #[clap(short, long, global = true, action = ArgAction::Count)]
  verbose: u8,
  #[clap(subcommand)]
  command: Commands,
}

#[derive(Subcommand)]
enum Commands {
  Build(build::Options),
  Dev(dev::Options),
  Icon(icon::Options),
  Info(info::Options),
  Init(init::Options),
  Plugin(plugin::Cli),
  Signer(signer::Cli),
<<<<<<< HEAD
  Android(mobile::android::Cli),
  #[cfg(target_os = "macos")]
  Ios(mobile::ios::Cli),
  /// Migrate from v1 to v2
  Migrate,
=======
  Completions(completions::Options),
>>>>>>> 000104bc
}

fn format_error<I: CommandFactory>(err: clap::Error) -> clap::Error {
  let mut app = I::command();
  err.format(&mut app)
}

/// Run the Tauri CLI with the passed arguments, exiting if an error occurs.
///
/// The passed arguments should have the binary argument(s) stripped out before being passed.
///
/// e.g.
/// 1. `tauri-cli 1 2 3` -> `1 2 3`
/// 2. `cargo tauri 1 2 3` -> `1 2 3`
/// 3. `node tauri.js 1 2 3` -> `1 2 3`
///
/// The passed `bin_name` parameter should be how you want the help messages to display the command.
/// This defaults to `cargo-tauri`, but should be set to how the program was called, such as
/// `cargo tauri`.
pub fn run<I, A>(args: I, bin_name: Option<String>)
where
  I: IntoIterator<Item = A>,
  A: Into<OsString> + Clone,
{
  if let Err(e) = try_run(args, bin_name) {
    log::error!("{:#}", e);
    exit(1);
  }
}

/// Run the Tauri CLI with the passed arguments.
///
/// It is similar to [`run`], but instead of exiting on an error, it returns a result.
pub fn try_run<I, A>(args: I, bin_name: Option<String>) -> Result<()>
where
  I: IntoIterator<Item = A>,
  A: Into<OsString> + Clone,
{
  let cli = match bin_name {
    Some(bin_name) => Cli::command().bin_name(bin_name),
    None => Cli::command(),
  };
  let cli_ = cli.clone();
  let matches = cli.get_matches_from(args);

  let res = Cli::from_arg_matches(&matches).map_err(format_error::<Cli>);
  let cli = match res {
    Ok(s) => s,
    Err(e) => e.exit(),
  };

  let mut builder = Builder::from_default_env();
  let init_res = builder
    .format_indent(Some(12))
    .filter(None, verbosity_level(cli.verbose).to_level_filter())
    .format(|f, record| {
      let mut is_command_output = false;
      if let Some(action) = record.key_values().get("action".into()) {
        let action = action.to_str().unwrap();
        is_command_output = action == "stdout" || action == "stderr";
        if !is_command_output {
          let mut action_style = f.style();
          action_style.set_color(Color::Green).set_bold(true);

          write!(f, "{:>12} ", action_style.value(action))?;
        }
      } else {
        let mut level_style = f.default_level_style(record.level());
        level_style.set_bold(true);

        write!(
          f,
          "{:>12} ",
          level_style.value(prettyprint_level(record.level()))
        )?;
      }

      if !is_command_output && log_enabled!(Level::Debug) {
        let mut target_style = f.style();
        target_style.set_color(Color::Black);

        write!(f, "[{}] ", target_style.value(record.target()))?;
      }

      writeln!(f, "{}", record.args())
    })
    .try_init();

  if let Err(err) = init_res {
    eprintln!("Failed to attach logger: {err}");
  }

  match cli.command {
    Commands::Build(options) => build::command(options, cli.verbose)?,
    Commands::Dev(options) => dev::command(options)?,
    Commands::Icon(options) => icon::command(options)?,
    Commands::Info(options) => info::command(options)?,
    Commands::Init(options) => init::command(options)?,
    Commands::Plugin(cli) => plugin::command(cli)?,
    Commands::Signer(cli) => signer::command(cli)?,
<<<<<<< HEAD
    Commands::Android(c) => mobile::android::command(c, cli.verbose)?,
    #[cfg(target_os = "macos")]
    Commands::Ios(c) => mobile::ios::command(c, cli.verbose)?,
    Commands::Migrate => migrate::command()?,
=======
    Commands::Completions(options) => completions::command(options, cli_)?,
>>>>>>> 000104bc
  }

  Ok(())
}

/// This maps the occurrence of `--verbose` flags to the correct log level
fn verbosity_level(num: u8) -> Level {
  match num {
    0 => Level::Info,
    1 => Level::Debug,
    2.. => Level::Trace,
  }
}

/// The default string representation for `Level` is all uppercaps which doesn't mix well with the other printed actions.
fn prettyprint_level(lvl: Level) -> &'static str {
  match lvl {
    Level::Error => "Error",
    Level::Warn => "Warn",
    Level::Info => "Info",
    Level::Debug => "Debug",
    Level::Trace => "Trace",
  }
}

pub trait CommandExt {
  // The `pipe` function sets the stdout and stderr to properly
  // show the command output in the Node.js wrapper.
  fn piped(&mut self) -> std::io::Result<ExitStatus>;
  fn output_ok(&mut self) -> crate::Result<Output>;
}

impl CommandExt for Command {
  fn piped(&mut self) -> std::io::Result<ExitStatus> {
    self.stdout(os_pipe::dup_stdout()?);
    self.stderr(os_pipe::dup_stderr()?);
    let program = self.get_program().to_string_lossy().into_owned();
    debug!(action = "Running"; "Command `{} {}`", program, self.get_args().map(|arg| arg.to_string_lossy()).fold(String::new(), |acc, arg| format!("{acc} {arg}")));

    self.status().map_err(Into::into)
  }

  fn output_ok(&mut self) -> crate::Result<Output> {
    let program = self.get_program().to_string_lossy().into_owned();
    debug!(action = "Running"; "Command `{} {}`", program, self.get_args().map(|arg| arg.to_string_lossy()).fold(String::new(), |acc, arg| format!("{acc} {arg}")));

    self.stdout(Stdio::piped());
    self.stderr(Stdio::piped());

    let mut child = self.spawn()?;

    let mut stdout = child.stdout.take().map(BufReader::new).unwrap();
    let stdout_lines = Arc::new(Mutex::new(Vec::new()));
    let stdout_lines_ = stdout_lines.clone();
    std::thread::spawn(move || {
      let mut buf = Vec::new();
      let mut lines = stdout_lines_.lock().unwrap();
      loop {
        buf.clear();
        match tauri_utils::io::read_line(&mut stdout, &mut buf) {
          Ok(s) if s == 0 => break,
          _ => (),
        }
        debug!(action = "stdout"; "{}", String::from_utf8_lossy(&buf));
        lines.extend(buf.clone());
        lines.push(b'\n');
      }
    });

    let mut stderr = child.stderr.take().map(BufReader::new).unwrap();
    let stderr_lines = Arc::new(Mutex::new(Vec::new()));
    let stderr_lines_ = stderr_lines.clone();
    std::thread::spawn(move || {
      let mut buf = Vec::new();
      let mut lines = stderr_lines_.lock().unwrap();
      loop {
        buf.clear();
        match tauri_utils::io::read_line(&mut stderr, &mut buf) {
          Ok(s) if s == 0 => break,
          _ => (),
        }
        debug!(action = "stderr"; "{}", String::from_utf8_lossy(&buf));
        lines.extend(buf.clone());
        lines.push(b'\n');
      }
    });

    let status = child.wait()?;

    let output = Output {
      status,
      stdout: std::mem::take(&mut *stdout_lines.lock().unwrap()),
      stderr: std::mem::take(&mut *stderr_lines.lock().unwrap()),
    };

    if output.status.success() {
      Ok(output)
    } else {
      Err(anyhow::anyhow!("failed to run {}", program))
    }
  }
}<|MERGE_RESOLUTION|>--- conflicted
+++ resolved
@@ -95,15 +95,12 @@
   Init(init::Options),
   Plugin(plugin::Cli),
   Signer(signer::Cli),
-<<<<<<< HEAD
+  Completions(completions::Options),
   Android(mobile::android::Cli),
   #[cfg(target_os = "macos")]
   Ios(mobile::ios::Cli),
   /// Migrate from v1 to v2
   Migrate,
-=======
-  Completions(completions::Options),
->>>>>>> 000104bc
 }
 
 fn format_error<I: CommandFactory>(err: clap::Error) -> clap::Error {
@@ -204,14 +201,11 @@
     Commands::Init(options) => init::command(options)?,
     Commands::Plugin(cli) => plugin::command(cli)?,
     Commands::Signer(cli) => signer::command(cli)?,
-<<<<<<< HEAD
+    Commands::Completions(options) => completions::command(options, cli_)?,
     Commands::Android(c) => mobile::android::command(c, cli.verbose)?,
     #[cfg(target_os = "macos")]
     Commands::Ios(c) => mobile::ios::command(c, cli.verbose)?,
     Commands::Migrate => migrate::command()?,
-=======
-    Commands::Completions(options) => completions::command(options, cli_)?,
->>>>>>> 000104bc
   }
 
   Ok(())
