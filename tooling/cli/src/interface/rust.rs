--- conflicted
+++ resolved
@@ -21,12 +21,8 @@
 use anyhow::Context;
 #[cfg(target_os = "linux")]
 use heck::ToKebabCase;
-<<<<<<< HEAD
+use ignore::gitignore::{Gitignore, GitignoreBuilder};
 use log::{debug, error, info};
-=======
-use ignore::gitignore::{Gitignore, GitignoreBuilder};
-use log::{debug, info};
->>>>>>> 9417ce40
 use notify::RecursiveMode;
 use notify_debouncer_mini::new_debouncer;
 use serde::Deserialize;
@@ -459,47 +455,23 @@
           let on_exit = on_exit.clone();
           let event_path = event.path;
 
-<<<<<<< HEAD
-          if is_configuration_file(&event_path) {
-            match reload_config(options.config.as_deref()) {
-              Ok(config) => {
-                info!("Tauri configuration changed. Rewriting manifest...");
-                self.app_settings.manifest =
-                  rewrite_manifest(config.lock().unwrap().as_ref().unwrap())?
-              }
-              Err(err) => {
-                let p = process.lock().unwrap();
-                let is_building_app = p.app_child.lock().unwrap().is_none();
-                if is_building_app {
-                  p.kill().with_context(|| "failed to kill app process")?;
-                }
-                error!("{}", err);
-              }
-            }
-          } else {
-            info!(
-              "File {} changed. Rebuilding application...",
-              event_path
-                .strip_prefix(&app_path)
-                .unwrap_or(&event_path)
-                .display()
-            );
-            // When tauri.conf.json is changed, rewrite_manifest will be called
-            // which will trigger the watcher again
-            // So the app should only be started when a file other than tauri.conf.json is changed
-            let mut p = process.lock().unwrap();
-            p.kill().with_context(|| "failed to kill app process")?;
-            // wait for the process to exit
-            loop {
-              if let Ok(Some(_)) = p.try_wait() {
-                break;
-=======
           if !ignore_matcher.is_ignore(&event_path, event_path.is_dir()) {
             if is_configuration_file(&event_path) {
-              info!("Tauri configuration changed. Rewriting manifest...");
-              let config = reload_config(options.config.as_deref())?;
-              self.app_settings.manifest =
-                rewrite_manifest(config.lock().unwrap().as_ref().unwrap())?;
+              match reload_config(options.config.as_deref()) {
+                Ok(config) => {
+                  info!("Tauri configuration changed. Rewriting manifest...");
+                  self.app_settings.manifest =
+                    rewrite_manifest(config.lock().unwrap().as_ref().unwrap())?
+                }
+                Err(err) => {
+                  let p = process.lock().unwrap();
+                  let is_building_app = p.app_child.lock().unwrap().is_none();
+                  if is_building_app {
+                    p.kill().with_context(|| "failed to kill app process")?;
+                  }
+                  error!("{}", err);
+                }
+              }
             } else {
               info!(
                 "File {} changed. Rebuilding application...",
@@ -518,7 +490,6 @@
                 if let Ok(Some(_)) = p.try_wait() {
                   break;
                 }
->>>>>>> 9417ce40
               }
               *p = self.run_dev(options.clone(), move |status, reason| {
                 on_exit(status, reason)
