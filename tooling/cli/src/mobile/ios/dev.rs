--- conflicted
+++ resolved
@@ -126,41 +126,6 @@
   let (merge_config, _merge_config_path) = resolve_merge_config(&options.config)?;
   options.config = merge_config;
 
-<<<<<<< HEAD
-=======
-  let tauri_config = get_tauri_config(
-    tauri_utils::platform::Target::Ios,
-    options.config.as_deref(),
-  )?;
-  let (app, config) = {
-    let tauri_config_guard = tauri_config.lock().unwrap();
-    let tauri_config_ = tauri_config_guard.as_ref().unwrap();
-    let app = get_app(tauri_config_);
-    let (config, _metadata) = get_config(&app, tauri_config_, &Default::default());
-    (app, config)
-  };
-
-  let tauri_path = tauri_dir();
-  set_current_dir(tauri_path).with_context(|| "failed to change current working directory")?;
-
-  ensure_init(config.project_dir(), MobileTarget::Ios)?;
-  inject_assets(&config)?;
-  run_dev(options, tauri_config, &app, &config, noise_level)
-}
-
-fn run_dev(
-  mut options: Options,
-  tauri_config: ConfigHandle,
-  app: &App,
-  config: &AppleConfig,
-  noise_level: NoiseLevel,
-) -> Result<()> {
-  setup_dev_config(
-    MobileTarget::Ios,
-    &mut options.config,
-    options.force_ip_prompt,
-  )?;
->>>>>>> 9a2b2f49
   let env = env()?;
   let device = if options.open {
     None
@@ -181,7 +146,6 @@
       .map(|d| d.target().triple.to_string())
       .unwrap_or_else(|| "aarch64-apple-ios".into()),
   );
-<<<<<<< HEAD
 
   let tauri_config = get_tauri_config(options.config.as_deref())?;
   let (interface, app, config) = {
@@ -226,11 +190,12 @@
 ) -> Result<()> {
   setup_dev_config(&mut dev_options.config, options.force_ip_prompt)?;
 
-  crate::dev::setup(&interface, &mut dev_options, true)?;
-=======
-  let mut interface =
-    crate::dev::setup(tauri_utils::platform::Target::Ios, &mut dev_options, true)?;
->>>>>>> 9a2b2f49
+  crate::dev::setup(
+    tauri_utils::platform::Target::Ios,
+    &interface,
+    &mut dev_options,
+    true,
+  )?;
 
   let app_settings = interface.app_settings();
   let bin_path = app_settings.app_binary_path(&InterfaceOptions {
