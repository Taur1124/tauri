--- conflicted
+++ resolved
@@ -391,11 +391,8 @@
         args: options.args.clone(),
         noise_level,
         vars: Default::default(),
-<<<<<<< HEAD
+        config: dev_options.config.clone(),
         target_device: None,
-=======
-        config: dev_options.config.clone(),
->>>>>>> f4cd68f0
       };
       let _handle = write_options(
         &tauri_config.lock().unwrap().as_ref().unwrap().identifier,
