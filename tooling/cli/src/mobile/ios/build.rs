--- conflicted
+++ resolved
@@ -127,8 +127,7 @@
   configure_cargo(&app, None)?;
 
   let open = options.open;
-<<<<<<< HEAD
-  run_build(
+  let _handle = run_build(
     interface,
     options,
     build_options,
@@ -137,9 +136,6 @@
     &mut env,
     noise_level,
   )?;
-=======
-  let _handle = run_build(options, tauri_config, &config, &mut env, noise_level)?;
->>>>>>> 95da1a27
 
   if open {
     open_and_wait(&config, &env);
