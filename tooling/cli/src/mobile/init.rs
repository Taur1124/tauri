// Copyright 2019-2023 Tauri Programme within The Commons Conservancy
// SPDX-License-Identifier: Apache-2.0
// SPDX-License-Identifier: MIT

use super::{get_app, Target};
<<<<<<< HEAD
use crate::{
  helpers::{config::get as get_tauri_config, template::JsonMap},
  interface::{AppInterface, Interface},
  Result,
};
use handlebars::{Context, Handlebars, Helper, HelperResult, Output, RenderContext, RenderError};
use tauri_mobile::{
=======
use crate::helpers::{app_paths::tauri_dir, config::get as get_tauri_config, template::JsonMap};
use crate::Result;
use cargo_mobile2::{
>>>>>>> 95da1a27
  android::{
    config::Config as AndroidConfig, env::Env as AndroidEnv, target::Target as AndroidTarget,
  },
  config::app::App,
  dot_cargo,
  target::TargetTrait as _,
  util::{
    self,
    cli::{Report, TextWrapper},
    relativize_path,
  },
};
use handlebars::{
  Context, Handlebars, Helper, HelperResult, Output, RenderContext, RenderError, RenderErrorReason,
};

use std::{
  env::{current_dir, var, var_os},
  path::PathBuf,
};

pub fn command(
  target: Target,
  ci: bool,
  reinstall_deps: bool,
  skip_targets_install: bool,
) -> Result<()> {
  let wrapper = TextWrapper::default();

  exec(
    target,
    &wrapper,
    ci || var_os("CI").is_some(),
    reinstall_deps,
    skip_targets_install,
  )
  .map_err(|e| anyhow::anyhow!("{:#}", e))?;
  Ok(())
}

pub fn configure_cargo(
  app: &App,
  android: Option<(&mut AndroidEnv, &AndroidConfig)>,
) -> Result<()> {
  if let Some((env, config)) = android {
    for target in AndroidTarget::all().values() {
      let config = target.generate_cargo_config(config, env)?;
      let target_var_name = target.triple.replace('-', "_").to_uppercase();
      if let Some(linker) = config.linker {
        env.base.insert_env_var(
          format!("CARGO_TARGET_{target_var_name}_LINKER"),
          linker.into(),
        );
      }
      env.base.insert_env_var(
        format!("CARGO_TARGET_{target_var_name}_RUSTFLAGS"),
        config.rustflags.join(" ").into(),
      );
    }
  }

  let mut dot_cargo = dot_cargo::DotCargo::load(app)?;
  // Mysteriously, builds that don't specify `--target` seem to fight over
  // the build cache with builds that use `--target`! This means that
  // alternating between i.e. `cargo run` and `cargo apple run` would
  // result in clean builds being made each time you switched... which is
  // pretty nightmarish. Specifying `build.target` in `.cargo/config`
  // fortunately has the same effect as specifying `--target`, so now we can
  // `cargo run` with peace of mind!
  //
  // This behavior could be explained here:
  // https://doc.rust-lang.org/cargo/reference/config.html#buildrustflags
  dot_cargo.set_default_target(util::host_target_triple()?);

  dot_cargo.write(app).map_err(Into::into)
}

pub fn exec(
  target: Target,
  wrapper: &TextWrapper,
  #[allow(unused_variables)] non_interactive: bool,
  #[allow(unused_variables)] reinstall_deps: bool,
  skip_targets_install: bool,
) -> Result<App> {
  let current_dir = current_dir()?;
  let tauri_config = get_tauri_config(target.platform_target(), None)?;

  let tauri_config_guard = tauri_config.lock().unwrap();
  let tauri_config_ = tauri_config_guard.as_ref().unwrap();

  let app = get_app(tauri_config_, &AppInterface::new(tauri_config_, None)?);

  let (handlebars, mut map) = handlebars(&app);

  // the CWD used when the the IDE runs the android-studio-script or the xcode-script
  let ide_run_cwd = if target == Target::Android {
    tauri_dir()
  } else {
    tauri_dir().join("gen/apple")
  };

  let mut args = std::env::args_os();
  let mut binary = args
    .next()
    .map(|bin| {
      let path = PathBuf::from(&bin);
      if path.exists() {
        let absolute_path = util::prefix_path(&current_dir, path);
        return relativize_path(absolute_path, &ide_run_cwd).into_os_string();
      }
      bin
    })
    .unwrap_or_else(|| std::ffi::OsString::from("cargo"));
  let mut build_args = Vec::new();
  for arg in args {
    let path = PathBuf::from(&arg);
    if path.exists() {
      let absolute_path = util::prefix_path(&current_dir, path);
      build_args.push(
        relativize_path(absolute_path, &ide_run_cwd)
          .to_string_lossy()
          .into_owned(),
      );
      continue;
    }
    let is_mobile_cmd_arg = arg == "android" || arg == "ios";
    build_args.push(arg.to_string_lossy().into_owned());
    if is_mobile_cmd_arg {
      break;
    }
  }
  build_args.push(target.ide_build_script_name().into());

  let binary_path = PathBuf::from(&binary);
  let bin_stem = binary_path.file_stem().unwrap().to_string_lossy();
  let r = regex::Regex::new("(nodejs|node)\\-?([1-9]*)*$").unwrap();
  if r.is_match(&bin_stem) {
    if let Some(npm_execpath) = var_os("npm_execpath").map(PathBuf::from) {
      let manager_stem = npm_execpath.file_stem().unwrap().to_os_string();
      let is_npm = manager_stem == "npm-cli";
      let is_npx = manager_stem == "npx-cli";
      binary = if is_npm {
        "npm".into()
      } else if is_npx {
        "npx".into()
      } else {
        manager_stem
      };
      if !(build_args.is_empty() || is_npx) {
        // remove script path, we'll use `npm_lifecycle_event` instead
        build_args.remove(0);
      }
      if is_npm {
        build_args.insert(0, "--".into());
      }
      if !is_npx {
        build_args.insert(0, var("npm_lifecycle_event").unwrap());
      }
      if is_npm {
        build_args.insert(0, "run".into());
      }
    }
  }

  map.insert("tauri-binary", binary.to_string_lossy());
  map.insert("tauri-binary-args", &build_args);
  map.insert("tauri-binary-args-str", build_args.join(" "));

  let app = match target {
    // Generate Android Studio project
    Target::Android => match AndroidEnv::new() {
      Ok(_env) => {
        let (config, metadata) =
          super::android::get_config(&app, tauri_config_, &Default::default());
        map.insert("android", &config);
        super::android::project::gen(
          &config,
          &metadata,
          (handlebars, map),
          wrapper,
          skip_targets_install,
        )?;
        app
      }
      Err(err) => {
        if err.sdk_or_ndk_issue() {
          Report::action_request(
            " to initialize Android environment; Android support won't be usable until you fix the issue below and re-run `tauri android init`!",
            err,
          )
          .print(wrapper);
          app
        } else {
          return Err(err.into());
        }
      }
    },
    #[cfg(target_os = "macos")]
    // Generate Xcode project
    Target::Ios => {
      let (config, metadata) = super::ios::get_config(&app, tauri_config_, &Default::default());
      map.insert("apple", &config);
      super::ios::project::gen(
        &config,
        &metadata,
        (handlebars, map),
        wrapper,
        non_interactive,
        reinstall_deps,
        skip_targets_install,
      )?;
      app
    }
  };

  Report::victory(
    "Project generated successfully!",
    "Make cool apps! 🌻 🐕 🎉",
  )
  .print(wrapper);
  Ok(app)
}

fn handlebars(app: &App) -> (Handlebars<'static>, JsonMap) {
  let mut h = Handlebars::new();
  h.register_escape_fn(handlebars::no_escape);

  h.register_helper("html-escape", Box::new(html_escape));
  h.register_helper("join", Box::new(join));
  h.register_helper("quote-and-join", Box::new(quote_and_join));
  h.register_helper(
    "quote-and-join-colon-prefix",
    Box::new(quote_and_join_colon_prefix),
  );
  h.register_helper("snake-case", Box::new(snake_case));
  h.register_helper("reverse-domain", Box::new(reverse_domain));
  h.register_helper(
    "reverse-domain-snake-case",
    Box::new(reverse_domain_snake_case),
  );
  // don't mix these up or very bad things will happen to all of us
  h.register_helper("prefix-path", Box::new(prefix_path));
  h.register_helper("unprefix-path", Box::new(unprefix_path));

  let mut map = JsonMap::default();
  map.insert("app", app);

  (h, map)
}

fn get_str<'a>(helper: &'a Helper) -> &'a str {
  helper
    .param(0)
    .and_then(|v| v.value().as_str())
    .unwrap_or("")
}

fn get_str_array(helper: &Helper, formatter: impl Fn(&str) -> String) -> Option<Vec<String>> {
  helper.param(0).and_then(|v| {
    v.value().as_array().and_then(|arr| {
      arr
        .iter()
        .map(|val| {
          val.as_str().map(
            #[allow(clippy::redundant_closure)]
            |s| formatter(s),
          )
        })
        .collect()
    })
  })
}

fn html_escape(
  helper: &Helper,
  _: &Handlebars,
  _ctx: &Context,
  _: &mut RenderContext,
  out: &mut dyn Output,
) -> HelperResult {
  out
    .write(&handlebars::html_escape(get_str(helper)))
    .map_err(Into::into)
}

fn join(
  helper: &Helper,
  _: &Handlebars,
  _: &Context,
  _: &mut RenderContext,
  out: &mut dyn Output,
) -> HelperResult {
  out
    .write(
      &get_str_array(helper, |s| s.to_string())
        .ok_or_else(|| {
          RenderErrorReason::ParamTypeMismatchForName("join", "0".to_owned(), "array".to_owned())
        })?
        .join(", "),
    )
    .map_err(Into::into)
}

fn quote_and_join(
  helper: &Helper,
  _: &Handlebars,
  _: &Context,
  _: &mut RenderContext,
  out: &mut dyn Output,
) -> HelperResult {
  out
    .write(
      &get_str_array(helper, |s| format!("{s:?}"))
        .ok_or_else(|| {
          RenderErrorReason::ParamTypeMismatchForName(
            "quote-and-join",
            "0".to_owned(),
            "array".to_owned(),
          )
        })?
        .join(", "),
    )
    .map_err(Into::into)
}

fn quote_and_join_colon_prefix(
  helper: &Helper,
  _: &Handlebars,
  _: &Context,
  _: &mut RenderContext,
  out: &mut dyn Output,
) -> HelperResult {
  out
    .write(
      &get_str_array(helper, |s| format!("{:?}", format!(":{s}")))
        .ok_or_else(|| {
          RenderErrorReason::ParamTypeMismatchForName(
            "quote-and-join-colon-prefix",
            "0".to_owned(),
            "array".to_owned(),
          )
        })?
        .join(", "),
    )
    .map_err(Into::into)
}

fn snake_case(
  helper: &Helper,
  _: &Handlebars,
  _: &Context,
  _: &mut RenderContext,
  out: &mut dyn Output,
) -> HelperResult {
  use heck::ToSnekCase as _;
  out
    .write(&get_str(helper).to_snek_case())
    .map_err(Into::into)
}

fn reverse_domain(
  helper: &Helper,
  _: &Handlebars,
  _: &Context,
  _: &mut RenderContext,
  out: &mut dyn Output,
) -> HelperResult {
  out
    .write(&util::reverse_domain(get_str(helper)))
    .map_err(Into::into)
}

fn reverse_domain_snake_case(
  helper: &Helper,
  _: &Handlebars,
  _: &Context,
  _: &mut RenderContext,
  out: &mut dyn Output,
) -> HelperResult {
  use heck::ToSnekCase as _;
  out
    .write(&util::reverse_domain(get_str(helper)).to_snek_case())
    .map_err(Into::into)
}

fn app_root(ctx: &Context) -> Result<&str, RenderError> {
  let app_root = ctx
    .data()
    .get("app")
    .ok_or_else(|| RenderErrorReason::Other("`app` missing from template data.".to_owned()))?
    .get("root-dir")
    .ok_or_else(|| {
      RenderErrorReason::Other("`app.root-dir` missing from template data.".to_owned())
    })?;
  app_root.as_str().ok_or_else(|| {
    RenderErrorReason::Other("`app.root-dir` contained invalid UTF-8.".to_owned()).into()
  })
}

fn prefix_path(
  helper: &Helper,
  _: &Handlebars,
  ctx: &Context,
  _: &mut RenderContext,
  out: &mut dyn Output,
) -> HelperResult {
  out
    .write(
      util::prefix_path(app_root(ctx)?, get_str(helper))
        .to_str()
        .ok_or_else(|| {
          RenderErrorReason::Other(
            "Either the `app.root-dir` or the specified path contained invalid UTF-8.".to_owned(),
          )
        })?,
    )
    .map_err(Into::into)
}

fn unprefix_path(
  helper: &Helper,
  _: &Handlebars,
  ctx: &Context,
  _: &mut RenderContext,
  out: &mut dyn Output,
) -> HelperResult {
  out
    .write(
      util::unprefix_path(app_root(ctx)?, get_str(helper))
        .map_err(|_| {
          RenderErrorReason::Other(
            "Attempted to unprefix a path that wasn't in the app root dir.".to_owned(),
          )
        })?
        .to_str()
        .ok_or_else(|| {
          RenderErrorReason::Other(
            "Either the `app.root-dir` or the specified path contained invalid UTF-8.".to_owned(),
          )
        })?,
    )
    .map_err(Into::into)
}<|MERGE_RESOLUTION|>--- conflicted
+++ resolved
@@ -3,19 +3,12 @@
 // SPDX-License-Identifier: MIT
 
 use super::{get_app, Target};
-<<<<<<< HEAD
 use crate::{
-  helpers::{config::get as get_tauri_config, template::JsonMap},
+  helpers::{app_paths::tauri_dir, config::get as get_tauri_config, template::JsonMap},
   interface::{AppInterface, Interface},
   Result,
 };
-use handlebars::{Context, Handlebars, Helper, HelperResult, Output, RenderContext, RenderError};
-use tauri_mobile::{
-=======
-use crate::helpers::{app_paths::tauri_dir, config::get as get_tauri_config, template::JsonMap};
-use crate::Result;
 use cargo_mobile2::{
->>>>>>> 95da1a27
   android::{
     config::Config as AndroidConfig, env::Env as AndroidEnv, target::Target as AndroidTarget,
   },
