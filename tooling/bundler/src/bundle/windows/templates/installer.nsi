--- conflicted
+++ resolved
@@ -77,55 +77,10 @@
   !define MUI_HEADERIMAGE_BITMAP  "${HEADERIMAGE}"
 !endif
 
-<<<<<<< HEAD
-; Don't auto jump to finish page after installation page,
-; because the installation page has useful info that can be used debug any issues with the installer.
-!define MUI_FINISHPAGE_NOAUTOCLOSE
-; Use show readme button in the finish page to create a desktop shortcut
-!define MUI_FINISHPAGE_SHOWREADME
-!define MUI_FINISHPAGE_SHOWREADME_TEXT "Create desktop shortcut"
-!define MUI_FINISHPAGE_SHOWREADME_FUNCTION CreateDesktopShortcut
-Function CreateDesktopShortcut
-  CreateShortcut "$DESKTOP\${MAINBINARYNAME}.lnk" "$INSTDIR\${MAINBINARYNAME}.exe"
-  ApplicationID::Set "$DESKTOP\${MAINBINARYNAME}.lnk" "${BUNDLEID}"
-FunctionEnd
-; Show run app after installation.
-!define MUI_FINISHPAGE_RUN "$INSTDIR\${MAINBINARYNAME}.exe"
-
-Function .onInit
-  !if "${INSTALLMODE}" == "currentUser"
-    SetShellVarContext current
-  !else if "${INSTALLMODE}" == "perMachine"
-    SetShellVarContext all
-  !endif
-
-  !if "${INSTALLMODE}" == "perMachine"
-    ; Set default install location
-    ${If} ${RunningX64}
-      !if "${ARCH}" == "x64"
-        StrCpy $INSTDIR "$PROGRAMFILES64\${PRODUCTNAME}"
-      !else if "${ARCH}" == "arm64"
-        StrCpy $INSTDIR "$PROGRAMFILES64\${PRODUCTNAME}"
-      !else
-        StrCpy $INSTDIR "$PROGRAMFILES\${PRODUCTNAME}"
-      !endif
-    ${Else}
-      StrCpy $INSTDIR "$PROGRAMFILES\${PRODUCTNAME}"
-    ${EndIf}
-  !else if "${INSTALLMODE}" == "currentUser"
-    StrCpy $INSTDIR "$LOCALAPPDATA\${PRODUCTNAME}"
-  !endif
-
-  !if "${INSTALLMODE}" == "both"
-    !insertmacro MULTIUSER_INIT
-  !endif
-FunctionEnd
-=======
 ; Define registry key to store installer language
 !define MUI_LANGDLL_REGISTRY_ROOT "HKCU"
 !define MUI_LANGDLL_REGISTRY_KEY "${MANUPRODUCTKEY}"
 !define MUI_LANGDLL_REGISTRY_VALUENAME "Installer Language"
->>>>>>> 275800a6
 
 ; Installer pages, must be ordered as they appear
 !insertmacro MUI_PAGE_WELCOME
@@ -335,6 +290,8 @@
     ${If} ${RunningX64}
       !if "${ARCH}" == "x64"
         StrCpy $INSTDIR "$PROGRAMFILES64\${PRODUCTNAME}"
+      !else if "${ARCH}" == "arm64"
+        StrCpy $INSTDIR "$PROGRAMFILES64\${PRODUCTNAME}"
       !else
         StrCpy $INSTDIR "$PROGRAMFILES\${PRODUCTNAME}"
       !endif
