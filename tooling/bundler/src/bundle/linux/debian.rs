// Copyright 2016-2019 Cargo-Bundle developers <https://github.com/burtonageo/cargo-bundle>
// Copyright 2019-2023 Tauri Programme within The Commons Conservancy
// SPDX-License-Identifier: Apache-2.0
// SPDX-License-Identifier: MIT

// The structure of a Debian package looks something like this:
//
// foobar_1.2.3_i386.deb   # Actually an ar archive
//     debian-binary           # Specifies deb format version (2.0 in our case)
//     control.tar.gz          # Contains files controlling the installation:
//         control                  # Basic package metadata
//         md5sums                  # Checksums for files in data.tar.gz below
//         postinst                 # Post-installation script (optional)
//         prerm                    # Pre-uninstallation script (optional)
//     data.tar.gz             # Contains files to be installed:
//         usr/bin/foobar                            # Binary executable file
//         usr/share/applications/foobar.desktop     # Desktop file (for apps)
//         usr/share/icons/hicolor/...               # Icon files (for apps)
//         usr/lib/foobar/...                        # Other resource files
//
// For cargo-bundle, we put bundle resource files under /usr/lib/package_name/,
// and then generate the desktop file and control file from the bundle
// metadata, as well as generating the md5sums file.  Currently we do not
// generate postinst or prerm files.

use super::super::common;
use crate::Settings;
use anyhow::Context;
use handlebars::Handlebars;
use heck::AsKebabCase;
use image::{self, codecs::png::PngDecoder, ImageDecoder};
use libflate::gzip;
use log::info;
use serde::Serialize;
use walkdir::WalkDir;

use std::{
  collections::BTreeSet,
  ffi::OsStr,
  fs::{self, read_to_string, File},
  io::{self, Write},
  path::{Path, PathBuf},
};

#[derive(PartialEq, Eq, PartialOrd, Ord)]
pub struct DebIcon {
  pub width: u32,
  pub height: u32,
  pub is_high_density: bool,
  pub path: PathBuf,
}

/// Bundles the project.
/// Returns a vector of PathBuf that shows where the DEB was created.
pub fn bundle_project(settings: &Settings) -> crate::Result<Vec<PathBuf>> {
  let arch = match settings.binary_arch() {
    "x86" => "i386",
    "x86_64" => "amd64",
    // ARM64 is detected differently, armel isn't supported, so armhf is the only reasonable choice here.
    "arm" => "armhf",
    "aarch64" => "arm64",
    other => other,
  };
  let package_base_name = format!(
    "{}_{}_{}",
    settings.main_binary_name(),
    settings.version_string(),
    arch
  );
  let package_name = format!("{package_base_name}.deb");

  let base_dir = settings.project_out_directory().join("bundle/deb");
  let package_dir = base_dir.join(&package_base_name);
  if package_dir.exists() {
    fs::remove_dir_all(&package_dir)
      .with_context(|| format!("Failed to remove old {package_base_name}"))?;
  }
  let package_path = base_dir.join(&package_name);

  info!(action = "Bundling"; "{} ({})", package_name, package_path.display());

  let (data_dir, _) = generate_data(settings, &package_dir)
    .with_context(|| "Failed to build data folders and files")?;
  copy_custom_files(settings, &data_dir).with_context(|| "Failed to copy custom files")?;

  // Generate control files.
  let control_dir = package_dir.join("control");
  generate_control_file(settings, arch, &control_dir, &data_dir)
    .with_context(|| "Failed to create control file")?;
  generate_md5sums(&control_dir, &data_dir).with_context(|| "Failed to create md5sums file")?;

  // Generate `debian-binary` file; see
  // http://www.tldp.org/HOWTO/Debian-Binary-Package-Building-HOWTO/x60.html#AEN66
  let debian_binary_path = package_dir.join("debian-binary");
  create_file_with_data(&debian_binary_path, "2.0\n")
    .with_context(|| "Failed to create debian-binary file")?;

  // Apply tar/gzip/ar to create the final package file.
  let control_tar_gz_path =
    tar_and_gzip_dir(control_dir).with_context(|| "Failed to tar/gzip control directory")?;
  let data_tar_gz_path =
    tar_and_gzip_dir(data_dir).with_context(|| "Failed to tar/gzip data directory")?;
  create_archive(
    vec![debian_binary_path, control_tar_gz_path, data_tar_gz_path],
    &package_path,
  )
  .with_context(|| "Failed to create package archive")?;
  Ok(vec![package_path])
}

/// Generate the debian data folders and files.
pub fn generate_data(
  settings: &Settings,
  package_dir: &Path,
) -> crate::Result<(PathBuf, BTreeSet<DebIcon>)> {
  // Generate data files.
  let data_dir = package_dir.join("data");
  let bin_dir = data_dir.join("usr/bin");

  for bin in settings.binaries() {
    let bin_path = settings.binary_path(bin);
    common::copy_file(&bin_path, bin_dir.join(bin.name()))
      .with_context(|| format!("Failed to copy binary from {bin_path:?}"))?;
  }

  copy_resource_files(settings, &data_dir).with_context(|| "Failed to copy resource files")?;

  settings
    .copy_binaries(&bin_dir)
    .with_context(|| "Failed to copy external binaries")?;

  let icons =
    generate_icon_files(settings, &data_dir).with_context(|| "Failed to create icon files")?;
  generate_desktop_file(settings, &data_dir).with_context(|| "Failed to create desktop file")?;

  Ok((data_dir, icons))
}

/// Generate the application desktop file and store it under the `data_dir`.
fn generate_desktop_file(settings: &Settings, data_dir: &Path) -> crate::Result<()> {
  let bin_name = settings.main_binary_name();
  let desktop_file_name = format!("{bin_name}.desktop");
  let desktop_file_path = data_dir
    .join("usr/share/applications")
    .join(desktop_file_name);

  // For more information about the format of this file, see
  // https://developer.gnome.org/integration-guide/stable/desktop-files.html.en
  let file = &mut common::create_file(&desktop_file_path)?;

  let mut handlebars = Handlebars::new();
  handlebars.register_escape_fn(handlebars::no_escape);
  if let Some(template) = &settings.deb().desktop_template {
    handlebars
      .register_template_string("main.desktop", read_to_string(template)?)
      .with_context(|| "Failed to setup custom handlebar template")?;
  } else {
    handlebars
      .register_template_string("main.desktop", include_str!("./templates/main.desktop"))
      .with_context(|| "Failed to setup custom handlebar template")?;
  }

  #[derive(Serialize)]
  struct DesktopTemplateParams<'a> {
    categories: &'a str,
    comment: Option<&'a str>,
    exec: &'a str,
    icon: &'a str,
    name: &'a str,
  }
<<<<<<< HEAD
  writeln!(file, "Exec={bin_name}")?;
  writeln!(file, "Icon={bin_name}")?;
  writeln!(file, "Name={}", settings.product_name())?;
  writeln!(file, "Terminal=false")?;
  writeln!(file, "Type=Application")?;
=======

  handlebars.render_to_write(
    "main.desktop",
    &DesktopTemplateParams {
      categories: settings
        .app_category()
        .map(|app_category| app_category.gnome_desktop_categories())
        .unwrap_or(""),
      comment: if !settings.short_description().is_empty() {
        Some(settings.short_description())
      } else {
        None
      },
      exec: bin_name,
      icon: bin_name,
      name: settings.product_name(),
    },
    file,
  )?;

>>>>>>> 000104bc
  Ok(())
}

/// Generates the debian control file and stores it under the `control_dir`.
fn generate_control_file(
  settings: &Settings,
  arch: &str,
  control_dir: &Path,
  data_dir: &Path,
) -> crate::Result<()> {
  // For more information about the format of this file, see
  // https://www.debian.org/doc/debian-policy/ch-controlfields.html
  let dest_path = control_dir.join("control");
  let mut file = common::create_file(&dest_path)?;
  writeln!(file, "Package: {}", AsKebabCase(settings.product_name()))?;
  writeln!(file, "Version: {}", settings.version_string())?;
  writeln!(file, "Architecture: {arch}")?;
  // Installed-Size must be divided by 1024, see https://www.debian.org/doc/debian-policy/ch-controlfields.html#installed-size
  writeln!(file, "Installed-Size: {}", total_dir_size(data_dir)? / 1024)?;
  let authors = settings.authors_comma_separated().unwrap_or_default();
  writeln!(file, "Maintainer: {authors}")?;
  if !settings.homepage_url().is_empty() {
    writeln!(file, "Homepage: {}", settings.homepage_url())?;
  }
  let dependencies = settings.deb().depends.as_ref().cloned().unwrap_or_default();
  if !dependencies.is_empty() {
    writeln!(file, "Depends: {}", dependencies.join(", "))?;
  }
  let mut short_description = settings.short_description().trim();
  if short_description.is_empty() {
    short_description = "(none)";
  }
  let mut long_description = settings.long_description().unwrap_or("").trim();
  if long_description.is_empty() {
    long_description = "(none)";
  }
  writeln!(file, "Description: {short_description}")?;
  for line in long_description.lines() {
    let line = line.trim();
    if line.is_empty() {
      writeln!(file, " .")?;
    } else {
      writeln!(file, " {line}")?;
    }
  }
  writeln!(file, "Priority: optional")?;
  file.flush()?;
  Ok(())
}

/// Create an `md5sums` file in the `control_dir` containing the MD5 checksums
/// for each file within the `data_dir`.
fn generate_md5sums(control_dir: &Path, data_dir: &Path) -> crate::Result<()> {
  let md5sums_path = control_dir.join("md5sums");
  let mut md5sums_file = common::create_file(&md5sums_path)?;
  for entry in WalkDir::new(data_dir) {
    let entry = entry?;
    let path = entry.path();
    if path.is_dir() {
      continue;
    }
    let mut file = File::open(path)?;
    let mut hash = md5::Context::new();
    io::copy(&mut file, &mut hash)?;
    for byte in hash.compute().iter() {
      write!(md5sums_file, "{byte:02x}")?;
    }
    let rel_path = path.strip_prefix(data_dir)?;
    let path_str = rel_path.to_str().ok_or_else(|| {
      let msg = format!("Non-UTF-8 path: {rel_path:?}");
      io::Error::new(io::ErrorKind::InvalidData, msg)
    })?;
    writeln!(md5sums_file, "  {path_str}")?;
  }
  Ok(())
}

/// Copy the bundle's resource files into an appropriate directory under the
/// `data_dir`.
fn copy_resource_files(settings: &Settings, data_dir: &Path) -> crate::Result<()> {
  let resource_dir = data_dir.join("usr/lib").join(settings.main_binary_name());
  settings.copy_resources(&resource_dir)
}

/// Copies user-defined files to the deb package.
fn copy_custom_files(settings: &Settings, data_dir: &Path) -> crate::Result<()> {
  for (deb_path, path) in settings.deb().files.iter() {
    let deb_path = if deb_path.is_absolute() {
      deb_path.strip_prefix("/").unwrap()
    } else {
      deb_path
    };
    if path.is_file() {
      common::copy_file(path, data_dir.join(deb_path))?;
    } else {
      let out_dir = data_dir.join(deb_path);
      for entry in walkdir::WalkDir::new(path) {
        let entry_path = entry?.into_path();
        if entry_path.is_file() {
          let without_prefix = entry_path.strip_prefix(path).unwrap();
          common::copy_file(&entry_path, out_dir.join(without_prefix))?;
        }
      }
    }
  }
  Ok(())
}

/// Generate the icon files and store them under the `data_dir`.
fn generate_icon_files(settings: &Settings, data_dir: &Path) -> crate::Result<BTreeSet<DebIcon>> {
  let base_dir = data_dir.join("usr/share/icons/hicolor");
  let get_dest_path = |width: u32, height: u32, is_high_density: bool| {
    base_dir.join(format!(
      "{}x{}{}/apps/{}.png",
      width,
      height,
      if is_high_density { "@2" } else { "" },
      settings.main_binary_name()
    ))
  };
  let mut icons = BTreeSet::new();
  for icon_path in settings.icon_files() {
    let icon_path = icon_path?;
    if icon_path.extension() != Some(OsStr::new("png")) {
      continue;
    }
    // Put file in scope so that it's closed when copying it
    let deb_icon = {
      let decoder = PngDecoder::new(File::open(&icon_path)?)?;
      let width = decoder.dimensions().0;
      let height = decoder.dimensions().1;
      let is_high_density = common::is_retina(&icon_path);
      let dest_path = get_dest_path(width, height, is_high_density);
      DebIcon {
        width,
        height,
        is_high_density,
        path: dest_path,
      }
    };
    if !icons.contains(&deb_icon) {
      common::copy_file(&icon_path, &deb_icon.path)?;
      icons.insert(deb_icon);
    }
  }
  Ok(icons)
}

/// Create an empty file at the given path, creating any parent directories as
/// needed, then write `data` into the file.
fn create_file_with_data<P: AsRef<Path>>(path: P, data: &str) -> crate::Result<()> {
  let mut file = common::create_file(path.as_ref())?;
  file.write_all(data.as_bytes())?;
  file.flush()?;
  Ok(())
}

/// Computes the total size, in bytes, of the given directory and all of its
/// contents.
fn total_dir_size(dir: &Path) -> crate::Result<u64> {
  let mut total: u64 = 0;
  for entry in WalkDir::new(dir) {
    total += entry?.metadata()?.len();
  }
  Ok(total)
}

/// Writes a tar file to the given writer containing the given directory.
fn create_tar_from_dir<P: AsRef<Path>, W: Write>(src_dir: P, dest_file: W) -> crate::Result<W> {
  let src_dir = src_dir.as_ref();
  let mut tar_builder = tar::Builder::new(dest_file);
  for entry in WalkDir::new(src_dir) {
    let entry = entry?;
    let src_path = entry.path();
    if src_path == src_dir {
      continue;
    }
    let dest_path = src_path.strip_prefix(src_dir)?;
    if entry.file_type().is_dir() {
      tar_builder.append_dir(dest_path, src_path)?;
    } else {
      let mut src_file = fs::File::open(src_path)?;
      tar_builder.append_file(dest_path, &mut src_file)?;
    }
  }
  let dest_file = tar_builder.into_inner()?;
  Ok(dest_file)
}

/// Creates a `.tar.gz` file from the given directory (placing the new file
/// within the given directory's parent directory), then deletes the original
/// directory and returns the path to the new file.
fn tar_and_gzip_dir<P: AsRef<Path>>(src_dir: P) -> crate::Result<PathBuf> {
  let src_dir = src_dir.as_ref();
  let dest_path = src_dir.with_extension("tar.gz");
  let dest_file = common::create_file(&dest_path)?;
  let gzip_encoder = gzip::Encoder::new(dest_file)?;
  let gzip_encoder = create_tar_from_dir(src_dir, gzip_encoder)?;
  let mut dest_file = gzip_encoder.finish().into_result()?;
  dest_file.flush()?;
  Ok(dest_path)
}

/// Creates an `ar` archive from the given source files and writes it to the
/// given destination path.
fn create_archive(srcs: Vec<PathBuf>, dest: &Path) -> crate::Result<()> {
  let mut builder = ar::Builder::new(common::create_file(dest)?);
  for path in &srcs {
    builder.append_path(path)?;
  }
  builder.into_inner()?.flush()?;
  Ok(())
}<|MERGE_RESOLUTION|>--- conflicted
+++ resolved
@@ -168,13 +168,6 @@
     icon: &'a str,
     name: &'a str,
   }
-<<<<<<< HEAD
-  writeln!(file, "Exec={bin_name}")?;
-  writeln!(file, "Icon={bin_name}")?;
-  writeln!(file, "Name={}", settings.product_name())?;
-  writeln!(file, "Terminal=false")?;
-  writeln!(file, "Type=Application")?;
-=======
 
   handlebars.render_to_write(
     "main.desktop",
@@ -195,7 +188,6 @@
     file,
   )?;
 
->>>>>>> 000104bc
   Ok(())
 }
 
