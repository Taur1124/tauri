// Copyright 2019-2021 Tauri Programme within The Commons Conservancy
// SPDX-License-Identifier: Apache-2.0
// SPDX-License-Identifier: MIT

import minimist from 'minimist'
import inquirer from 'inquirer'
import { bold, cyan, green, reset, yellow } from 'chalk'
import { platform } from 'os'
import { resolve, join, relative } from 'path'
import { cra } from './recipes/react'
import { vuecli } from './recipes/vue-cli'
import { vanillajs } from './recipes/vanilla'
import { vite } from './recipes/vite'
<<<<<<< HEAD
import { dominator } from './recipes/dominator'
=======
import { ngcli } from './recipes/ng-cli'
>>>>>>> f0a8db62
import { install, checkPackageManager } from './dependency-manager'
import { shell } from './shell'
import { addTauriScript } from './helpers/add-tauri-script'
import { Recipe } from './types/recipe'
import { updateTauriConf } from './helpers/update-tauri-conf'

interface Argv {
  h: boolean
  help: boolean
  v: string
  version: string
  ci: boolean
  dev: boolean
  b: string
  binary: string
  f: string
  force: string
  l: boolean
  log: boolean
  m: string
  manager: string
  d: string
  directory: string
  t: string
  tauriPath: string
  A: string
  appName: string
  W: string
  windowTitle: string
  D: string
  distDir: string
  P: string
  devPath: string
  r: string
  recipe: string
}

const printUsage = (): void => {
  console.log(`
  Description
    Starts a new tauri app from a "recipe" or pre-built template.
  Usage
    $ yarn create tauri-app <app-name> # npm create-tauri-app <app-name>
  Options
    --help, -h           Displays this message
    -v, --version        Displays the Tauri CLI version
    --ci                 Skip prompts
    --force, -f          Force init to overwrite [conf|template|all]
    --log, -l            Logging [boolean]
    --manager, -d        Set package manager to use [npm|yarn]
    --directory, -d      Set target directory for init
    --app-name, -A       Name of your Tauri application
    --window-title, -W   Window title of your Tauri application
    --dist-dir, -D       Web assets location, relative to <project-dir>/src-tauri
    --dev-path, -P       Url of your dev server
    --recipe, -r         Add UI framework recipe. None by default.
                         Supported recipes: [${recipeShortNames.join('|')}]
    `)
}

export const createTauriApp = async (cliArgs: string[]): Promise<any> => {
  const argv = minimist(cliArgs, {
    alias: {
      h: 'help',
      v: 'version',
      f: 'force',
      l: 'log',
      m: 'manager',
      d: 'directory',
      t: 'tauri-path',
      A: 'app-name',
      W: 'window-title',
      D: 'dist-dir',
      P: 'dev-path',
      r: 'recipe'
    },
    boolean: ['h', 'l', 'ci', 'dev']
  }) as unknown as Argv

  if (argv.help) {
    printUsage()
    return 0
  }

  if (argv.v) {
    /* eslint-disable @typescript-eslint/no-var-requires */
    /* eslint-disable @typescript-eslint/no-unsafe-member-access */
    console.log(require('../package.json').version)
    return false // do this for node consumers and tests
    /* eslint-enable @typescript-eslint/no-var-requires */
    /* eslint-enable @typescript-eslint/no-unsafe-member-access */
  }

  return await runInit(argv)
}

interface Responses {
  appName: string
  tauri: { window: { title: string } }
  recipeName: string
}

<<<<<<< HEAD
const allRecipes: Recipe[] = [vanillajs, cra, vite, vuecli, dominator]
=======
const allRecipes: Recipe[] = [vanillajs, cra, vite, vuecli, ngcli]
>>>>>>> f0a8db62

const recipeByShortName = (name: string): Recipe | undefined =>
  allRecipes.find((r) => r.shortName === name)

const recipeByDescriptiveName = (name: string): Recipe | undefined =>
  allRecipes.find((r) => r.descriptiveName.value === name)

const recipeShortNames = allRecipes.map((r) => r.shortName)

const recipeDescriptiveNames = allRecipes.map((r) => r.descriptiveName)

const keypress = async (skip: boolean): Promise<void> => {
  if (skip) return
  process.stdin.setRawMode(true)
  return await new Promise((resolve, reject) => {
    console.log('Press any key to continue...')
    process.stdin.once('data', (data) => {
      const byteArray = [...data]
      if (byteArray.length > 0 && byteArray[0] === 3) {
        console.log('^C')
        process.exit(1)
      }
      process.stdin.setRawMode(false)
      resolve()
    })
  })
}

const runInit = async (argv: Argv): Promise<void> => {
  console.log(
    `We hope to help you create something special with ${bold(
      yellow('Tauri')
    )}!`
  )
  console.log(
    'You will have a choice of one of the UI frameworks supported by the greater web tech community.'
  )
  console.log(
    `This should get you started. See our docs at https://tauri.studio/`
  )

  const setupLink =
    platform() === 'win32'
      ? 'https://tauri.studio/en/docs/getting-started/setup-windows/'
      : platform() === 'darwin'
      ? 'https://tauri.studio/en/docs/getting-started/setup-macos/'
      : 'https://tauri.studio/en/docs/getting-started/setup-linux/'

  console.log(
    `If you haven't already, please take a moment to setup your system.`
  )
  console.log(`You may find the requirements here: ${setupLink}`)

  await keypress(argv.ci)

  const defaults = {
    appName: 'tauri-app',
    tauri: { window: { title: 'Tauri App' } },
    recipeName: 'vanillajs'
  }

  // prompt initial questions
  const answers = (await inquirer
    .prompt([
      {
        type: 'input',
        name: 'appName',
        message: 'What is your app name?',
        default: defaults.appName,
        when: !argv.ci && !argv.A
      },
      {
        type: 'input',
        name: 'tauri.window.title',
        message: 'What should the window title be?',
        default: defaults.tauri.window.title,
        when: !argv.ci && !argv.W
      },
      {
        type: 'list',
        name: 'recipeName',
        message: 'Would you like to add a UI recipe?',
        choices: recipeDescriptiveNames,
        default: defaults.recipeName,
        when: !argv.ci && !argv.r
      }
    ])
    .catch((error: { isTtyError: boolean }) => {
      if (error.isTtyError) {
        // Prompt couldn't be rendered in the current environment
        console.warn(
          'It appears your terminal does not support interactive prompts. Using default values.'
        )
      } else {
        // Something else went wrong
        console.error('An unknown error occurred:', error)
      }
    })) as Responses

  const {
    appName,
    recipeName,
    tauri: {
      window: { title }
    }
  } = { ...defaults, ...answers }

  let recipe: Recipe | undefined
  if (argv.r) {
    recipe = recipeByShortName(argv.r)
  } else if (recipeName !== undefined) {
    recipe = recipeByDescriptiveName(recipeName)
  }

  // throw if recipe is not set
  if (!recipe) {
    throw new Error('Could not find the recipe specified.')
  }

  const packageManager =
    argv.m === 'yarn' || argv.m === 'npm'
      ? argv.m
      : // @ts-expect-error
      // this little fun snippet pulled from vite determines the package manager the script was run from
      /yarn/.test(process?.env?.npm_execpath)
      ? 'yarn'
      : 'npm'

  const buildConfig = {
    distDir: argv.D,
    devPath: argv.P,
    appName: argv.A || appName,
    windowTitle: argv.W || title
  }

  const directory = argv.d || process.cwd()

  // prompt additional recipe questions
  let recipeAnswers
  if (recipe.extraQuestions) {
    recipeAnswers = await inquirer
      .prompt(
        recipe.extraQuestions({
          cfg: buildConfig,
          packageManager,
          ci: argv.ci,
          cwd: directory
        })
      )
      .catch((error: { isTtyError: boolean }) => {
        if (error.isTtyError) {
          // Prompt couldn't be rendered in the current environment
          console.warn(
            'It appears your terminal does not support interactive prompts. Using default values.'
          )
        } else {
          // Something else went wrong
          console.error('An unknown error occurred:', error)
        }
      })
  }

  let updatedConfig
  if (recipe.configUpdate) {
    updatedConfig = recipe.configUpdate({
      cfg: buildConfig,
      packageManager,
      ci: argv.ci,
      cwd: directory,
      answers: recipeAnswers
    })
  }
  const cfg = {
    ...buildConfig,
    ...(updatedConfig ?? {})
  }

  // note that our app directory is reliant on the appName and
  // generally there are issues if the path has spaces (see Windows)
  // future TODO prevent app names with spaces or escape here?
  const appDirectory = join(directory, cfg.appName)

  // this throws an error if we can't run the package manager they requested
  await checkPackageManager({ cwd: directory, packageManager })

  if (recipe.preInit) {
    logStep('Running initial command(s)')
    await recipe.preInit({
      cwd: directory,
      cfg,
      packageManager,
      ci: argv.ci,
      answers: recipeAnswers
    })
  }

  const initArgs = [
    ['--app-name', cfg.appName],
    ['--window-title', cfg.windowTitle],
    ['--dist-dir', cfg.distDir],
    ['--dev-path', cfg.devPath]
  ].reduce((final: string[], argSet) => {
    if (argSet[1]) {
      return final.concat(argSet)
    } else {
      return final
    }
  }, [])

  const tauriCLIVersion = !argv.dev
    ? 'latest'
    : `file:${relative(appDirectory, join(__dirname, '../../cli.js'))}`

  // Vue CLI plugin automatically runs these
  if (recipe.shortName !== 'vuecli') {
    logStep('Installing any additional needed dependencies')
    await install({
      appDir: appDirectory,
      dependencies: recipe.extraNpmDependencies,
      devDependencies: [`@tauri-apps/cli@${tauriCLIVersion}`].concat(
        recipe.extraNpmDevDependencies
      ),
      packageManager
    })

    logStep(`Adding ${reset(yellow('"tauri"'))} script to package.json`)
    addTauriScript(appDirectory)

    logStep(`Running: ${reset(yellow('tauri init'))}`)
    const binary = !argv.b ? packageManager : resolve(appDirectory, argv.b)
    const runTauriArgs =
      packageManager === 'npm' && !argv.b
        ? ['run', 'tauri', '--', 'init']
        : ['tauri', 'init']
    await shell(binary, [...runTauriArgs, ...initArgs, '--ci'], {
      cwd: appDirectory
    })

    logStep(`Updating ${reset(yellow('"tauri.conf.json"'))}`)
    updateTauriConf(appDirectory, cfg)
  }

  if (recipe.postInit) {
    logStep('Running final command(s)')
    await recipe.postInit({
      cwd: appDirectory,
      cfg,
      packageManager,
      ci: argv.ci,
      answers: recipeAnswers
    })
  }
}

function logStep(msg: string): void {
  const out = `${green('>>')} ${bold(cyan(msg))}`
  console.log(out)
}<|MERGE_RESOLUTION|>--- conflicted
+++ resolved
@@ -11,11 +11,8 @@
 import { vuecli } from './recipes/vue-cli'
 import { vanillajs } from './recipes/vanilla'
 import { vite } from './recipes/vite'
-<<<<<<< HEAD
 import { dominator } from './recipes/dominator'
-=======
 import { ngcli } from './recipes/ng-cli'
->>>>>>> f0a8db62
 import { install, checkPackageManager } from './dependency-manager'
 import { shell } from './shell'
 import { addTauriScript } from './helpers/add-tauri-script'
@@ -118,11 +115,7 @@
   recipeName: string
 }
 
-<<<<<<< HEAD
-const allRecipes: Recipe[] = [vanillajs, cra, vite, vuecli, dominator]
-=======
-const allRecipes: Recipe[] = [vanillajs, cra, vite, vuecli, ngcli]
->>>>>>> f0a8db62
+const allRecipes: Recipe[] = [vanillajs, cra, vite, vuecli, ngcli, dominator]
 
 const recipeByShortName = (name: string): Recipe | undefined =>
   allRecipes.find((r) => r.shortName === name)
