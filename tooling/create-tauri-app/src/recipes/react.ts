--- conflicted
+++ resolved
@@ -122,13 +122,7 @@
     Your installation completed.
 
     $ cd ${cfg.appName}
-<<<<<<< HEAD
-    $ ${packageManager === 'npm' ? 'npm run' : packageManager} tauri ${
-      packageManager === 'npm' ? '-- ' : ''
-    }dev
-=======
     $ ${packageManager === 'npm' ? 'npm run' : packageManager} tauri dev
->>>>>>> f2865fad
     `)
     return await Promise.resolve()
   }
