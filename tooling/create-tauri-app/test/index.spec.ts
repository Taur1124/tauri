// Copyright 2019-2021 Tauri Programme within The Commons Conservancy
// SPDX-License-Identifier: Apache-2.0
// SPDX-License-Identifier: MIT

import execa from 'execa'
import fixtures from 'fixturez'
const f = fixtures(__dirname)
import path from 'path'
import fs from 'fs'

const ctaBinary = path.resolve('./bin/create-tauri-app.js')
const clijs = path.resolve('../cli.js/')
const api = path.resolve('../api/')

const manager = process.env.TAURI_RUN_MANAGER ?? 'npm'
const recipes = process.env.TAURI_RECIPE
  ? [process.env.TAURI_RECIPE]
<<<<<<< HEAD
  : ['vanillajs', 'cra', 'vite', 'vuecli', 'dominator']
=======
  : ['vanillajs', 'cra', 'vite', 'vuecli', 'ngcli', 'svelte']
>>>>>>> 426a6b49
const timeoutLong = 900000
const timeoutLittleLonger = 930000
const logOut = false ? 'inherit' : 'pipe'

describe('CTA', () => {
  console.warn(
    'NOTE: You need to have installed and built cli.js and api before running the tests.'
  )
  describe.each(recipes.map((recipe) => [recipe, 'tauri-app']))(
    `%s recipe`,
    (recipe: string, appName: string) => {
      it(
        'runs',
        async () => {
          // creates a temp folder to run CTA within (this is our cwd)
          const folder = f.temp()
          const appFolder = path.join(folder, appName)

          // runs CTA with all args set to avoid any prompts
          const cta = await execa(
            'node',
            [
              ctaBinary,
              '--manager',
              manager,
              '--recipe',
              recipe,
              '--ci',
              '--dev'
            ],
            {
              all: true,
              stdio: logOut,
              cwd: folder,
              timeout: timeoutLong
            }
          )

          // check to make certain it didn't fail anywhere
          expect(cta.failed).toBe(false)
          expect(cta.timedOut).toBe(false)
          expect(cta.isCanceled).toBe(false)
          expect(cta.killed).toBe(false)
          expect(cta.signal).toBe(undefined)

          const packageFileInitial: {
            [k: string]: string | object
          } = JSON.parse(
            await fs.promises.readFile(
              path.join(appFolder, 'package.json'),
              'utf-8'
            )
          )
          expect(packageFileInitial['name']).toBe(appName)

          // run a tauri build to check if what we produced
          //  can actually create an app
          //  TODO long term we will want to hook this up to a real test harness
          //  and then run that test suite instead
          let opts: string[] = []
          if (manager === 'npm') {
            opts =
              recipe == 'vuecli'
                ? ['run', 'tauri:build']
                : ['run', 'tauri', '--', 'build']
          } else if (manager === 'yarn') {
            opts = recipe == 'vuecli' ? ['tauri:build'] : ['tauri', 'build']
          }
          const tauriBuild = await execa(manager, opts, {
            all: true,
            stdio: logOut,
            cwd: appFolder,
            timeout: timeoutLong
          })

          expect(tauriBuild.failed).toBe(false)
          expect(tauriBuild.timedOut).toBe(false)
          expect(tauriBuild.isCanceled).toBe(false)
          expect(tauriBuild.killed).toBe(false)
          expect(tauriBuild.signal).toBe(undefined)

          const packageFileOutput: {
            [k: string]: string | object
          } = JSON.parse(
            await fs.promises.readFile(
              path.join(appFolder, 'package.json'),
              'utf-8'
            )
          )
          expect(packageFileOutput['name']).toBe(appName)

          const assertCustom: { [k: string]: Function } = {
            vanillajs: () => {
              expect(packageFileOutput['scripts']).toMatchObject({
                tauri: 'tauri'
              })
            },
            cra: () => {
              expect(packageFileOutput['scripts']).toEqual(
                expect.objectContaining({
                  tauri: 'tauri'
                })
              )
            },
            vite: () => {
              expect(packageFileOutput['scripts']).toEqual(
                expect.objectContaining({
                  tauri: 'tauri'
                })
              )
            },
            vuecli: () => {
              expect(packageFileOutput['scripts']).toEqual(
                expect.objectContaining({
                  'tauri:build': expect.anything(),
                  'tauri:serve': expect.anything()
                })
              )
            },
            ngcli: () => {
              expect(packageFileOutput['scripts']).toEqual(
                expect.objectContaining({
                  ng: 'ng',
                  tauri: 'tauri'
                })
              )
            },
<<<<<<< HEAD
            dominator: () => {
=======
            svelte: () => {
>>>>>>> 426a6b49
              expect(packageFileOutput['scripts']).toEqual(
                expect.objectContaining({
                  tauri: 'tauri'
                })
              )
            }
          }

          const getCustomAsserts = assertCustom[recipe]
          if (getCustomAsserts) getCustomAsserts()
        },
        timeoutLittleLonger
      )
    }
  )
})<|MERGE_RESOLUTION|>--- conflicted
+++ resolved
@@ -15,11 +15,7 @@
 const manager = process.env.TAURI_RUN_MANAGER ?? 'npm'
 const recipes = process.env.TAURI_RECIPE
   ? [process.env.TAURI_RECIPE]
-<<<<<<< HEAD
-  : ['vanillajs', 'cra', 'vite', 'vuecli', 'dominator']
-=======
-  : ['vanillajs', 'cra', 'vite', 'vuecli', 'ngcli', 'svelte']
->>>>>>> 426a6b49
+  : ['vanillajs', 'cra', 'vite', 'vuecli', 'ngcli', 'svelte', 'dominator']
 const timeoutLong = 900000
 const timeoutLittleLonger = 930000
 const logOut = false ? 'inherit' : 'pipe'
@@ -147,11 +143,14 @@
                 })
               )
             },
-<<<<<<< HEAD
+            svelte: () => {
+              expect(packageFileOutput['scripts']).toEqual(
+                expect.objectContaining({
+                  tauri: 'tauri'
+                })
+              )
+            }
             dominator: () => {
-=======
-            svelte: () => {
->>>>>>> 426a6b49
               expect(packageFileOutput['scripts']).toEqual(
                 expect.objectContaining({
                   tauri: 'tauri'
