{
  "name": "create-tauri-app",
  "version": "1.0.0-beta.4",
  "description": "Jump right into a Tauri App!",
  "bin": {
    "create-tauri-app": "./bin/create-tauri-app.js"
  },
  "repository": "git+https://github.com/tauri-apps/tauri.git",
  "license": "MIT OR Apache-2.0",
  "bugs": {
    "url": "https://github.com/tauri-apps/tauri/issues"
  },
  "homepage": "https://github.com/tauri-apps/tauri#readme",
  "contributors": [
    "Tauri Programme within The Commons Conservancy"
  ],
  "main": "bin/create-tauri-app.js",
  "files": [
    "bin",
    "dist",
    "src/templates"
  ],
  "scripts": {
    "create-tauri-app": "create-tauri-app",
    "build": "rollup --config",
    "prepublishOnly": "yarn build",
    "lint": "eslint --ext ts \"./src/**/*.ts\"",
    "lint-fix": "eslint --fix --ext ts \"./src/**/*.ts\"",
    "lint:lockfile": "lockfile-lint --path yarn.lock --type yarn --validate-https --allowed-hosts npm yarn",
    "format": "prettier --write --end-of-line=auto \"./**/*.{cjs,js,jsx,ts,tsx,html,css,json}\" --ignore-path .gitignore",
    "format:check": "prettier --check --end-of-line=auto \"./**/*.{cjs,js,jsx,ts,tsx,html,css,json}\" --ignore-path .gitignore",
    "test": "node ./test/spawn.test.mjs"
  },
  "dependencies": {
    "chalk": "4.1.2",
    "execa": "^5.0.0",
    "inquirer": "^8.0.0",
    "minimist": "^1.2.5",
    "scaffe": "1.1.0"
  },
  "devDependencies": {
    "@effection/process": "2.0.1",
    "@rollup/plugin-commonjs": "21.0.0",
    "@rollup/plugin-node-resolve": "13.0.5",
    "@rollup/plugin-typescript": "8.2.5",
    "@types/cross-spawn": "6.0.2",
    "@types/inquirer": "8.1.3",
    "@types/minimist": "1.2.2",
    "@types/semver": "7.3.8",
<<<<<<< HEAD
    "@typescript-eslint/eslint-plugin": "5.0.0",
    "@typescript-eslint/parser": "5.0.0",
    "effection": "2.0.0-beta.22",
    "eslint": "8.0.0",
=======
    "@typescript-eslint/eslint-plugin": "4.33.0",
    "@typescript-eslint/parser": "4.33.0",
    "effection": "2.0.1",
    "eslint": "7.32.0",
>>>>>>> c2a6e8d7
    "eslint-config-prettier": "8.3.0",
    "eslint-config-standard-with-typescript": "21.0.1",
    "eslint-plugin-import": "2.25.2",
    "eslint-plugin-lodash-template": "0.19.0",
    "eslint-plugin-node": "11.1.0",
    "eslint-plugin-promise": "5.1.0",
    "eslint-plugin-security": "1.4.0",
    "prettier": "2.4.1",
    "rollup": "2.58.0",
    "temp-dir": "2.0.0",
    "tslib": "2.3.1",
    "typescript": "4.4.4"
  }
}<|MERGE_RESOLUTION|>--- conflicted
+++ resolved
@@ -47,17 +47,10 @@
     "@types/inquirer": "8.1.3",
     "@types/minimist": "1.2.2",
     "@types/semver": "7.3.8",
-<<<<<<< HEAD
     "@typescript-eslint/eslint-plugin": "5.0.0",
     "@typescript-eslint/parser": "5.0.0",
-    "effection": "2.0.0-beta.22",
+    "effection": "2.0.1",
     "eslint": "8.0.0",
-=======
-    "@typescript-eslint/eslint-plugin": "4.33.0",
-    "@typescript-eslint/parser": "4.33.0",
-    "effection": "2.0.1",
-    "eslint": "7.32.0",
->>>>>>> c2a6e8d7
     "eslint-config-prettier": "8.3.0",
     "eslint-config-standard-with-typescript": "21.0.1",
     "eslint-plugin-import": "2.25.2",
