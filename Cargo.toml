--- conflicted
+++ resolved
@@ -24,12 +24,6 @@
   "examples/updater/src-tauri",
 ]
 
-<<<<<<< HEAD
-=======
-[patch.crates-io]
-tao = { git = "https://github.com/tauri-apps/tao", rev = "01fc43b05ea41463d512c0e3497971edc543ac9d" }
-
->>>>>>> 59784c7e
 # default to small, optimized workspace release binaries
 [profile.release]
 panic = "abort"
