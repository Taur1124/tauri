[package]
name = "proton"
version = "1.0.0"
authors = ["Lucas Fernandes Gonçalves Nogueira <lucas@quasar.dev>", "Daniel Thompson-Yvetot <denjell@quasar.dev>"]
license = "MIT"
edition = "2018"

[dependencies]
proton-ui = { path = "../../bindings/rust" }
serde_json = "1.0.39"
serde = "1.0"
serde_derive = "1.0"
dirs = "1.0"
ignore = "0.4.7"
phf = "0.7.21"
threadpool = "1.7"
rand = "0.7"
reqwest = "0.9"
pbr = "1"
zip = "0.5.0"
tempdir = "0.3"
semver = "0.9"
tempfile = "3"
either = "1.5.0"
tar = "0.4"
flate2 = "1"
hyper-old-types = "0.11.0"
sysinfo = "0.9"
<<<<<<< HEAD
uuid = { version = "0.7", features = ["v4"] }
lazy_static = "1.3.0"
=======
webbrowser = "0.5.1"
>>>>>>> fcd0c7fc

[features]
all-api = []
readTextFile = []
readBinaryFile = []
writeFile = []
listFiles = []
listDirs = []
setTitle = []
execute = []
<<<<<<< HEAD
answer = []
=======
open = []
>>>>>>> fcd0c7fc
<|MERGE_RESOLUTION|>--- conflicted
+++ resolved
@@ -26,12 +26,9 @@
 flate2 = "1"
 hyper-old-types = "0.11.0"
 sysinfo = "0.9"
-<<<<<<< HEAD
+webbrowser = "0.5.1"
 uuid = { version = "0.7", features = ["v4"] }
 lazy_static = "1.3.0"
-=======
-webbrowser = "0.5.1"
->>>>>>> fcd0c7fc
 
 [features]
 all-api = []
@@ -42,8 +39,5 @@
 listDirs = []
 setTitle = []
 execute = []
-<<<<<<< HEAD
-answer = []
-=======
 open = []
->>>>>>> fcd0c7fc
+answer = []