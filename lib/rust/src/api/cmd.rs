#[derive(Deserialize)]
#[serde(tag = "cmd", rename_all = "camelCase")]
pub enum Cmd {
  #[cfg(any(feature = "all-api", feature = "readTextFile"))]
  ReadTextFile {
    path: String,
    callback: String,
    error: String,
  },
  #[cfg(any(feature = "all-api", feature = "readBinaryFile"))]
  ReadBinaryFile {
    path: String,
    callback: String,
    error: String,
  },
  #[cfg(any(feature = "all-api", feature = "writeFile"))]
  WriteFile {
    file: String,
    contents: String,
    callback: String,
    error: String,
  },
  #[cfg(any(feature = "all-api", feature = "listFiles"))]
  ListFiles {
    path: String,
    callback: String,
    error: String,
  },
  #[cfg(any(feature = "all-api", feature = "listDirs"))]
  ListDirs {
    path: String,
    callback: String,
    error: String,
  },
  #[cfg(any(feature = "all-api", feature = "setTitle"))]
  SetTitle {
    title: String,
  },
  #[cfg(any(feature = "all-api", feature = "execute"))]
  Execute {
    command: String,
    args: Vec<String>,
    callback: String,
    error: String,
  },
<<<<<<< HEAD
  ValidateSalt {
    salt: String,
    callback: String,
    error: String,
  },
  #[cfg(any(feature = "all-api", feature = "answer"))]
  Answer {
    event_id: String,
    payload: String,
  },
=======
  #[cfg(any(feature = "all-api", feature = "open"))]
  Open { uri: String }
>>>>>>> fcd0c7fc
}<|MERGE_RESOLUTION|>--- conflicted
+++ resolved
@@ -33,9 +33,7 @@
     error: String,
   },
   #[cfg(any(feature = "all-api", feature = "setTitle"))]
-  SetTitle {
-    title: String,
-  },
+  SetTitle { title: String },
   #[cfg(any(feature = "all-api", feature = "execute"))]
   Execute {
     command: String,
@@ -43,19 +41,13 @@
     callback: String,
     error: String,
   },
-<<<<<<< HEAD
+  #[cfg(any(feature = "all-api", feature = "open"))]
+  Open { uri: String },
   ValidateSalt {
     salt: String,
     callback: String,
     error: String,
   },
   #[cfg(any(feature = "all-api", feature = "answer"))]
-  Answer {
-    event_id: String,
-    payload: String,
-  },
-=======
-  #[cfg(any(feature = "all-api", feature = "open"))]
-  Open { uri: String }
->>>>>>> fcd0c7fc
+  Answer { event_id: String, payload: String },
 }