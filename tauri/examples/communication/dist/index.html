<!DOCTYPE html>
<html>

<head>
  <style>
    * {
      font-family: Arial, Helvetica, sans-serif;
    }

    body {
      background: #889;
    }

    .logo-container {
      width: 95%;
      margin: 0px auto;
      overflow: hidden;
    }

    .logo-link {
      font-weight: 700;
      position: absolute;
      top: 150px;
      right: 10px;
    }

    .logo {
      width: 32px;
      height: 32px;
      cursor: pointer;
      position: fixed;
      z-index: 10;
      top: 7px;
      right: 10px;
    }

    #response {
      position: absolute;
      left: 10px;
      right: 10px;
      top: 440px;
      min-height: 110px;
      background: #aab;
      font-family: 'Courier New', Courier, monospace;
      font-size: 12px;
      word-wrap: break-word;
      padding: 5px;
      border-radius: 5px;
      overflow-y: auto;
    }

    input,
    select {
      background: white;
      font-family: system-ui, sans-serif;
      border: 0;
      border-radius: 0.25rem;
      font-size: 1rem;
      line-height: 1.2;
      padding: 0.25rem 0.5rem;
      margin: 0.25rem;
    }

    button:hover,
    button:focus {
      background: #0053ba;
    }

    button:focus {
      outline: 1px solid #fff;
      outline-offset: -4px;
    }

    button:active {
      transform: scale(0.99);
    }

    .button {
      border: 0;
      border-radius: 0.25rem;
      background: #1E88E5;
      color: white;
      font-family: system-ui, sans-serif;
      font-size: 1rem;
      line-height: 1.2;
      white-space: nowrap;
      text-decoration: none;
      padding: 0.25rem 0.5rem;
      margin: 0.25rem;
      cursor: pointer;
    }

    .bottom {
      position: fixed;
      bottom: 0;
      left: 0;
      text-align: center;
      width: 100%;
      padding: 5px;
      background: #333;
      color: #eef;
    }

    .dark-link {
      color: white;
      text-decoration: none !important;
    }

    .tabs-container {
      position: fixed;
      height: 400px;
      top: 20px;
      left: 10px;
      right: 10px;
      z-index: 9;
    }

    .tabs {
      position: relative;
      min-height: 400px;
      clear: both;
    }

    .tab {
      float: left;
    }

    .tab>label {
      background: #eee;
      padding: 10px;
      border: 1px solid transparent;
      margin-left: -1px;
      position: relative;
      left: 1px;
    }

    .tabs>.tabber {
      border-top-left-radius: 5px;
    }

    .tabs>.tabber~.tabber {
      border-top-left-radius: none;
    }

    .tab [type=radio] {
      display: none;
    }

    .content {
      position: absolute;
      top: 28px;
      left: 0;
      background: #bbc;
      right: 0;
      bottom: 0;
      padding: 20px;
      border: 1px solid transparent;
      border-top-right-radius: 5px;
      border-bottom-left-radius: 5px;
      border-bottom-right-radius: 5px;
    }

    [type=radio]:checked~label {
      background: #bbc;
      border-bottom: 1px solid transparent;
      z-index: 2;
    }

    [type=radio]:checked~label~.content {
      z-index: 1;
    }

    .hidden {
      display: none
    }
  </style>
</head>

<body>
  <div class="logo-container">
    <img src="icon.png" class="logo">
  </div>

  <div class="tabs-container">
    <div class="tabs">
      <div class="tab">
        <input type="radio" id="tab-1" name="tab-group-1" checked>
        <label class="tabber" for="tab-1">Messages</label>
        <div class="content">
          <button class="button" id="log">Call Log API</button>
          <button class="button" id="request">Call Request (async) API</button>
          <button class="button" id="event">Send event to Rust</button>
          <button class="button" id="notification">Send test notification</button>

          <div style="margin-top: 24px">
            <input id="title" value="Awesome Tauri Example!">
            <button class="button" id="set-title">Set title</button>
          </div>
        </div>
      </div>
      <div class="tab">
        <input type="radio" id="tab-2" name="tab-group-1">
        <label class="tabber" for="tab-2">File System</label>
        <div class="content">
          <div style="margin-top: 24px">
            <select class="button" id="dir">
              <option value="">None</option>
            </select>
            <input id="path-to-read" placeholder="Type the path to read...">
            <button class="button" id="read">Read</button>
          </div>
          <div style="margin-top: 24px">
            <input id="dialog-default-path" placeholder="Default path">
            <input id="dialog-filter" placeholder="Extensions filter">
            <div>
              <input type="checkbox" id="dialog-multiple">
              <label>Multiple</label>
            </div>
            <div>
              <input type="checkbox" id="dialog-directory">
              <label>Directory</label>
            </div>

            <button class="button" id="open-dialog">Open dialog</button>
            <button class="button" id="save-dialog">Open save dialog</button>
          </div>
        </div>
      </div>

      <div class="tab">
        <input type="radio" id="tab-3" name="tab-group-1">
        <label class="tabber" for="tab-3">Communication</label>
        <div class="content">
          <div style="margin-top: 24px">
            <input id="url" value="https://tauri.studio">
            <button class="button" id="open-url">Open URL</button>
          </div>

          <div style="margin-top: 24px">
            <select class="button" id="request-method">
              <option value="GET">GET</option>
              <option value="POST">POST</option>
              <option value="PUT">PUT</option>
              <option value="PATCH">PATCH</option>
              <option value="DELETE">DELETE</option>
            </select>
            <input id="request-url" placeholder="Type the request URL...">
            <br />
            <textarea id="request-body" placeholder="Request body" rows="5"
              style="width:100%;margin-right:10px;font-size:12px"></textarea>
            </br>
            <button class="button" id="make-request">Make request</button>
          </div>
        </div>
      </div>
      <div class="tab">
        <input type="radio" id="tab-4" name="tab-group-1">
        <label class="tabber" for="tab-4">CLI</label>
        <div class="content">
          <div style="margin-top: 24px">
            <button class="button" id="cli-matches">Get matches</button>
          </div>
        </div>
      </div>
      <div class="tab">
        <input type="radio" id="tab-5" name="tab-group-1">
        <label class="tabber" for="tab-5">Updater</label>
        <div class="content">
          <div style="margin-top: 24px">
            <button class="button hidden" id="updater-install">Install update</button>
          </div>
        </div>
      </div>
    </div>
  </div>
  <div id="response"></div>
  <div class="bottom">
    <a class="dark-link" target="_blank" href="https://tauri.studio">Tauri Documentation</a>&nbsp;&nbsp;&nbsp;
    <a class="dark-link" target="_blank" href="https://github.com/tauri-apps/tauri">Github Repo</a>&nbsp;&nbsp;&nbsp;
    <a class="dark-link" target="_blank"
      href="https://github.com/tauri-apps/tauri/tree/dev/tauri/examples/communication">Source for this App</a>
  </div>
  <script>
    function registerResponse(response) {
      document.getElementById('response').innerHTML = typeof response === 'object' ?
        JSON.stringify(response) :
        response
    }

    function addClickEnterHandler(button, input, handler) {
      button.addEventListener('click', handler)
      input.addEventListener('keyup', function (e) {
        if (e.keyCode === 13) {
          handler()
        }
      })
    }

    window.tauri.listen('rust-event', function (res) {
      document.getElementById('response').innerHTML = JSON.stringify(res)
    })

    document.querySelector('.logo').addEventListener('click', function () {
      window.tauri.open('https://tauri.studio/')
    })

    var dirSelect = document.getElementById('dir')
    for (var key in window.tauri.Dir) {
      var value = window.tauri.Dir[key]
      var opt = document.createElement("option")
      opt.value = value
      opt.innerHTML = key
      dirSelect.appendChild(opt)
    }

  </script>
  <script src="communication.js"></script>
  <script src="fs.js"></script>
  <script src="window.js"></script>
  <script src="dialog.js"></script>
  <script src="http.js"></script>
  <script src="cli.js"></script>
<<<<<<< HEAD
  <script src="updater.js"></script>
=======
  <script src="notification.js"></script>
>>>>>>> 6cc5fc43
</body>

</html><|MERGE_RESOLUTION|>--- conflicted
+++ resolved
@@ -320,11 +320,8 @@
   <script src="dialog.js"></script>
   <script src="http.js"></script>
   <script src="cli.js"></script>
-<<<<<<< HEAD
   <script src="updater.js"></script>
-=======
   <script src="notification.js"></script>
->>>>>>> 6cc5fc43
 </body>
 
 </html>