<!DOCTYPE html>
<html>

<<<<<<< HEAD
    <div class="tabs-container">
      <div class="tabs">
        <div class="tab">
          <input type="radio" id="tab-1" name="tab-group-1" checked>
          <label class="tabber" for="tab-1">Messages</label>
          <div class="content">
            <button class="button" id="log">Call Log API</button>
            <button class="button" id="request">Call Request (async) API</button>
            <button class="button" id="event">Send event to Rust</button>
             <button class="button" id="notification">Send test notification</button>

            <div style="margin-top: 24px">
              <input id="title" value="Awesome Tauri Example!">
              <button class="button" id="set-title">Set title</button>
            </div>
=======
<head>
  <style>
    * {
      font-family: Arial, Helvetica, sans-serif;
    }

    body {
      background: #889;
    }

    .logo-container {
      width: 95%;
      margin: 0px auto;
      overflow: hidden;
    }

    .logo-link {
      font-weight: 700;
      position: absolute;
      top: 150px;
      right: 10px;
    }

    .logo {
      width: 32px;
      height: 32px;
      cursor: pointer;
      position: fixed;
      z-index: 10;
      top: 7px;
      right: 10px;
    }

    #response {
      position: absolute;
      left: 10px;
      right: 10px;
      top: 440px;
      min-height: 110px;
      background: #aab;
      font-family: 'Courier New', Courier, monospace;
      font-size: 12px;
      word-wrap: break-word;
      padding: 5px;
      border-radius: 5px;
      overflow-y: auto;
    }

    input,
    select {
      background: white;
      font-family: system-ui, sans-serif;
      border: 0;
      border-radius: 0.25rem;
      font-size: 1rem;
      line-height: 1.2;
      padding: 0.25rem 0.5rem;
      margin: 0.25rem;
    }

    button:hover,
    button:focus {
      background: #0053ba;
    }

    button:focus {
      outline: 1px solid #fff;
      outline-offset: -4px;
    }

    button:active {
      transform: scale(0.99);
    }

    .button {
      border: 0;
      border-radius: 0.25rem;
      background: #1E88E5;
      color: white;
      font-family: system-ui, sans-serif;
      font-size: 1rem;
      line-height: 1.2;
      white-space: nowrap;
      text-decoration: none;
      padding: 0.25rem 0.5rem;
      margin: 0.25rem;
      cursor: pointer;
    }

    .bottom {
      position: fixed;
      bottom: 0;
      left: 0;
      text-align: center;
      width: 100%;
      padding: 5px;
      background: #333;
      color: #eef;
    }

    .dark-link {
      color: white;
      text-decoration: none !important;
    }

    .tabs-container {
      position: fixed;
      height: 400px;
      top: 20px;
      left: 10px;
      right: 10px;
      z-index: 9;
    }

    .tabs {
      position: relative;
      min-height: 400px;
      clear: both;
    }

    .tab {
      float: left;
    }

    .tab>label {
      background: #eee;
      padding: 10px;
      border: 1px solid transparent;
      margin-left: -1px;
      position: relative;
      left: 1px;
    }

    .tabs>.tabber {
      border-top-left-radius: 5px;
    }

    .tabs>.tabber~.tabber {
      border-top-left-radius: none;
    }

    .tab [type=radio] {
      display: none;
    }

    .content {
      position: absolute;
      top: 28px;
      left: 0;
      background: #bbc;
      right: 0;
      bottom: 0;
      padding: 20px;
      border: 1px solid transparent;
      border-top-right-radius: 5px;
      border-bottom-left-radius: 5px;
      border-bottom-right-radius: 5px;
    }

    [type=radio]:checked~label {
      background: #bbc;
      border-bottom: 1px solid transparent;
      z-index: 2;
    }

    [type=radio]:checked~label~.content {
      z-index: 1;
    }

  </style>
</head>

<body>
  <div class="logo-container">
    <img src="icon.png" class="logo">
  </div>

  <div class="tabs-container">
    <div class="tabs">
      <div class="tab">
        <input type="radio" id="tab-1" name="tab-group-1" checked>
        <label class="tabber" for="tab-1">Messages</label>
        <div class="content">
          <button class="button" id="log">Call Log API</button>
          <button class="button" id="request">Call Request (async) API</button>
          <button class="button" id="event">Send event to Rust</button>

          <div style="margin-top: 24px">
            <input id="title" value="Awesome Tauri Example!">
            <button class="button" id="set-title">Set title</button>
>>>>>>> 14a1ddfe
          </div>
        </div>
      </div>
      <div class="tab">
        <input type="radio" id="tab-2" name="tab-group-1">
        <label class="tabber" for="tab-2">File System</label>
        <div class="content">
          <div style="margin-top: 24px">
            <select class="button" id="dir">
              <option value="">None</option>
            </select>
            <input id="path-to-read" placeholder="Type the path to read...">
            <button class="button" id="read">Read</button>
          </div>
          <div style="margin-top: 24px">
            <input id="dialog-default-path" placeholder="Default path">
            <input id="dialog-filter" placeholder="Extensions filter">
            <div>
              <input type="checkbox" id="dialog-multiple">
              <label>Multiple</label>
            </div>
            <div>
              <input type="checkbox" id="dialog-directory">
              <label>Directory</label>
            </div>

            <button class="button" id="open-dialog">Open dialog</button>
            <button class="button" id="save-dialog">Open save dialog</button>
          </div>
        </div>
      </div>

      <div class="tab">
        <input type="radio" id="tab-3" name="tab-group-1">
        <label class="tabber" for="tab-3">Communication</label>
        <div class="content">
          <div style="margin-top: 24px">
            <input id="url" value="https://tauri.studio">
            <button class="button" id="open-url">Open URL</button>
          </div>

          <div style="margin-top: 24px">
            <select class="button" id="request-method">
              <option value="GET">GET</option>
              <option value="POST">POST</option>
              <option value="PUT">PUT</option>
              <option value="PATCH">PATCH</option>
              <option value="DELETE">DELETE</option>
            </select>
            <input id="request-url" placeholder="Type the request URL...">
            <br />
            <textarea id="request-body" placeholder="Request body" rows="5"
              style="width:100%;margin-right:10px;font-size:12px"></textarea>
            </br>
            <button class="button" id="make-request">Make request</button>
          </div>
        </div>
      </div>
      <div class="tab">
        <input type="radio" id="tab-4" name="tab-group-1">
        <label class="tabber" for="tab-4">CLI</label>
        <div class="content">
          <div style="margin-top: 24px">
            <button class="button" id="cli-matches">Get matches</button>
          </div>
        </div>
      </div>
    </div>
<<<<<<< HEAD
    <div id="response"></div>
    <div class="bottom">
      <a class="dark-link" target="_blank"  href="https://tauri.studio">Tauri Documentation</a>&nbsp;&nbsp;&nbsp;
      <a class="dark-link" target="_blank" href="https://github.com/tauri-apps/tauri">Github Repo</a>&nbsp;&nbsp;&nbsp;
      <a class="dark-link" target="_blank" href="https://github.com/tauri-apps/tauri/tree/dev/tauri/examples/communication">Source for this App</a>
    </div>
    <script src="https://cdn.jsdelivr.net/npm/promise-polyfill@8/dist/polyfill.min.js"></script>
    <script>
      function registerResponse (response) {
        document.getElementById('response').innerHTML = typeof response === 'object'
          ? JSON.stringify(response)
          : response
      }

      function addClickEnterHandler (button, input, handler) {
        button.addEventListener('click', handler)
        input.addEventListener('keyup', function (e) {
          if (e.keyCode === 13) {
            handler()
          }
        })
      }

      window.tauri.listen('rust-event', function (res) {
        document.getElementById('response').innerHTML = JSON.stringify(res)
      })
=======
  </div>
  <div id="response"></div>
  <div class="bottom">
    <a class="dark-link" target="_blank" href="https://tauri.studio">Tauri Documentation</a>&nbsp;&nbsp;&nbsp;
    <a class="dark-link" target="_blank" href="https://github.com/tauri-apps/tauri">Github Repo</a>&nbsp;&nbsp;&nbsp;
    <a class="dark-link" target="_blank"
      href="https://github.com/tauri-apps/tauri/tree/dev/tauri/examples/communication">Source for this App</a>
  </div>
  <script>
    function registerResponse(response) {
      document.getElementById('response').innerHTML = typeof response === 'object' ?
        JSON.stringify(response) :
        response
    }
>>>>>>> 14a1ddfe

    function addClickEnterHandler(button, input, handler) {
      button.addEventListener('click', handler)
      input.addEventListener('keyup', function (e) {
        if (e.keyCode === 13) {
          handler()
        }
      })
    }

    window.tauri.listen('rust-event', function (res) {
      document.getElementById('response').innerHTML = JSON.stringify(res)
    })

    document.querySelector('.logo').addEventListener('click', function () {
      window.tauri.open('https://tauri.studio/')
    })

    var dirSelect = document.getElementById('dir')
    for (var key in window.tauri.Dir) {
      var value = window.tauri.Dir[key]
      var opt = document.createElement("option")
      opt.value = value
      opt.innerHTML = key
      dirSelect.appendChild(opt)
    }

  </script>
  <script src="communication.js"></script>
  <script src="fs.js"></script>
  <script src="window.js"></script>
  <script src="dialog.js"></script>
  <script src="http.js"></script>
  <script src="cli.js"></script>
</body>

<<<<<<< HEAD
      var dirSelect = document.getElementById('dir')
      for (var key in window.tauri.Dir) {
        var value = window.tauri.Dir[key]
        var opt = document.createElement("option")
        opt.value = value
        opt.innerHTML = key
        dirSelect.appendChild(opt)
      }
    </script>
    <script src="communication.js"></script>
    <script src="fs.js"></script>
    <script src="window.js"></script>
    <script src="dialog.js"></script>
    <script src="http.js"></script>
    <script src="notification.js"></script>
  </body>
=======
>>>>>>> 14a1ddfe
</html><|MERGE_RESOLUTION|>--- conflicted
+++ resolved
@@ -1,23 +1,6 @@
 <!DOCTYPE html>
 <html>
 
-<<<<<<< HEAD
-    <div class="tabs-container">
-      <div class="tabs">
-        <div class="tab">
-          <input type="radio" id="tab-1" name="tab-group-1" checked>
-          <label class="tabber" for="tab-1">Messages</label>
-          <div class="content">
-            <button class="button" id="log">Call Log API</button>
-            <button class="button" id="request">Call Request (async) API</button>
-            <button class="button" id="event">Send event to Rust</button>
-             <button class="button" id="notification">Send test notification</button>
-
-            <div style="margin-top: 24px">
-              <input id="title" value="Awesome Tauri Example!">
-              <button class="button" id="set-title">Set title</button>
-            </div>
-=======
 <head>
   <style>
     * {
@@ -208,7 +191,6 @@
           <div style="margin-top: 24px">
             <input id="title" value="Awesome Tauri Example!">
             <button class="button" id="set-title">Set title</button>
->>>>>>> 14a1ddfe
           </div>
         </div>
       </div>
@@ -277,34 +259,6 @@
         </div>
       </div>
     </div>
-<<<<<<< HEAD
-    <div id="response"></div>
-    <div class="bottom">
-      <a class="dark-link" target="_blank"  href="https://tauri.studio">Tauri Documentation</a>&nbsp;&nbsp;&nbsp;
-      <a class="dark-link" target="_blank" href="https://github.com/tauri-apps/tauri">Github Repo</a>&nbsp;&nbsp;&nbsp;
-      <a class="dark-link" target="_blank" href="https://github.com/tauri-apps/tauri/tree/dev/tauri/examples/communication">Source for this App</a>
-    </div>
-    <script src="https://cdn.jsdelivr.net/npm/promise-polyfill@8/dist/polyfill.min.js"></script>
-    <script>
-      function registerResponse (response) {
-        document.getElementById('response').innerHTML = typeof response === 'object'
-          ? JSON.stringify(response)
-          : response
-      }
-
-      function addClickEnterHandler (button, input, handler) {
-        button.addEventListener('click', handler)
-        input.addEventListener('keyup', function (e) {
-          if (e.keyCode === 13) {
-            handler()
-          }
-        })
-      }
-
-      window.tauri.listen('rust-event', function (res) {
-        document.getElementById('response').innerHTML = JSON.stringify(res)
-      })
-=======
   </div>
   <div id="response"></div>
   <div class="bottom">
@@ -319,7 +273,6 @@
         JSON.stringify(response) :
         response
     }
->>>>>>> 14a1ddfe
 
     function addClickEnterHandler(button, input, handler) {
       button.addEventListener('click', handler)
@@ -356,23 +309,4 @@
   <script src="cli.js"></script>
 </body>
 
-<<<<<<< HEAD
-      var dirSelect = document.getElementById('dir')
-      for (var key in window.tauri.Dir) {
-        var value = window.tauri.Dir[key]
-        var opt = document.createElement("option")
-        opt.value = value
-        opt.innerHTML = key
-        dirSelect.appendChild(opt)
-      }
-    </script>
-    <script src="communication.js"></script>
-    <script src="fs.js"></script>
-    <script src="window.js"></script>
-    <script src="dialog.js"></script>
-    <script src="http.js"></script>
-    <script src="notification.js"></script>
-  </body>
-=======
->>>>>>> 14a1ddfe
 </html>