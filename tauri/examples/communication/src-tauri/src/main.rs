--- conflicted
+++ resolved
@@ -30,11 +30,7 @@
           .expect("failed to emit");
       });
     })
-<<<<<<< HEAD
-    .invoke_handler(|webview_manager, arg: String| async move {
-=======
     .invoke_handler(|_webview_manager, arg| async move {
->>>>>>> f6567997
       use cmd::Cmd::*;
       match serde_json::from_str(&arg) {
         Err(e) => Err(e.into()),
