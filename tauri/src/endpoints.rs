--- conflicted
+++ resolved
@@ -161,9 +161,6 @@
         } => {
           dialog::save(webview, options, callback, error);
         }
-<<<<<<< HEAD
-       #[cfg(any(feature = "embedded-server", feature = "no-server"))]
-=======
         #[cfg(any(feature = "all-api", feature = "http-request"))]
         HttpRequest {
           options,
@@ -173,7 +170,6 @@
           http::make_request(webview, options, callback, error);
         }
         #[cfg(any(feature = "embedded-server", feature = "no-server"))]
->>>>>>> 0aeb87a2
         LoadAsset {
           asset,
           asset_type,
