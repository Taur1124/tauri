mod cmd;
#[allow(unused_imports)]
mod file_system;
mod init;
mod salt;

use init::init;

#[cfg(assets)]
mod asset;
#[cfg(open)]
mod browser;
#[cfg(any(open_dialog, save_dialog))]
mod dialog;
#[cfg(event)]
mod event;
#[cfg(http_request)]
mod http;
#[cfg(notification)]
mod notification;

use web_view::WebView;

#[cfg(any(feature = "all-api", feature = "shortcut"))]
use tauri_api::shortcut::ShortcutBuilder;

#[allow(unused_variables)]
pub(crate) fn handle<T: 'static>(webview: &mut WebView<'_, T>, arg: &str) -> crate::Result<()> {
  use cmd::Cmd::*;
  match serde_json::from_str(arg) {
    Err(e) => Err(e.into()),
    Ok(command) => {
      match command {
        Init {} => {
          let event_init = init()?;
          webview.eval(&format!(
            r#"{event_init}
                window.external.invoke('{{"cmd":"__initialized"}}')
              "#,
            event_init = event_init
          ))?;
        }
        ReadTextFile {
          path,
          options,
          callback,
          error,
        } => {
          #[cfg(read_text_file)]
          file_system::read_text_file(webview, path, options, callback, error);
          #[cfg(not(read_text_file))]
          whitelist_error(webview, error, "readTextFile");
        }
        ReadBinaryFile {
          path,
          options,
          callback,
          error,
        } => {
          #[cfg(read_binary_file)]
          file_system::read_binary_file(webview, path, options, callback, error);
          #[cfg(not(read_binary_file))]
          whitelist_error(webview, error, "readBinaryFile");
        }
        WriteFile {
          path,
          contents,
          options,
          callback,
          error,
        } => {
          #[cfg(write_file)]
          file_system::write_file(webview, path, contents, options, callback, error);
          #[cfg(not(write_file))]
          whitelist_error(webview, error, "writeFile");
        }
        WriteBinaryFile {
          path,
          contents,
          options,
          callback,
          error,
        } => {
          #[cfg(write_binary_file)]
          file_system::write_binary_file(webview, path, contents, options, callback, error);
          #[cfg(not(write_binary_file))]
          whitelist_error(webview, error, "writeBinaryFile");
        }
        ReadDir {
          path,
          options,
          callback,
          error,
        } => {
          #[cfg(read_dir)]
          file_system::read_dir(webview, path, options, callback, error);
          #[cfg(not(read_dir))]
          whitelist_error(webview, error, "readDir");
        }
        CopyFile {
          source,
          destination,
          options,
          callback,
          error,
        } => {
          #[cfg(copy_file)]
          file_system::copy_file(webview, source, destination, options, callback, error);
          #[cfg(not(copy_file))]
          whitelist_error(webview, error, "copyFile");
        }
        CreateDir {
          path,
          options,
          callback,
          error,
        } => {
          #[cfg(create_dir)]
          file_system::create_dir(webview, path, options, callback, error);
          #[cfg(not(create_dir))]
          whitelist_error(webview, error, "createDir");
        }
        RemoveDir {
          path,
          options,
          callback,
          error,
        } => {
          #[cfg(remove_dir)]
          file_system::remove_dir(webview, path, options, callback, error);
          #[cfg(not(remove_dir))]
          whitelist_error(webview, error, "removeDir");
        }
        RemoveFile {
          path,
          options,
          callback,
          error,
        } => {
          #[cfg(remove_file)]
          file_system::remove_file(webview, path, options, callback, error);
          #[cfg(not(remove_file))]
          whitelist_error(webview, error, "removeFile");
        }
        RenameFile {
          old_path,
          new_path,
          options,
          callback,
          error,
        } => {
          #[cfg(rename_file)]
          file_system::rename_file(webview, old_path, new_path, options, callback, error);
          #[cfg(not(rename_file))]
          whitelist_error(webview, error, "renameFile");
        }
        SetTitle { title } => {
          #[cfg(set_title)]
          webview.set_title(&title)?;
          #[cfg(not(set_title))]
          throw_whitelist_error(webview, "title");
        }
        Execute {
          command,
          args,
          callback,
          error,
        } => {
          #[cfg(execute)]
          crate::call(webview, command, args, callback, error);
          #[cfg(not(execute))]
          throw_whitelist_error(webview, "execute");
        }
        Open { uri } => {
          #[cfg(open)]
          browser::open(uri);
          #[cfg(not(open))]
          throw_whitelist_error(webview, "open");
        }
        ValidateSalt {
          salt,
          callback,
          error,
        } => {
          salt::validate(webview, salt, callback, error)?;
        }
        Listen {
          event,
          handler,
          once,
        } => {
          #[cfg(event)]
          {
            let js_string = event::listen_fn(event, handler, once)?;
            webview.eval(&js_string)?;
          }
          #[cfg(not(event))]
          throw_whitelist_error(webview, "event");
        }
        Emit { event, payload } => {
          #[cfg(event)]
          crate::event::on_event(event, payload);
          #[cfg(not(event))]
          throw_whitelist_error(webview, "event");
        }
        OpenDialog {
          options,
          callback,
          error,
        } => {
          #[cfg(open_dialog)]
          dialog::open(webview, options, callback, error)?;
          #[cfg(not(open_dialog))]
          whitelist_error(webview, error, "title");
        }
        SaveDialog {
          options,
          callback,
          error,
        } => {
          #[cfg(save_dialog)]
          dialog::save(webview, options, callback, error)?;
          #[cfg(not(save_dialog))]
          throw_whitelist_error(webview, "saveDialog");
        }
        HttpRequest {
          options,
          callback,
          error,
        } => {
          #[cfg(http_request)]
          http::make_request(webview, *options, callback, error);
          #[cfg(not(http_request))]
          whitelist_error(webview, error, "httpRequest");
        }
<<<<<<< HEAD
        #[cfg(any(feature = "all-api", feature = "shortcut"))]
        AddShortcuts {
          shortcut_handlers,
        } => {
          let callback_handle = webview.handle();
          let error_handle = webview.handle();
          let callback_handle = std::sync::Arc::new(callback_handle.clone());

          crate::spawn(move || {
            let mut builder = ShortcutBuilder::new();
            for shortcut_handler in shortcut_handlers {
              let callback_handle = callback_handle.clone();

              let callback_identifier = shortcut_handler.callback.clone();
              let callback_identifier = std::sync::Arc::new(callback_identifier);

              builder.register_shortcut(shortcut_handler.shortcut.clone(), move || {
                let callback_handle = callback_handle.clone();
                let callback_string = tauri_api::rpc::format_callback(callback_identifier.to_string(), "void 0".to_string());
                callback_handle
                  .dispatch(move |_webview| _webview.eval(callback_string.as_str()))
                  .expect("Failed to dispatch shortcut callback");
              }, |e| {
                if let Some(error) = &shortcut_handler.error {
                  let callback_string = tauri_api::rpc::format_callback(error.to_string(), e);
                  error_handle
                    .dispatch(move |_webview| _webview.eval(callback_string.as_str()))
                    .expect("Failed to dispatch shortcut error");
                }
              });
            }
            builder.listen();
          });

          /*let handle = webview.handle();
          let handle = std::sync::Arc::new(handle);
          let j = shortcut_handlers.clone();
          crate::spawn(move || {
            let handlers: Vec<ShortcutHandler> = j.iter().map(|handler| {
              let handle = handle.clone();
              ShortcutHandler {
                shortcut: handler.shortcut.clone(),
                callback: Box::new(move || {
                  let callback_string = tauri_api::rpc::format_callback(handler.callback.clone(), "void 0".to_string());
                  handle
                    .dispatch(move |_webview| _webview.eval(callback_string.as_str()))
                    .expect("Failed to dispatch shortcut callback");
                }),
                error: Box::new(|e| {
                  /*lif let Some(error) = &handler.error {
                    let callback_string = tauri_api::rpc::format_callback(error, e);
                    handle
                      .dispatch(move |_webview| _webview.eval(callback_string.as_str()))
                      .expect("Failed to dispatch shortcut callback");
                  }*/
                })
              }
            }).collect(); 
          });*/
        }
        #[cfg(any(feature = "embedded-server", feature = "no-server"))]
=======
        #[cfg(assets)]
>>>>>>> 0d6235e4
        LoadAsset {
          asset,
          asset_type,
          callback,
          error,
        } => {
          asset::load(webview, asset, asset_type, callback, error);
        }
        CliMatches { callback, error } => {
          #[cfg(cli)]
          crate::execute_promise(
            webview,
            move || match crate::cli::get_matches() {
              Some(matches) => Ok(matches),
              None => Err(anyhow::anyhow!(r#""failed to get matches""#)),
            },
            callback,
            error,
          );
          #[cfg(not(cli))]
          whitelist_error(webview, error, "cli");
        }
        Notification {
          options,
          callback,
          error,
        } => {
          #[cfg(notification)]
          notification::send(webview, options, callback, error);
          #[cfg(not(notification))]
          whitelist_error(webview, error, "notification");
        }
        IsNotificationPermissionGranted { callback, error } => {
          #[cfg(notification)]
          notification::is_permission_granted(webview, callback, error);
          #[cfg(not(notification))]
          whitelist_error(webview, error, "notification");
        }
        RequestNotificationPermission { callback, error } => {
          #[cfg(notification)]
          notification::request_permission(webview, callback, error)?;
          #[cfg(not(notification))]
          whitelist_error(webview, error, "notification");
        }
      }
      Ok(())
    }
  }
}

#[allow(dead_code)]
fn whitelist_error<T: 'static>(
  webview: &mut WebView<'_, T>,
  error_fn: String,
  whitelist_key: &str,
) {
  let reject_code = tauri_api::rpc::format_callback(
    error_fn,
    format!(r#""'{}' not whitelisted""#, whitelist_key),
  );
  webview
    .eval(&reject_code)
    .expect("failed to eval whitelist error")
}

#[allow(dead_code)]
fn throw_whitelist_error<T: 'static>(webview: &mut WebView<'_, T>, whitelist_key: &str) {
  let reject_code = format!(r#"throw new Error("'{}' not whitelisted")"#, whitelist_key);
  webview
    .eval(&reject_code)
    .expect("failed to eval whitelist error")
}

#[cfg(test)]
mod test {
  use proptest::prelude::*;

  #[test]
  // test to see if check init produces a string or not.
  fn check_init() {
    if cfg!(not(event)) {
      let res = super::init();
      match res {
        Ok(s) => assert_eq!(s, ""),
        Err(e) => panic!("init Err {:?}", e.to_string()),
      }
    } else if cfg!(event) {
      let res = super::init();
      match res {
        Ok(s) => assert!(s.contains("window.__TAURI__.promisified")),
        Err(e) => panic!("init Err {:?}", e.to_string()),
      }
    }
  }

  // check the listen_fn for various usecases.
  proptest! {
    #[cfg(event)]
    #[test]
    fn check_listen_fn(event in "", handler in "", once in proptest::bool::ANY) {
      super::event::listen_fn(event, handler, once).expect("listen_fn failed");
    }
  }

  // Test the open func to see if proper uris can be opened by the browser.
  proptest! {
    #[cfg(open)]
    #[test]
    fn check_open(uri in r"(http://)([\\w\\d\\.]+([\\w]{2,6})?)") {
      super::browser::open(uri);
  }
  }
}<|MERGE_RESOLUTION|>--- conflicted
+++ resolved
@@ -233,7 +233,6 @@
           #[cfg(not(http_request))]
           whitelist_error(webview, error, "httpRequest");
         }
-<<<<<<< HEAD
         #[cfg(any(feature = "all-api", feature = "shortcut"))]
         AddShortcuts {
           shortcut_handlers,
@@ -294,10 +293,7 @@
             }).collect(); 
           });*/
         }
-        #[cfg(any(feature = "embedded-server", feature = "no-server"))]
-=======
         #[cfg(assets)]
->>>>>>> 0d6235e4
         LoadAsset {
           asset,
           asset_type,
