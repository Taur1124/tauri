--- conflicted
+++ resolved
@@ -203,7 +203,6 @@
   crate::execute_promise(
     webview,
     move || {
-<<<<<<< HEAD
       let mut path = PathBuf::from(
         if asset.starts_with("/") {
           asset.replacen("/", "", 1)
@@ -231,16 +230,6 @@
         } else {
           break;
         }
-=======
-      let read_asset = crate::assets::ASSETS.get(&format!(
-        "{}{}{}",
-        env!("TAURI_DIST_DIR"),
-        if asset.starts_with("/") { "" } else { "/" },
-        asset
-      ));
-      if read_asset.is_err() {
-        return Err(format!("Asset '{}' not found", asset).into());
->>>>>>> aed07399
       }
 
       if asset_type == "image" {
