--- conflicted
+++ resolved
@@ -82,6 +82,7 @@
 }
 
 #[cfg(custom_protocol)]
+#[allow(clippy::unnecessary_wraps)]
 pub(super) fn get_url(_: &Context) -> crate::Result<String> {
   // Custom protocol doesn't require any setup, so just return URL
   Ok("tauri://index.html".into())
@@ -177,12 +178,7 @@
   content_url: &str,
   window_labels: &[String],
   plugin_initialization_script: &str,
-<<<<<<< HEAD
-  tauri_script: &str,
-  assets: &'static Assets,
-=======
   context: &Context,
->>>>>>> 07839982
 ) -> crate::Result<BuiltWebview<A>> {
   // TODO let debug = cfg!(debug_assertions);
   let webview_url = match &webview.url {
@@ -190,15 +186,9 @@
     WindowUrl::Custom(url) => url.to_string(),
   };
 
-<<<<<<< HEAD
   let (webview_builder, callbacks, custom_protocol) = if webview.url == WindowUrl::App {
-    let webview_builder = webview.builder.url(webview_url)
-        .initialization_script(&initialization_script(plugin_initialization_script, tauri_script))
-=======
-  let (webview_builder, callbacks) = if webview.url == WindowUrl::App {
     let mut webview_builder = webview.builder.url(webview_url)
         .initialization_script(&initialization_script(plugin_initialization_script, &context.tauri_script))
->>>>>>> 07839982
         .initialization_script(&format!(
           r#"
               window.__TAURI__.__windows = {window_labels_array}.map(function (label) {{ return {{ label: label }} }});
@@ -263,6 +253,7 @@
         }
       }),
     };
+    let assets = context.assets;
     let custom_protocol = CustomProtocol {
       name: "tauri".into(),
       handler: Box::new(move |path| {
