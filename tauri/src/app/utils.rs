use std::{io::Read, sync::Arc};

use crate::{
  api::{
    assets::{AssetFetch, Assets},
    config::WindowUrl,
    rpc::{format_callback, format_callback_result},
  },
  app::{Icon, InvokeResponse},
  ApplicationExt, WebviewBuilderExt,
};

use super::{
  webview::{CustomProtocol, WebviewBuilderExtPrivate, WebviewRpcHandler},
  App, Context, RpcRequest, Webview, WebviewManager,
};

use serde::Deserialize;
use serde_json::Value as JsonValue;

#[derive(Debug, Deserialize)]
struct Message {
  #[serde(rename = "__tauriModule")]
  tauri_module: Option<String>,
  callback: String,
  error: String,
  #[serde(rename = "mainThread", default)]
  main_thread: bool,
  #[serde(flatten)]
  inner: JsonValue,
}

// setup content for dev-server
#[cfg(dev)]
pub(super) fn get_url(context: &Context) -> String {
  let config = &context.config;
  if config.build.dev_path.starts_with("http") {
    config.build.dev_path.clone()
  } else {
    format!(
      "data:text/html;base64,{}",
      base64::encode(
        context
          .assets
          .get(&Assets::format_key("index.html"), AssetFetch::Decompress)
          .ok_or_else(|| crate::Error::AssetNotFound("index.html".to_string()))
          .and_then(|(read, _)| {
            read
              .bytes()
              .collect::<Result<Vec<u8>, _>>()
              .map_err(Into::into)
          })
          .expect("Unable to find `index.html` under your devPath folder")
      )
    )
  }
}

#[cfg(custom_protocol)]
pub(super) fn get_url(_: &Context) -> String {
  // Custom protocol doesn't require any setup, so just return URL
  "tauri://index.html".into()
}

// spawn an updater process.
#[cfg(feature = "updater")]
#[allow(dead_code)]
pub(super) fn spawn_updater() {
  std::thread::spawn(|| {
    tauri_api::command::spawn_relative_command(
      "updater".to_string(),
      Vec::new(),
      std::process::Stdio::inherit(),
    )
    .expect("Unable to spawn relative command");
  });
}

pub(super) fn initialization_script(
  plugin_initialization_script: &str,
  tauri_script: &str,
) -> String {
  format!(
    r#"
      {tauri_initialization_script}
      {event_initialization_script}
      if (window.__rpc_handler__) {{
        window.__TAURI__.invoke("__initialized")
      }} else {{
        window.addEventListener('DOMContentLoaded', function () {{
          window.__TAURI__.invoke("__initialized")
        }})
      }}
      {plugin_initialization_script}
    "#,
    tauri_initialization_script = tauri_script,
    event_initialization_script = event_initialization_script(),
    plugin_initialization_script = plugin_initialization_script
  )
}

fn event_initialization_script() -> String {
  return format!(
    "
      window['{queue}'] = [];
      window['{fn}'] = function (payload, salt, ignoreQueue) {{
      const listeners = (window['{listeners}'] && window['{listeners}'][payload.type]) || []
      if (!ignoreQueue && listeners.length === 0) {{
        window['{queue}'].push({{
          payload: payload,
          salt: salt
        }})
      }}

      if (listeners.length > 0) {{
        window.__TAURI__.invoke('tauri', {{
          __tauriModule: 'Internal',
          message: {{
            cmd: 'validateSalt',
            salt: salt
          }}
        }}).then(function (flag) {{
          if (flag) {{
            for (let i = listeners.length - 1; i >= 0; i--) {{
              const listener = listeners[i]
              if (listener.once)
                listeners.splice(i, 1)
              listener.handler(payload)
            }}
          }}
        }})
      }}
    }}
    ",
    fn = crate::event::emit_function_name(),
    queue = crate::event::event_queue_object_name(),
    listeners = crate::event::event_listeners_object_name()
  );
}

pub(super) type BuiltWebview<A> = (
  <A as ApplicationExt>::WebviewBuilder,
  Option<WebviewRpcHandler<<A as ApplicationExt>::Dispatcher>>,
  Option<CustomProtocol>,
);

// build the webview.
pub(super) fn build_webview<A: ApplicationExt + 'static>(
  application: Arc<App<A>>,
  webview: Webview<A>,
  webview_manager: &WebviewManager<A>,
  content_url: &str,
  window_labels: &[String],
  plugin_initialization_script: &str,
  context: &Context,
) -> crate::Result<BuiltWebview<A>> {
  // TODO let debug = cfg!(debug_assertions);
  let webview_url = match &webview.url {
    WindowUrl::App => content_url.to_string(),
    WindowUrl::Custom(url) => url.to_string(),
  };

<<<<<<< HEAD
  let (webview_builder, rpc_handler, custom_protocol) = if webview.url == WindowUrl::App {
=======
  let is_local = match webview.url {
    WindowUrl::App => true,
    WindowUrl::Custom(url) => &url[0..8] == "tauri://",
  };
  let (webview_builder, callbacks, custom_protocol) = if is_local {
>>>>>>> e7f65ebd
    let mut webview_builder = webview.builder.url(webview_url)
        .initialization_script(&initialization_script(plugin_initialization_script, &context.tauri_script))
        .initialization_script(&format!(
          r#"
              window.__TAURI__.__windows = {window_labels_array}.map(function (label) {{ return {{ label: label }} }});
              window.__TAURI__.__currentWindow = {{ label: "{current_window_label}" }}
            "#,
          window_labels_array =
            serde_json::to_string(&window_labels).unwrap(),
          current_window_label = webview.label,
        ));

    if !webview_builder.has_icon() {
      if let Some(default_window_icon) = &context.default_window_icon {
        webview_builder = webview_builder.icon(Icon::Raw(default_window_icon.to_vec()))?;
      }
    }

    let webview_manager_ = webview_manager.clone();
    let rpc_handler: Box<dyn Fn(<A as ApplicationExt>::Dispatcher, RpcRequest) + Send> =
      Box::new(move |_, request: RpcRequest| {
        let command = request.command.clone();
        let arg = request
          .params
          .unwrap()
          .as_array_mut()
          .unwrap()
          .first_mut()
          .unwrap_or(&mut JsonValue::Null)
          .take();
        let webview_manager = webview_manager_.clone();
        match serde_json::from_value::<Message>(arg) {
          Ok(message) => {
            let application = application.clone();
            let callback = message.callback.to_string();
            let error = message.error.to_string();

            if message.main_thread {
              crate::async_runtime::block_on(async move {
                execute_promise(
                  &webview_manager,
                  on_message(
                    application,
                    webview_manager.clone(),
                    command.clone(),
                    message,
                  ),
                  callback,
                  error,
                )
                .await;
              });
            } else {
              crate::async_runtime::spawn(async move {
                execute_promise(
                  &webview_manager,
                  on_message(application, webview_manager.clone(), command, message),
                  callback,
                  error,
                )
                .await;
              });
            }
          }
          Err(e) => {
            if let Ok(dispatcher) =
              crate::async_runtime::block_on(webview_manager.current_webview())
            {
              let error: crate::Error = e.into();
              let _ = dispatcher.eval(&format!(
                r#"console.error({})"#,
                JsonValue::String(error.to_string())
              ));
            }
          }
        }
      });
    let assets = context.assets;
    let custom_protocol = CustomProtocol {
      name: "tauri".into(),
      handler: Box::new(move |path| {
        let mut path = path.to_string().replace("tauri://", "");
        if path.ends_with('/') {
          path.pop();
        }
        let path =
          if let Some((first, components)) = path.split('/').collect::<Vec<&str>>().split_first() {
            match components.len() {
              0 => first.to_string(),
              _ => components.join("/"),
            }
          } else {
            path
          };

        let asset_response = assets
          .get(&Assets::format_key(&path), AssetFetch::Decompress)
          .ok_or(crate::Error::AssetNotFound(path))
          .and_then(|(read, _)| {
            read
              .bytes()
              .collect::<Result<Vec<u8>, _>>()
              .map_err(Into::into)
          });
        match asset_response {
          Ok(asset) => Ok(asset),
          Err(e) => {
            #[cfg(debug_assertions)]
            eprintln!("{:?}", e); // TODO log::error!
            Err(e)
          }
        }
      }),
    };
    (webview_builder, Some(rpc_handler), Some(custom_protocol))
  } else {
    (webview.builder.url(webview_url), None, None)
  };

  Ok((webview_builder, rpc_handler, custom_protocol))
}

/// Asynchronously executes the given task
/// and evaluates its Result to the JS promise described by the `success_callback` and `error_callback` function names.
///
/// If the Result `is_ok()`, the callback will be the `success_callback` function name and the argument will be the Ok value.
/// If the Result `is_err()`, the callback will be the `error_callback` function name and the argument will be the Err value.
async fn execute_promise<
  A: ApplicationExt + 'static,
  F: futures::Future<Output = crate::Result<InvokeResponse>> + Send + 'static,
>(
  webview_manager: &crate::WebviewManager<A>,
  task: F,
  success_callback: String,
  error_callback: String,
) {
  let callback_string = match format_callback_result(
    task
      .await
      .and_then(|response| response.json)
      .map_err(|err| err.to_string()),
    success_callback,
    error_callback.clone(),
  ) {
    Ok(callback_string) => callback_string,
    Err(e) => format_callback(error_callback, e.to_string()),
  };
  if let Ok(dispatcher) = webview_manager.current_webview().await {
    let _ = dispatcher.eval(callback_string.as_str());
  }
}

async fn on_message<A: ApplicationExt + 'static>(
  application: Arc<App<A>>,
  webview_manager: WebviewManager<A>,
  command: String,
  message: Message,
) -> crate::Result<InvokeResponse> {
  if &command == "__initialized" {
    application.run_setup(&webview_manager).await;
    crate::plugin::ready(A::plugin_store(), &webview_manager).await;
    Ok(().into())
  } else {
    let response = if let Some(module) = &message.tauri_module {
      crate::endpoints::handle(
        &webview_manager,
        module.to_string(),
        message.inner,
        &application.context,
      )
      .await
    } else {
      let mut response = match application
        .run_invoke_handler(&webview_manager, command.clone(), &message.inner)
        .await
      {
        Ok(value) => {
          if let Some(value) = value {
            Ok(value)
          } else {
            Err(crate::Error::UnknownApi(None))
          }
        }
        Err(e) => Err(e),
      };
      if let Err(crate::Error::UnknownApi(_)) = response {
        match crate::plugin::extend_api(
          A::plugin_store(),
          &webview_manager,
          command,
          &message.inner,
        )
        .await
        {
          Ok(value) => {
            // If value is None, that means that no plugin matched the command
            // and the UnknownApi error should be sent to the webview
            // Otherwise, send the result of plugin handler
            if value.is_some() {
              response = Ok(value.into());
            }
          }
          Err(e) => {
            // A plugin handler was found but it failed
            response = Err(e);
          }
        }
      }
      response
    };
    response
  }
}

#[cfg(test)]
mod test {
  use crate::{Context, FromTauriContext};

  #[derive(FromTauriContext)]
  #[config_path = "test/fixture/src-tauri/tauri.conf.json"]
  struct TauriContext;

  #[test]
  fn check_get_url() {
    let context = Context::new::<TauriContext>().unwrap();
    let res = super::get_url(&context);
    #[cfg(custom_protocol)]
    assert!(res == "tauri://index.html");

    #[cfg(dev)]
    {
      let config = &context.config;
      assert_eq!(res, config.build.dev_path);
    }
  }
}<|MERGE_RESOLUTION|>--- conflicted
+++ resolved
@@ -160,15 +160,11 @@
     WindowUrl::Custom(url) => url.to_string(),
   };
 
-<<<<<<< HEAD
-  let (webview_builder, rpc_handler, custom_protocol) = if webview.url == WindowUrl::App {
-=======
   let is_local = match webview.url {
     WindowUrl::App => true,
     WindowUrl::Custom(url) => &url[0..8] == "tauri://",
   };
-  let (webview_builder, callbacks, custom_protocol) = if is_local {
->>>>>>> e7f65ebd
+  let (webview_builder, rpc_handler, custom_protocol) = if is_local {
     let mut webview_builder = webview.builder.url(webview_url)
         .initialization_script(&initialization_script(plugin_initialization_script, &context.tauri_script))
         .initialization_script(&format!(
