--- conflicted
+++ resolved
@@ -195,8 +195,6 @@
   Ok(())
 }
 
-<<<<<<< HEAD
-=======
 // spawn an updater process.
 #[cfg(feature = "updater")]
 fn spawn_updater() -> crate::Result<()> {
@@ -244,7 +242,6 @@
   );
 }
 
->>>>>>> origin/dev
 // build the webview struct
 fn build_webview(
   application: &mut App,
