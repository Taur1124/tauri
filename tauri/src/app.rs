use futures::future::BoxFuture;
use serde::{Deserialize, Serialize};
use serde_json::Value as JsonValue;
use tauri_api::{config::Config, private::AsTauriContext};

use crate::async_runtime::Mutex;

use std::{collections::HashMap, sync::Arc};

pub(crate) mod event;
mod utils;
pub(crate) mod webview;
mod webview_manager;

pub use crate::api::config::WindowUrl;
use crate::flavors::Wry;
pub use webview::{
  wry::WryApplication, ApplicationDispatcherExt, ApplicationExt, Callback, CustomProtocol, Icon,
  Message, WebviewBuilderExt,
};
pub use webview_manager::{WebviewDispatcher, WebviewManager};

type InvokeHandler<A> = dyn Fn(WebviewManager<A>, String) -> BoxFuture<'static, crate::Result<InvokeResponse>>
  + Send
  + Sync;
type Setup<A> = dyn Fn(WebviewManager<A>) -> BoxFuture<'static, ()> + Send + Sync;

/// `App` runtime information.
pub struct Context {
  pub(crate) config: &'static Config,
  pub(crate) tauri_script: &'static str,
  pub(crate) default_window_icon: Option<&'static [u8]>,
  pub(crate) assets: &'static tauri_api::assets::Assets,
}

impl Context {
  pub(crate) fn new<Context: AsTauriContext>(_: Context) -> Self {
    Self {
      config: Context::config(),
      tauri_script: Context::raw_tauri_script(),
      default_window_icon: Context::default_window_icon(),
      assets: Context::assets(),
    }
  }
}

pub(crate) struct Webview<A: ApplicationExt> {
  pub(crate) builder: A::WebviewBuilder,
  pub(crate) label: String,
  pub(crate) url: WindowUrl,
}

/// The response for a JS `invoke` call.
pub struct InvokeResponse {
  json: crate::Result<JsonValue>,
}

impl<T: Serialize> From<T> for InvokeResponse {
  fn from(value: T) -> Self {
    Self {
      json: serde_json::to_value(value).map_err(Into::into),
    }
  }
}

#[derive(Deserialize)]
#[allow(missing_docs)]
#[serde(tag = "cmd", rename_all = "camelCase")]
pub struct DispatchInstructions {
  pub cmd: String,
  #[serde(flatten)]
  pub args: JsonValue,
}

/// The application runner.
pub struct App<A: ApplicationExt> {
  /// The JS message handler.
  invoke_handler: Option<Box<InvokeHandler<A>>>,
  /// The setup callback, invoked when the webview is ready.
  setup: Option<Box<Setup<A>>>,
  /// The context the App was created with
  pub(crate) context: Context,
  pub(crate) dispatchers: Arc<Mutex<HashMap<String, WebviewDispatcher<A::Dispatcher>>>>,
  pub(crate) webviews: Option<Vec<Webview<A>>>,
  url: String,
  window_labels: Arc<Mutex<Vec<String>>>,
  plugin_initialization_script: String,
}

impl<A: ApplicationExt + 'static> App<A> {
  /// Runs the app until it finishes.
  pub fn run(mut self) {
    {
      let mut window_labels = crate::async_runtime::block_on(self.window_labels.lock());
      for window_config in self.context.config.tauri.windows.clone() {
        let window_url = window_config.url.clone();
        let window_label = window_config.label.to_string();
        window_labels.push(window_label.to_string());
        let webview = A::WebviewBuilder::from(webview::WindowConfig(window_config));
        let mut webviews = self.webviews.take().unwrap();
        webviews.push(Webview {
          label: window_label,
          builder: webview,
          url: window_url,
        });
        self.webviews = Some(webviews);
      }
    }

    run(self).expect("failed to run application");
  }

  /// Runs the invoke handler if defined.
  /// Returns whether the message was consumed or not.
  /// The message is considered consumed if the handler exists and returns an Ok Result.
  pub(crate) async fn run_invoke_handler(
    &self,
    dispatcher: &WebviewManager<A>,
    arg: &JsonValue,
  ) -> crate::Result<Option<InvokeResponse>> {
    if let Some(ref invoke_handler) = self.invoke_handler {
      let fut = invoke_handler(dispatcher.clone(), arg.to_string());
      fut.await.map(Some)
    } else {
      Ok(None)
    }
  }

  /// Runs the setup callback if defined.
  pub(crate) async fn run_setup(&self, dispatcher: &WebviewManager<A>) {
    if let Some(ref setup) = self.setup {
      let fut = setup(dispatcher.clone());
      fut.await;
    }
  }
}

#[async_trait::async_trait]
trait WebviewInitializer<A: ApplicationExt> {
  async fn init_webview(
    &self,
    webview: Webview<A>,
  ) -> crate::Result<(
    <A as ApplicationExt>::WebviewBuilder,
    Vec<Callback<A::Dispatcher>>,
    Option<CustomProtocol>,
  )>;

  async fn on_webview_created(
    &self,
    webview_label: String,
    dispatcher: A::Dispatcher,
    manager: WebviewManager<A>,
  );
}

#[async_trait::async_trait]
impl<A: ApplicationExt + 'static> WebviewInitializer<A> for Arc<App<A>> {
  async fn init_webview(
    &self,
    webview: Webview<A>,
  ) -> crate::Result<(
    <A as ApplicationExt>::WebviewBuilder,
    Vec<Callback<A::Dispatcher>>,
    Option<CustomProtocol>,
  )> {
    let webview_manager = WebviewManager::new(
      self.clone(),
      self.dispatchers.clone(),
      webview.label.to_string(),
    );
    utils::build_webview(
      self.clone(),
      webview,
      &webview_manager,
      &self.url,
      &self.window_labels.lock().await,
      &self.plugin_initialization_script,
      &self.context,
    )
  }

  async fn on_webview_created(
    &self,
    webview_label: String,
    dispatcher: A::Dispatcher,
    manager: WebviewManager<A>,
  ) {
    self.dispatchers.lock().await.insert(
      webview_label.to_string(),
      WebviewDispatcher::new(dispatcher.clone(), webview_label),
    );

    crate::async_runtime::spawn_task(async move {
      crate::plugin::created(A::plugin_store(), &manager).await
    });
  }
}

/// The App builder.
#[derive(Default)]
<<<<<<< HEAD
pub struct AppBuilder<A: ApplicationExt> {
=======
pub struct AppBuilder<C: AsTauriContext, A = Wry>
where
  A: ApplicationExt,
{
>>>>>>> ba9146df
  /// The JS message handler.
  invoke_handler: Option<Box<InvokeHandler<A>>>,
  /// The setup callback, invoked when the webview is ready.
  setup: Option<Box<Setup<A>>>,
  /// The webview dispatchers.
  dispatchers: Arc<Mutex<HashMap<String, WebviewDispatcher<A::Dispatcher>>>>,
  /// The created webviews.
  webviews: Vec<Webview<A>>,
}

<<<<<<< HEAD
impl<A: ApplicationExt + 'static> AppBuilder<A> {
=======
impl<A: ApplicationExt + 'static, C: AsTauriContext> AppBuilder<C, A> {
>>>>>>> ba9146df
  /// Creates a new App builder.
  pub fn new() -> Self {
    Self {
      invoke_handler: None,
      setup: None,
      dispatchers: Default::default(),
      webviews: Default::default(),
    }
  }

  /// Defines the JS message handler callback.
  pub fn invoke_handler<
    T: futures::Future<Output = crate::Result<InvokeResponse>> + Send + Sync + 'static,
    F: Fn(WebviewManager<A>, String) -> T + Send + Sync + 'static,
  >(
    mut self,
    invoke_handler: F,
  ) -> Self {
    self.invoke_handler = Some(Box::new(move |webview_manager, arg| {
      Box::pin(invoke_handler(webview_manager, arg))
    }));
    self
  }

  /// Defines the setup callback.
  pub fn setup<
    T: futures::Future<Output = ()> + Send + Sync + 'static,
    F: Fn(WebviewManager<A>) -> T + Send + Sync + 'static,
  >(
    mut self,
    setup: F,
  ) -> Self {
    self.setup = Some(Box::new(move |webview_manager| {
      Box::pin(setup(webview_manager))
    }));
    self
  }

  /// Adds a plugin to the runtime.
  pub fn plugin(
    self,
    plugin: impl crate::plugin::Plugin<A> + Send + Sync + Sync + 'static,
  ) -> Self {
    crate::async_runtime::block_on(crate::plugin::register(A::plugin_store(), plugin));
    self
  }

  /// Creates a new webview.
  pub fn create_webview<F: FnOnce(A::WebviewBuilder) -> crate::Result<A::WebviewBuilder>>(
    mut self,
    label: String,
    url: WindowUrl,
    f: F,
  ) -> crate::Result<Self> {
    let builder = f(A::WebviewBuilder::new())?;
    self.webviews.push(Webview {
      label,
      builder,
      url,
    });
    Ok(self)
  }

  /// Builds the App.
  pub fn build(self, context: impl AsTauriContext) -> crate::Result<App<A>> {
    let window_labels: Vec<String> = self.webviews.iter().map(|w| w.label.to_string()).collect();
    let plugin_initialization_script =
      crate::async_runtime::block_on(crate::plugin::initialization_script(A::plugin_store()));

<<<<<<< HEAD
    let context = Context::new(context);
    let url = utils::get_url(&context)?;
=======
    let context = Context::new::<C>()?;
    let url = utils::get_url(&context);
>>>>>>> ba9146df

    Ok(App {
      invoke_handler: self.invoke_handler,
      setup: self.setup,
      context,
      dispatchers: self.dispatchers,
      webviews: Some(self.webviews),
      url,
      window_labels: Arc::new(Mutex::new(window_labels)),
      plugin_initialization_script,
    })
  }
}

fn run<A: ApplicationExt + 'static>(mut application: App<A>) -> crate::Result<()> {
  let plugin_config = application.context.config.plugins.clone();
  crate::async_runtime::block_on(async move {
    crate::plugin::initialize(A::plugin_store(), plugin_config).await
  })?;

  let webviews = application.webviews.take().unwrap();

  let application = Arc::new(application);
  let mut webview_app = A::new()?;

  for webview in webviews {
    let webview_label = webview.label.to_string();
    let webview_manager = WebviewManager::new(
      application.clone(),
      application.dispatchers.clone(),
      webview_label.to_string(),
    );
    let (webview_builder, callbacks, custom_protocol) =
      crate::async_runtime::block_on(application.init_webview(webview))?;

    let dispatcher = webview_app.create_webview(webview_builder, callbacks, custom_protocol)?;
    crate::async_runtime::block_on(application.on_webview_created(
      webview_label,
      dispatcher,
      webview_manager,
    ));
  }

  webview_app.run();

  Ok(())
}<|MERGE_RESOLUTION|>--- conflicted
+++ resolved
@@ -198,15 +198,10 @@
 }
 
 /// The App builder.
-#[derive(Default)]
-<<<<<<< HEAD
-pub struct AppBuilder<A: ApplicationExt> {
-=======
-pub struct AppBuilder<C: AsTauriContext, A = Wry>
+pub struct AppBuilder<A = Wry>
 where
   A: ApplicationExt,
 {
->>>>>>> ba9146df
   /// The JS message handler.
   invoke_handler: Option<Box<InvokeHandler<A>>>,
   /// The setup callback, invoked when the webview is ready.
@@ -217,11 +212,7 @@
   webviews: Vec<Webview<A>>,
 }
 
-<<<<<<< HEAD
 impl<A: ApplicationExt + 'static> AppBuilder<A> {
-=======
-impl<A: ApplicationExt + 'static, C: AsTauriContext> AppBuilder<C, A> {
->>>>>>> ba9146df
   /// Creates a new App builder.
   pub fn new() -> Self {
     Self {
@@ -291,13 +282,8 @@
     let plugin_initialization_script =
       crate::async_runtime::block_on(crate::plugin::initialization_script(A::plugin_store()));
 
-<<<<<<< HEAD
     let context = Context::new(context);
-    let url = utils::get_url(&context)?;
-=======
-    let context = Context::new::<C>()?;
     let url = utils::get_url(&context);
->>>>>>> ba9146df
 
     Ok(App {
       invoke_handler: self.invoke_handler,
@@ -312,6 +298,13 @@
   }
 }
 
+/// Make `Wry` the default `ApplicationExt` for `AppBuilder`
+impl Default for AppBuilder<Wry> {
+  fn default() -> Self {
+    Self::new()
+  }
+}
+
 fn run<A: ApplicationExt + 'static>(mut application: App<A>) -> crate::Result<()> {
   let plugin_config = application.context.config.plugins.clone();
   crate::async_runtime::block_on(async move {
