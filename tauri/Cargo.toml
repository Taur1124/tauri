[package]
name = "tauri"
version = "0.11.0"
authors = [
  "Lucas Fernandes Gonçalves Nogueira <lucas@tauri.studio>",
  "Daniel Thompson-Yvetot <denjell@sfosc.org>",
  "Tensor Programming <tensordeveloper@gmail.com>"
]
categories = [ "gui", "web-programming" ]
license = "MIT"
homepage = "https://tauri.studio"
repository = "https://github.com/tauri-apps/tauri"
description = "Make tiny, secure apps for all desktop platforms with Tauri"
edition = "2018"
exclude = [ "test/fixture/**" ]

[package.metadata.docs.rs]
features = [ "all-api" ]

[dependencies]
serde_json = "1.0"
serde = { version = "1.0", features = [ "derive" ] }
webview_official = "0.0.3"
tauri_includedir = "0.6.0"
phf = "0.8.0"
base64 = "0.13.0"
webbrowser = "0.5.5"
lazy_static = "1.4.0"
tiny_http = { version = "0.7", optional = true }
threadpool = "1.8"
uuid = { version = "0.8.1", features = [ "v4" ] }
<<<<<<< HEAD
anyhow = "1.0.31"
thiserror = "1.0.20"
envmnt = "0.8.3"
once_cell = "1.4.0"
tauri-api = { version = "0.7", path = "../tauri-api" }
tauri-updater = { version = "0.5", optional = true,  path = "../tauri-updater" }
=======
anyhow = "1.0.37"
thiserror = "1.0.23"
envmnt = "0.8.4"
once_cell = "1.5.2"
tauri-api = { version = "0.7.5", path = "../tauri-api" }
>>>>>>> 2fd1067a
urlencoding = "1.1.1"

[target."cfg(target_os = \"windows\")".dependencies]
runas = "0.2"

[build-dependencies]
tauri_includedir_codegen = "0.6.2"
cfg_aliases = "0.1.1"

[dev-dependencies]
proptest = "0.10.1"
serde_json = "1.0"
tauri = { path = ".", features = [ "all-api" ] }
serde = { version = "1.0", features = [ "derive" ] }

[features]
cli = [ "tauri-api/cli" ]
embedded-server = [ "tiny_http" ]
no-server = [ ]
all-api = [ "tauri-api/notification" ]
read-text-file = [ ]
read-binary-file = [ ]
write-file = [ ]
write-binary-file = [ ]
read-dir = [ ]
copy-file = [ ]
create-dir = [ ]
remove-dir = [ ]
remove-file = [ ]
rename-file = [ ]
path-api = [ ]
set-title = [ ]
execute = [ ]
open = [ ]
event = [ ]
open-dialog = [ ]
save-dialog = [ ]
http-request = [ ]
notification = [ "tauri-api/notification" ]
updater = [ "tauri-updater", "event" ]

[[example]]
name = "communication"
path = "examples/communication/src-tauri/src/main.rs"<|MERGE_RESOLUTION|>--- conflicted
+++ resolved
@@ -29,20 +29,12 @@
 tiny_http = { version = "0.7", optional = true }
 threadpool = "1.8"
 uuid = { version = "0.8.1", features = [ "v4" ] }
-<<<<<<< HEAD
-anyhow = "1.0.31"
-thiserror = "1.0.20"
-envmnt = "0.8.3"
-once_cell = "1.4.0"
-tauri-api = { version = "0.7", path = "../tauri-api" }
-tauri-updater = { version = "0.5", optional = true,  path = "../tauri-updater" }
-=======
 anyhow = "1.0.37"
 thiserror = "1.0.23"
 envmnt = "0.8.4"
 once_cell = "1.5.2"
 tauri-api = { version = "0.7.5", path = "../tauri-api" }
->>>>>>> 2fd1067a
+tauri-updater = { version = "0.5", optional = true,  path = "../tauri-updater" }
 urlencoding = "1.1.1"
 
 [target."cfg(target_os = \"windows\")".dependencies]
