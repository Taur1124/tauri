--- conflicted
+++ resolved
@@ -32,11 +32,7 @@
 once_cell = "1.5.2"
 tauri-api = { version = "0.7.5", path = "../tauri-api" }
 tauri-macros = { version = "0.1", path = "../tauri-macros" }
-<<<<<<< HEAD
-wry = { git = "https://github.com/tauri-apps/wry", rev = "045006c127145861aa1ab61cc6f0fd84e0337392" }
-=======
 wry = { git = "https://github.com/tauri-apps/wry", rev = "e0b63d2d9179e4f79ff57affc59338372cefae8b" }
->>>>>>> 07839982
 rand = "0.8"
 
 [target."cfg(target_os = \"windows\")".dependencies]
