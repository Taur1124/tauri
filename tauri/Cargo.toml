--- conflicted
+++ resolved
@@ -26,15 +26,10 @@
 base64 = "0.13.0"
 webbrowser = "0.5.5"
 lazy_static = "1.4.0"
-<<<<<<< HEAD
-tiny_http = { version = "0.7", optional = true }
+tiny_http = { version = "0.8", optional = true }
 tokio = { version = "1.1", features = ["rt", "rt-multi-thread", "sync"] }
 futures = "0.3"
 async-trait = "0.1"
-=======
-tiny_http = { version = "0.8", optional = true }
-threadpool = "1.8"
->>>>>>> 82eba22d
 uuid = { version = "0.8.2", features = [ "v4" ] }
 anyhow = "1.0.38"
 thiserror = "1.0.23"
