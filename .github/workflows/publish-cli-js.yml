# Copyright 2019-2023 Tauri Programme within The Commons Conservancy
# SPDX-License-Identifier: Apache-2.0
# SPDX-License-Identifier: MIT

name: publish `@tauri-apps/cli`
env:
  DEBUG: napi:*
  APP_NAME: cli
  MACOSX_DEPLOYMENT_TARGET: '10.13'
on:
  workflow_dispatch:
    inputs:
      releaseId:
        description: 'ID of the `@tauri-apps/cli` release'
        required: true
  repository_dispatch:
    types: [publish-js-cli]

defaults:
  run:
    working-directory: tooling/cli/node/

jobs:
  build:
    strategy:
      fail-fast: false
      matrix:
        settings:
          - host: macos-latest
            target: x86_64-apple-darwin
            architecture: x64
            build: |
<<<<<<< HEAD
              yarn build:release --features openssl-vendored
              strip -x *.node
          - host: windows-latest
            build: yarn build:release --features openssl-vendored
            target: x86_64-pc-windows-msvc
            architecture: x64
          - host: windows-latest
            build: yarn build:release --features openssl-vendored --target i686-pc-windows-msvc
=======
              yarn build:release
              strip -x *.node
          - host: windows-latest
            build: yarn build:release
            target: x86_64-pc-windows-msvc
            architecture: x64
          - host: windows-latest
            build: yarn build:release --target i686-pc-windows-msvc
>>>>>>> 000104bc
            target: i686-pc-windows-msvc
            architecture: x64
          - host: ubuntu-20.04
            target: x86_64-unknown-linux-gnu
            docker: ghcr.io/napi-rs/napi-rs/nodejs-rust:lts-debian
            build: |
              cd tooling/cli/node
<<<<<<< HEAD
              yarn build:release --features openssl-vendored --target x86_64-unknown-linux-gnu
=======
              yarn build:release --target x86_64-unknown-linux-gnu
>>>>>>> 000104bc
              strip *.node
          - host: ubuntu-20.04
            target: x86_64-unknown-linux-musl
            docker: ghcr.io/napi-rs/napi-rs/nodejs-rust:lts-alpine
            build: |
              cd tooling/cli/node
<<<<<<< HEAD
              yarn build:release --features openssl-vendored
=======
              yarn build:release
>>>>>>> 000104bc
              strip *.node
          - host: macos-latest
            target: aarch64-apple-darwin
            build: |
<<<<<<< HEAD
              yarn build:release --features openssl-vendored --target=aarch64-apple-darwin
=======
              yarn build:release --target=aarch64-apple-darwin
>>>>>>> 000104bc
              strip -x *.node
          - host: ubuntu-20.04
            target: aarch64-unknown-linux-gnu
            docker: ghcr.io/napi-rs/napi-rs/nodejs-rust:lts-debian-aarch64
            build: |
              cd tooling/cli/node
<<<<<<< HEAD
              yarn build:release --features openssl-vendored --target aarch64-unknown-linux-gnu
=======
              yarn build:release --target aarch64-unknown-linux-gnu
>>>>>>> 000104bc
              aarch64-unknown-linux-gnu-strip *.node
          - host: ubuntu-20.04
            architecture: x64
            target: armv7-unknown-linux-gnueabihf
            setup: |
              sudo apt-get update
              sudo apt-get install gcc-arm-linux-gnueabihf g++-arm-linux-gnueabihf -y
            build: |
<<<<<<< HEAD
              yarn build:release --features openssl-vendored --target=armv7-unknown-linux-gnueabihf
=======
              yarn build:release --target=armv7-unknown-linux-gnueabihf
>>>>>>> 000104bc
              arm-linux-gnueabihf-strip *.node
          - host: ubuntu-20.04
            architecture: x64
            target: aarch64-unknown-linux-musl
            docker: ghcr.io/napi-rs/napi-rs/nodejs-rust:lts-alpine
            build: |
              cd tooling/cli/node
              rustup target add aarch64-unknown-linux-musl
<<<<<<< HEAD
              yarn build:release --features openssl-vendored --target aarch64-unknown-linux-musl
=======
              yarn build:release --target aarch64-unknown-linux-musl
>>>>>>> 000104bc
              /aarch64-linux-musl-cross/bin/aarch64-linux-musl-strip *.node
          #- host: windows-latest
          #  architecture: x64
          #  target: aarch64-pc-windows-msvc
<<<<<<< HEAD
          #  build: yarn build:release --features openssl-vendored --target aarch64-pc-windows-msvc
=======
          #  build: yarn build:release --target aarch64-pc-windows-msvc
>>>>>>> 000104bc
    name: stable - ${{ matrix.settings.target }} - node@16
    runs-on: ${{ matrix.settings.host }}
    steps:
      - uses: actions/checkout@v3
      - name: Setup node
        uses: actions/setup-node@v3
        if: ${{ !matrix.settings.docker }}
        with:
          node-version: 16
          check-latest: true
          cache: yarn
          cache-dependency-path: 'tooling/cli/node/yarn.lock'
          architecture: ${{ matrix.settings.architecture }}
      - name: Install
        uses: actions-rs/toolchain@v1
        if: ${{ !matrix.settings.docker }}
        with:
          profile: minimal
          override: true
          toolchain: stable
          target: ${{ matrix.settings.target }}
      - uses: Swatinem/rust-cache@v1
        with:
          key: ${{ matrix.settings.target }}
          working-directory: 'tooling/cli/'
        if: ${{ matrix.settings.docker }}
      - name: Setup toolchain
        run: ${{ matrix.settings.setup }}
        if: ${{ matrix.settings.setup }}
        shell: bash
      - name: Install dependencies
        run: yarn install --ignore-scripts --frozen-lockfile --registry https://registry.npmjs.org --network-timeout 300000

      - name: Build in docker
        uses: addnab/docker-run-action@v3
        if: ${{ matrix.settings.docker }}
        with:
          image: ${{ matrix.settings.docker }}
          options: --user 0:0 -v ${{ github.workspace }}/.cargo-cache/git/db:/root/.cargo/git/db -v ${{ github.workspace }}/.cargo/registry/cache:/root/.cargo/registry/cache -v ${{ github.workspace }}/.cargo/registry/index:/root/.cargo/registry/index -v ${{ github.workspace }}:/build -w /build
          run: ${{ matrix.settings.build }}

      - name: Build
        run: ${{ matrix.settings.build }}
        if: ${{ !matrix.settings.docker }}
        shell: bash

      - name: Upload artifact
        uses: actions/upload-artifact@v3
        with:
          name: bindings-${{ matrix.settings.target }}
          path: tooling/cli/node/${{ env.APP_NAME }}.*.node
          if-no-files-found: error
  #  build-freebsd:
  #    runs-on: macos-10.15
  #    name: Build FreeBSD
  #    steps:
  #      - uses: actions/checkout@v3
  #      - name: Build
  #        id: build
  #        uses: vmactions/freebsd-vm@v0.1.6
  #        env:
  #          DEBUG: napi:*
  #          RUSTUP_HOME: /usr/local/rustup
  #          CARGO_HOME: /usr/local/cargo
  #          RUSTUP_IO_THREADS: 1
  #        with:
  #          envs: DEBUG RUSTUP_HOME CARGO_HOME RUSTUP_IO_THREADS
  #          usesh: true
  #          mem: 3000
  #          prepare: |
  #            pkg install -y curl node14 python2
  #            curl -qL https://www.npmjs.com/install.sh | sh
  #            npm install -g yarn
  #            curl https://sh.rustup.rs -sSf --output rustup.sh
  #            sh rustup.sh -y --profile minimal --default-toolchain stable
  #            export PATH="/usr/local/cargo/bin:$PATH"
  #            echo "~~~~ rustc --version ~~~~"
  #            rustc --version
  #            echo "~~~~ node -v ~~~~"
  #            node -v
  #            echo "~~~~ yarn --version ~~~~"
  #            yarn --version
  #          run: |
  #            export PATH="/usr/local/cargo/bin:$PATH"
  #            pwd
  #            ls -lah
  #            whoami
  #            env
  #            freebsd-version
  #            cd ./tooling/cli/node/
  #            yarn install --ignore-scripts --frozen-lockfile --registry https://registry.npmjs.org --network-timeout 300000
<<<<<<< HEAD
  #            yarn build:release --features openssl-vendored
=======
  #            yarn build:release
>>>>>>> 000104bc
  #            strip -x *.node
  #            rm -rf node_modules
  #            rm -rf ../target
  #      - name: Upload artifact
  #        uses: actions/upload-artifact@v3
  #        with:
  #          name: bindings-freebsd
  #          path: tooling/cli/node/${{ env.APP_NAME }}.*.node
  #          if-no-files-found: error
  test-macOS-windows-binding:
    name: Test bindings on ${{ matrix.settings.target }} - node@${{ matrix.node }}
    needs:
      - build
    strategy:
      fail-fast: false
      matrix:
        settings:
          - host: macos-latest
            target: 'x86_64-apple-darwin'
          - host: windows-latest
            target: x86_64-pc-windows-msvc
        node:
          - '14'
          - '16'
          - '18'
    runs-on: ${{ matrix.settings.host }}
    steps:
      - uses: actions/checkout@v3
      - name: Setup node
        uses: actions/setup-node@v3
        with:
          node-version: ${{ matrix.node }}
          check-latest: true
          cache: yarn
          cache-dependency-path: 'tooling/cli/node/yarn.lock'
      - name: Install dependencies
        run: yarn install --ignore-scripts --frozen-lockfile --registry https://registry.npmjs.org --network-timeout 300000
      - name: Download artifacts
        uses: actions/download-artifact@v3
        with:
          name: bindings-${{ matrix.settings.target }}
          path: 'tooling/cli/node/'
      - name: List packages
        run: ls -R .
        shell: bash
      - name: Test bindings
        run: yarn test
  test-linux-x64-gnu-binding:
    name: Test bindings on Linux-x64-gnu - node@${{ matrix.node }}
    needs:
      - build
    strategy:
      fail-fast: false
      matrix:
        node:
          - '14'
          - '16'
          - '18'
    runs-on: ubuntu-latest
    steps:
      - uses: actions/checkout@v3
      - name: Setup node
        uses: actions/setup-node@v3
        with:
          node-version: ${{ matrix.node }}
          check-latest: true
          cache: yarn
          cache-dependency-path: 'tooling/cli/node/yarn.lock'
      - name: Install dependencies
        run: yarn install --ignore-scripts --frozen-lockfile --registry https://registry.npmjs.org --network-timeout 300000
      - name: Download artifacts
        uses: actions/download-artifact@v3
        with:
          name: bindings-x86_64-unknown-linux-gnu
          path: 'tooling/cli/node/'
      - name: List packages
        run: ls -R .
        shell: bash
      - name: install system dependencies
        run: |
          sudo apt-get update
          sudo apt-get install -y webkit2gtk-4.1 libayatana-appindicator3-dev
      - name: Test bindings
        run: yarn test
  test-linux-x64-musl-binding:
    name: Test bindings on x86_64-unknown-linux-musl - node@${{ matrix.node }}
    needs:
      - build
    strategy:
      fail-fast: false
      matrix:
        node:
          - '14'
          - '16'
          - '18'
    runs-on: ubuntu-latest
    container:
      image: ghcr.io/napi-rs/napi-rs/nodejs-rust:lts-alpine
    steps:
      - uses: actions/checkout@v3
      - name: Setup node
        uses: actions/setup-node@v3
        with:
          node-version: ${{ matrix.node }}
          check-latest: true
          cache: yarn
          cache-dependency-path: 'tooling/cli/node/yarn.lock'
      - name: Install dependencies
        run: yarn install --ignore-scripts --frozen-lockfile --registry https://registry.npmjs.org --network-timeout 300000
      - name: Download artifacts
        uses: actions/download-artifact@v3
        with:
          name: bindings-x86_64-unknown-linux-musl
          path: 'tooling/cli/node/'
      - name: List packages
        run: ls -R .
        shell: bash
      - name: Install system dependencies
        run: |
          apk add openssl-dev musl-dev glib-dev cairo-dev pkgconfig gdk-pixbuf-dev webkit2gtk-dev curl gtk+3.0-dev
      - name: Setup and run tests
        run: |
          yarn tauri --help
          ls -la
      # TODO: fix this test: https://github.com/tauri-apps/tauri/runs/5145729140?check_suite_focus=true#step:9:704
      #- name: Setup and run tests
      #  run: |
      #    rustup install stable
      #    rustup default stable
      #    yarn test
      #    ls -la
  test-linux-arm-bindings:
    name: Test bindings on ${{ matrix.image }} - node@${{ matrix.node }}
    needs:
      - build
    strategy:
      fail-fast: false
      matrix:
        node:
          - '14'
          - '16'
          - '18'
        image:
          - ghcr.io/napi-rs/napi-rs/nodejs:aarch64-16
          - ghcr.io/napi-rs/napi-rs/nodejs:armhf-16
    runs-on: ubuntu-latest
    steps:
      - run: docker run --rm --privileged multiarch/qemu-user-static:register --reset
        working-directory: ${{ github.workspace }}
      - uses: actions/checkout@v3
      - name: List packages
        run: ls -R .
        shell: bash
      - name: Install dependencies
        run: yarn install --ignore-scripts --ignore-platform --frozen-lockfile --registry https://registry.npmjs.org --network-timeout 300000
      - name: Download aarch64-gnu artifacts
        uses: actions/download-artifact@v3
        with:
          name: bindings-aarch64-unknown-linux-gnu
          path: 'tooling/cli/node/'
      - name: Download armv7-gnueabihf artifacts
        uses: actions/download-artifact@v3
        with:
          name: bindings-armv7-unknown-linux-gnueabihf
          path: 'tooling/cli/node/'
      # TODO: actually run test, blocked by https://github.com/rust-lang/cargo/issues/8719
      - uses: addnab/docker-run-action@v3
        with:
          image: ${{ matrix.image }}
          options: '-v ${{ github.workspace }}:/build -w /build -e RUSTUP_HOME=/usr/local/rustup -e CARGO_HOME=/usr/local/cargo'
          shell: bash
          run: |
            set -e
            export PATH=/usr/local/cargo/bin/:/usr/local/fnm:$PATH
            apt-get update
            DEBIAN_FRONTEND=noninteractive TZ=Etc/UTC apt-get install --no-install-recommends -y unzip libayatana-appindicator3-dev
            bash
            curl https://sh.rustup.rs -sSf | bash -s -- -y
            curl -fsSL https://fnm.vercel.app/install | bash -s -- --install-dir "/usr/local/fnm" --skip-shell
            eval "$(fnm env --use-on-cd)"
            fnm install ${{ matrix.node }}
            fnm use ${{ matrix.node }}
            cd tooling/cli/node
            yarn tauri --help
            ls -la
  publish:
    name: Publish
    runs-on: ubuntu-latest
    needs:
      #- build-freebsd
      - test-macOS-windows-binding
      - test-linux-x64-gnu-binding
      - test-linux-x64-musl-binding
      #- test-linux-arm-bindings
    steps:
      - uses: actions/checkout@v3
      - name: Setup node
        uses: actions/setup-node@v3
        with:
          node-version: 16
          check-latest: true
          cache: yarn
          cache-dependency-path: 'tooling/cli/node/yarn.lock'
      - name: Install dependencies
        run: yarn install --ignore-scripts --frozen-lockfile --registry https://registry.npmjs.org --network-timeout 300000
      - name: Download all artifacts
        uses: actions/download-artifact@v3
        with:
          path: tooling/cli/node/artifacts
      - name: Move artifacts
        run: yarn artifacts
      - name: List packages
        run: ls -R ./npm
        shell: bash
      - name: Publish
        run: |
          echo "//registry.npmjs.org/:_authToken=$NPM_TOKEN" >> ~/.npmrc
          npm publish --tag next
        env:
          GITHUB_TOKEN: ${{ secrets.GITHUB_TOKEN }}
          NPM_TOKEN: ${{ secrets.ORG_NPM_TOKEN }}
          RELEASE_ID: ${{ github.event.client_payload.releaseId || inputs.releaseId }}<|MERGE_RESOLUTION|>--- conflicted
+++ resolved
@@ -30,16 +30,6 @@
             target: x86_64-apple-darwin
             architecture: x64
             build: |
-<<<<<<< HEAD
-              yarn build:release --features openssl-vendored
-              strip -x *.node
-          - host: windows-latest
-            build: yarn build:release --features openssl-vendored
-            target: x86_64-pc-windows-msvc
-            architecture: x64
-          - host: windows-latest
-            build: yarn build:release --features openssl-vendored --target i686-pc-windows-msvc
-=======
               yarn build:release
               strip -x *.node
           - host: windows-latest
@@ -48,7 +38,6 @@
             architecture: x64
           - host: windows-latest
             build: yarn build:release --target i686-pc-windows-msvc
->>>>>>> 000104bc
             target: i686-pc-windows-msvc
             architecture: x64
           - host: ubuntu-20.04
@@ -56,42 +45,26 @@
             docker: ghcr.io/napi-rs/napi-rs/nodejs-rust:lts-debian
             build: |
               cd tooling/cli/node
-<<<<<<< HEAD
-              yarn build:release --features openssl-vendored --target x86_64-unknown-linux-gnu
-=======
               yarn build:release --target x86_64-unknown-linux-gnu
->>>>>>> 000104bc
               strip *.node
           - host: ubuntu-20.04
             target: x86_64-unknown-linux-musl
             docker: ghcr.io/napi-rs/napi-rs/nodejs-rust:lts-alpine
             build: |
               cd tooling/cli/node
-<<<<<<< HEAD
-              yarn build:release --features openssl-vendored
-=======
               yarn build:release
->>>>>>> 000104bc
               strip *.node
           - host: macos-latest
             target: aarch64-apple-darwin
             build: |
-<<<<<<< HEAD
-              yarn build:release --features openssl-vendored --target=aarch64-apple-darwin
-=======
               yarn build:release --target=aarch64-apple-darwin
->>>>>>> 000104bc
               strip -x *.node
           - host: ubuntu-20.04
             target: aarch64-unknown-linux-gnu
             docker: ghcr.io/napi-rs/napi-rs/nodejs-rust:lts-debian-aarch64
             build: |
               cd tooling/cli/node
-<<<<<<< HEAD
-              yarn build:release --features openssl-vendored --target aarch64-unknown-linux-gnu
-=======
               yarn build:release --target aarch64-unknown-linux-gnu
->>>>>>> 000104bc
               aarch64-unknown-linux-gnu-strip *.node
           - host: ubuntu-20.04
             architecture: x64
@@ -100,11 +73,7 @@
               sudo apt-get update
               sudo apt-get install gcc-arm-linux-gnueabihf g++-arm-linux-gnueabihf -y
             build: |
-<<<<<<< HEAD
-              yarn build:release --features openssl-vendored --target=armv7-unknown-linux-gnueabihf
-=======
               yarn build:release --target=armv7-unknown-linux-gnueabihf
->>>>>>> 000104bc
               arm-linux-gnueabihf-strip *.node
           - host: ubuntu-20.04
             architecture: x64
@@ -113,20 +82,12 @@
             build: |
               cd tooling/cli/node
               rustup target add aarch64-unknown-linux-musl
-<<<<<<< HEAD
-              yarn build:release --features openssl-vendored --target aarch64-unknown-linux-musl
-=======
               yarn build:release --target aarch64-unknown-linux-musl
->>>>>>> 000104bc
               /aarch64-linux-musl-cross/bin/aarch64-linux-musl-strip *.node
           #- host: windows-latest
           #  architecture: x64
           #  target: aarch64-pc-windows-msvc
-<<<<<<< HEAD
-          #  build: yarn build:release --features openssl-vendored --target aarch64-pc-windows-msvc
-=======
           #  build: yarn build:release --target aarch64-pc-windows-msvc
->>>>>>> 000104bc
     name: stable - ${{ matrix.settings.target }} - node@16
     runs-on: ${{ matrix.settings.host }}
     steps:
@@ -218,11 +179,7 @@
   #            freebsd-version
   #            cd ./tooling/cli/node/
   #            yarn install --ignore-scripts --frozen-lockfile --registry https://registry.npmjs.org --network-timeout 300000
-<<<<<<< HEAD
-  #            yarn build:release --features openssl-vendored
-=======
   #            yarn build:release
->>>>>>> 000104bc
   #            strip -x *.node
   #            rm -rf node_modules
   #            rm -rf ../target
