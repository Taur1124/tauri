# Copyright 2019-2023 Tauri Programme within The Commons Conservancy
# SPDX-License-Identifier: Apache-2.0
# SPDX-License-Identifier: MIT

name: publish `tauri-cli`
env:
  MACOSX_DEPLOYMENT_TARGET: '10.13'
on:
  workflow_dispatch:
  repository_dispatch:
    types: [publish-clirs]

jobs:
  build:
    runs-on: ${{ matrix.config.os }}

    strategy:
      fail-fast: false
      matrix:
        config:
          - os: ubuntu-20.04
            rust_target: x86_64-unknown-linux-gnu
            ext: ''
            args: ''
          - os: macos-latest
            rust_target: x86_64-apple-darwin
            ext: ''
            args: ''
          - os: macos-latest
            rust_target: aarch64-apple-darwin
            ext: ''
            args: ''
          - os: windows-latest
            rust_target: x86_64-pc-windows-msvc
            ext: '.exe'
            args: ''
          - os: windows-latest
            rust_target: aarch64-pc-windows-msvc
            ext: '.exe'
            args: '--no-default-features --features native-tls-vendored'

    steps:
      - uses: actions/checkout@v3

      - name: 'Setup Rust'
        uses: dtolnay/rust-toolchain@stable
        with:
          targets: ${{ matrix.config.rust_target }}

      - uses: Swatinem/rust-cache@v2
        with:
          key: ${{ matrix.config.rust_target }}

      - name: install Linux dependencies
        if: matrix.config.os == 'ubuntu-latest'
        run: |
          sudo apt-get update
          sudo apt-get install -y libgtk-3-dev

      - name: Build CLI
        uses: actions-rs/cargo@v1
        with:
          command: build
          args: --manifest-path ./tooling/cli/Cargo.toml --release ${{ matrix.config.args }}

      - name: Upload CLI
        uses: actions/upload-artifact@v3
        with:
          name: cargo-tauri-${{ matrix.config.rust_target }}${{ matrix.config.ext }}
          path: tooling/cli/target/release/cargo-tauri${{ matrix.config.ext }}
          if-no-files-found: error

  upload:
    needs: build
    runs-on: ubuntu-latest

    steps:
      - name: Checkout
        uses: actions/checkout@v3

      - name: Download built CLIs
        uses: actions/download-artifact@v3
        with:
          path: outputs

      - name: Pack archives
        run: ./.scripts/ci/pack-cli.sh

      - name: Get CLI version
<<<<<<< HEAD
        run: echo "CLI_VERSION=$(cat tooling/cli/metadata.json | jq '."cli.js".version' -r)" >> $GITHUB_ENV
=======
        run: echo "CLI_VERSION=$(cat tooling/cli/metadata-v2.json | jq '."@tauri-apps/cli".version' -r)" >> $GITHUB_ENV
>>>>>>> 3065c8ae

      - name: Publish release
        uses: softprops/action-gh-release@50195ba7f6f93d1ac97ba8332a178e008ad176aa
        with:
          tag_name: tauri-cli-v${{ env.CLI_VERSION }}
          files: |
            outputs/cargo-tauri-*.zip
            outputs/cargo-tauri-*.tgz<|MERGE_RESOLUTION|>--- conflicted
+++ resolved
@@ -87,11 +87,7 @@
         run: ./.scripts/ci/pack-cli.sh
 
       - name: Get CLI version
-<<<<<<< HEAD
-        run: echo "CLI_VERSION=$(cat tooling/cli/metadata.json | jq '."cli.js".version' -r)" >> $GITHUB_ENV
-=======
         run: echo "CLI_VERSION=$(cat tooling/cli/metadata-v2.json | jq '."@tauri-apps/cli".version' -r)" >> $GITHUB_ENV
->>>>>>> 3065c8ae
 
       - name: Publish release
         uses: softprops/action-gh-release@50195ba7f6f93d1ac97ba8332a178e008ad176aa
