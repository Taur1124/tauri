# Copyright 2019-2023 Tauri Programme within The Commons Conservancy
# SPDX-License-Identifier: Apache-2.0
# SPDX-License-Identifier: MIT

<<<<<<< HEAD
name: check license header
=======
name: check license headers
>>>>>>> 000104bc

on:
  pull_request:

concurrency:
  group: ${{ github.workflow }}-${{ github.ref }}
  cancel-in-progress: true

jobs:
  check:
    runs-on: ubuntu-latest
    steps:
      - uses: actions/checkout@v2
      - uses: dorny/paths-filter@v2
        id: filter
        with:
          list-files: shell
          filters: |
            added:
              - added: '**'
      - name: check header license on new files
        if: ${{ steps.filter.outputs.added == 'true' }}
        run: node check-license-header.js ${{ steps.filter.outputs.added_files }}<|MERGE_RESOLUTION|>--- conflicted
+++ resolved
@@ -2,11 +2,7 @@
 # SPDX-License-Identifier: Apache-2.0
 # SPDX-License-Identifier: MIT
 
-<<<<<<< HEAD
-name: check license header
-=======
 name: check license headers
->>>>>>> 000104bc
 
 on:
   pull_request:
